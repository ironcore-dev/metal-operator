--- conflicted
+++ resolved
@@ -21,25 +21,9 @@
 )
 
 var _ = Describe("BMCVersionSet Controller", func() {
-<<<<<<< HEAD
-	Context("When reconciling a resource", func() {
-		var redfishMockServerAddr = []string{":8000", ":8001", ":8002"}
-		var redfishMockServerPorts = []int{8000, 8001, 8002}
-		ns := SetupTest(redfishMockServerAddr)
-
-		var bmc01 *metalv1alpha1.BMC
-		var bmc02 *metalv1alpha1.BMC
-		var bmc03 *metalv1alpha1.BMC
-		var upgradeServerBMCVersion string
-
-		BeforeEach(func(ctx SpecContext) {
-			upgradeServerBMCVersion = "1.46.455b66-rev4"
-			By("Creating a BMCSecret")
-			bmcSecret := &metalv1alpha1.BMCSecret{
-				ObjectMeta: metav1.ObjectMeta{
-					GenerateName: "test-",
-=======
-	ns := SetupTest()
+	var redfishMockServerAddr = []string{":8000", ":8001", ":8002"}
+	var redfishMockServerPorts = []int{8000, 8001, 8002}
+	ns := SetupTest(redfishMockServerAddr)
 
 	var (
 		bmc01                   *metalv1alpha1.BMC
@@ -70,7 +54,6 @@
 				Namespace:    ns.Name,
 				Labels: map[string]string{
 					"metal.ironcore.dev/Manufacturer": "foo",
->>>>>>> fe4f2153
 				},
 			},
 			Spec: metalv1alpha1.BMCSpec{
@@ -80,72 +63,8 @@
 				},
 				Protocol: metalv1alpha1.Protocol{
 					Name: metalv1alpha1.ProtocolRedfishLocal,
-					Port: 8000,
-				},
-<<<<<<< HEAD
-				Spec: metalv1alpha1.BMCSpec{
-					Endpoint: &metalv1alpha1.InlineEndpoint{
-						IP:         metalv1alpha1.MustParseIP("127.0.0.1"),
-						MACAddress: "23:11:8A:33:CF:EA",
-					},
-					Protocol: metalv1alpha1.Protocol{
-						Name: metalv1alpha1.ProtocolRedfishLocal,
-						Port: int32(redfishMockServerPorts[0]),
-					},
-					BMCSecretRef: v1.LocalObjectReference{
-						Name: bmcSecret.Name,
-					},
-				},
-			}
-			Expect(k8sClient.Create(ctx, bmc01)).To(Succeed())
-
-			By("Creating a bmc02")
-			bmc02 = &metalv1alpha1.BMC{
-				ObjectMeta: metav1.ObjectMeta{
-					GenerateName: "test-bmc-01-",
-					Namespace:    ns.Name,
-					Labels: map[string]string{
-						"metal.ironcore.dev/Manufacturer": "bar",
-					},
-				},
-				Spec: metalv1alpha1.BMCSpec{
-					Endpoint: &metalv1alpha1.InlineEndpoint{
-						IP:         metalv1alpha1.MustParseIP("127.0.0.1"),
-						MACAddress: "23:11:8A:33:CF:EA",
-					},
-					Protocol: metalv1alpha1.Protocol{
-						Name: metalv1alpha1.ProtocolRedfishLocal,
-						Port: int32(redfishMockServerPorts[1]),
-					},
-					BMCSecretRef: v1.LocalObjectReference{
-						Name: bmcSecret.Name,
-					},
-				},
-			}
-			Expect(k8sClient.Create(ctx, bmc02)).To(Succeed())
-
-			By("Creating a bmc03")
-			bmc03 = &metalv1alpha1.BMC{
-				ObjectMeta: metav1.ObjectMeta{
-					GenerateName: "test-bmc-01-",
-					Namespace:    ns.Name,
-					Labels: map[string]string{
-						"metal.ironcore.dev/Manufacturer": "bar",
-					},
-				},
-				Spec: metalv1alpha1.BMCSpec{
-					Endpoint: &metalv1alpha1.InlineEndpoint{
-						IP:         metalv1alpha1.MustParseIP("127.0.0.1"),
-						MACAddress: "23:11:8A:33:CF:EA",
-					},
-					Protocol: metalv1alpha1.Protocol{
-						Name: metalv1alpha1.ProtocolRedfishLocal,
-						Port: int32(redfishMockServerPorts[2]),
-					},
-					BMCSecretRef: v1.LocalObjectReference{
-						Name: bmcSecret.Name,
-					},
-=======
+					Port: int32(redfishMockServerPorts[0]),
+				},
 				BMCSecretRef: v1.LocalObjectReference{
 					Name: bmcSecret.Name,
 				},
@@ -166,11 +85,10 @@
 				Endpoint: &metalv1alpha1.InlineEndpoint{
 					IP:         metalv1alpha1.MustParseIP("127.0.0.1"),
 					MACAddress: "23:11:8A:33:CF:EA",
->>>>>>> fe4f2153
 				},
 				Protocol: metalv1alpha1.Protocol{
 					Name: metalv1alpha1.ProtocolRedfishLocal,
-					Port: 8000,
+					Port: int32(redfishMockServerPorts[1]),
 				},
 				BMCSecretRef: v1.LocalObjectReference{
 					Name: bmcSecret.Name,
@@ -195,7 +113,7 @@
 				},
 				Protocol: metalv1alpha1.Protocol{
 					Name: metalv1alpha1.ProtocolRedfishLocal,
-					Port: 8000,
+					Port: int32(redfishMockServerPorts[2]),
 				},
 				BMCSecretRef: v1.LocalObjectReference{
 					Name: bmcSecret.Name,
