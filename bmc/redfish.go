--- conflicted
+++ resolved
@@ -275,7 +275,6 @@
 	if err != nil {
 		return SystemInfo{}, fmt.Errorf("failed to parse memory quantity: %w", err)
 	}
-<<<<<<< HEAD
 
 	return SystemInfo{
 		SystemUUID:        system.UUID,
@@ -291,15 +290,11 @@
 }
 
 // GetProcessors retrieves information about the processors using Redfish.
-func (r *RedfishBMC) GetProcessors(ctx context.Context, systemUUID string) ([]Processor, error) {
-	system, err := r.getSystemByUUID(ctx, systemUUID)
-=======
-	systemProcessors, err := system.Processors()
->>>>>>> 64e4a496
+func (r *RedfishBMC) GetProcessors(ctx context.Context, systemURI string) ([]Processor, error) {
+	system, err := r.getSystemFromUri(ctx, systemURI)
 	if err != nil {
 		return nil, fmt.Errorf("failed to get systems: %w", err)
 	}
-<<<<<<< HEAD
 	processors, err := system.Processors()
 	if err != nil {
 		return nil, fmt.Errorf("failed to get processors: %w", err)
@@ -307,11 +302,6 @@
 	result := make([]Processor, 0, len(processors))
 	for _, p := range processors {
 		result = append(result, Processor{
-=======
-	processors := make([]Processor, 0, len(systemProcessors))
-	for _, p := range systemProcessors {
-		processors = append(processors, Processor{
->>>>>>> 64e4a496
 			ID:             p.ID,
 			Type:           string(p.ProcessorType),
 			Architecture:   string(p.ProcessorArchitecture),
@@ -323,56 +313,26 @@
 			TotalThreads:   int32(p.TotalThreads),
 		})
 	}
-<<<<<<< HEAD
 	return result, nil
 }
 
 // GetBootOrder retrieves the boot order of the system using Redfish.
-func (r *RedfishBMC) GetBootOrder(ctx context.Context, systemUUID string) ([]string, error) {
-	system, err := r.getSystemByUUID(ctx, systemUUID)
-=======
-
-	return SystemInfo{
-		SystemUUID:        system.UUID,
-		SystemURI:         system.ODataID,
-		Manufacturer:      system.Manufacturer,
-		Model:             system.Model,
-		Status:            system.Status,
-		PowerState:        system.PowerState,
-		SerialNumber:      system.SerialNumber,
-		SKU:               system.SKU,
-		IndicatorLED:      string(system.IndicatorLED),
-		TotalSystemMemory: quantity,
-		Processors:        processors,
-	}, nil
-}
-
 func (r *RedfishBMC) GetBootOrder(ctx context.Context, systemURI string) ([]string, error) {
 	system, err := r.getSystemFromUri(ctx, systemURI)
->>>>>>> 64e4a496
 	if err != nil {
 		return []string{}, err
 	}
 	return system.Boot.BootOrder, nil
 }
 
-<<<<<<< HEAD
-// GetBiosVersion retrieves the BIOS version of the system using Redfish.
-func (r *RedfishBMC) GetBiosVersion(ctx context.Context, systemUUID string) (string, error) {
-	system, err := r.getSystemByUUID(ctx, systemUUID)
-=======
 func (r *RedfishBMC) GetBiosVersion(ctx context.Context, systemURI string) (string, error) {
 	system, err := r.getSystemFromUri(ctx, systemURI)
->>>>>>> 64e4a496
 	if err != nil {
 		return "", err
 	}
 	return system.BIOSVersion, nil
 }
 
-<<<<<<< HEAD
-// GetBiosAttributeValues retrieves the BIOS attributes of the system using Redfish.
-=======
 func (r *RedfishBMC) GetBMCVersion(ctx context.Context, bmcUUID string) (string, error) {
 	manager, err := r.GetManager(bmcUUID)
 	if err != nil {
@@ -381,7 +341,6 @@
 	return manager.FirmwareVersion, nil
 }
 
->>>>>>> 64e4a496
 func (r *RedfishBMC) GetBiosAttributeValues(
 	ctx context.Context,
 	systemURI string,
