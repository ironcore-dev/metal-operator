// SPDX-FileCopyrightText: 2024 SAP SE or an SAP affiliate company and IronCore contributors
// SPDX-License-Identifier: Apache-2.0

package bmc

import (
	"context"
	"encoding/json"
	"fmt"
	"net/http"

	"github.com/stmcginnis/gofish"
	"github.com/stmcginnis/gofish/common"
	"github.com/stmcginnis/gofish/redfish"
	"k8s.io/apimachinery/pkg/api/resource"

	"github.com/ironcore-dev/metal-operator/bmc/oem"
)

type Manufacturer string

const (
	ManufacturerDell   Manufacturer = "Dell Inc."
	ManufacturerLenovo Manufacturer = "Lenovo"
	ManufacturerHPE    Manufacturer = "HPE"
)

type SettingAttributeValueTypes string

const (
	TypeInteger      SettingAttributeValueTypes = "integer"
	TypeString       SettingAttributeValueTypes = "string"
	TypeEnumerations SettingAttributeValueTypes = "enumeration"
)

// BMC defines an interface for interacting with a Baseboard Management Controller.
type BMC interface {
	// PowerOn powers on the system.
	PowerOn(ctx context.Context, systemURI string) error

	// PowerOff gracefully shuts down the system.
	PowerOff(ctx context.Context, systemURI string) error

	// ForcePowerOff powers off the system.
	ForcePowerOff(ctx context.Context, systemURI string) error

	// Reset performs a reset on the system.
	Reset(ctx context.Context, systemURI string, resetType redfish.ResetType) error

	// SetPXEBootOnce sets the boot device for the next system boot.
	SetPXEBootOnce(ctx context.Context, systemURI string) error

	// GetSystemInfo retrieves information about the system.
	GetSystemInfo(ctx context.Context, systemURI string) (SystemInfo, error)

	// Logout closes the BMC client connection by logging out
	Logout()

	// GetSystems returns the managed systems
	GetSystems(ctx context.Context) ([]Server, error)

	// GetManager returns the manager
	GetManager(UUID string) (*redfish.Manager, error)

	// Reset performs a reset on the Manager.
	ResetManager(ctx context.Context, UUID string, resetType redfish.ResetType) error

	GetBootOrder(ctx context.Context, systemURI string) ([]string, error)

	GetBiosAttributeValues(ctx context.Context, systemURI string, attributes []string) (redfish.SettingsAttributes, error)

	GetBiosPendingAttributeValues(ctx context.Context, systemURI string) (redfish.SettingsAttributes, error)

	GetBMCAttributeValues(ctx context.Context, UUID string, attributes []string) (redfish.SettingsAttributes, error)

	GetBMCPendingAttributeValues(ctx context.Context, UUID string) (result redfish.SettingsAttributes, err error)

	CheckBiosAttributes(attrs redfish.SettingsAttributes) (reset bool, err error)

	CheckBMCAttributes(UUID string, attrs redfish.SettingsAttributes) (reset bool, err error)

	SetBiosAttributesOnReset(ctx context.Context, systemURI string, attributes redfish.SettingsAttributes) (err error)

	SetBMCAttributesImediately(ctx context.Context, UUID string, attributes redfish.SettingsAttributes) (err error)

	GetBiosVersion(ctx context.Context, systemURI string) (string, error)

	GetBMCVersion(ctx context.Context, UUID string) (string, error)

	SetBootOrder(ctx context.Context, systemURI string, order []string) error

	GetStorages(ctx context.Context, systemURI string) ([]Storage, error)

	UpgradeBiosVersion(
		ctx context.Context,
		manufacturer string,
		parameters *redfish.SimpleUpdateParameters,
	) (string, bool, error)

	GetBiosUpgradeTask(
		ctx context.Context,
		manufacturer string,
		taskURI string,
	) (*redfish.Task, error)

<<<<<<< HEAD
	WaitForServerPowerState(ctx context.Context, systemUUID string, powerState redfish.PowerState) error

	CreateOrUpdateAccount(ctx context.Context, userName, role, password string, enabled bool) error
=======
	WaitForServerPowerState(ctx context.Context, systemURI string, powerState redfish.PowerState) error
>>>>>>> c492f0da
}

type OEMManagerInterface interface {
	GetOEMBMCSettingAttribute(attributes []string) (redfish.SettingsAttributes, error)
	GetBMCPendingAttributeValues() (redfish.SettingsAttributes, error)
	CheckBMCAttributes(attributes redfish.SettingsAttributes) (bool, error)
	GetObjFromUri(uri string, respObj any) ([]string, error)
	UpdateBMCAttributesApplyAt(attrs redfish.SettingsAttributes, applyTime common.ApplyTime) error
}

type OEMInterface interface {
	GetUpdateRequestBody(
		parameters *redfish.SimpleUpdateParameters,
	) *oem.SimpleUpdateRequestBody
	GetUpdateTaskMonitorURI(
		response *http.Response,
	) (string, error)
	GetTaskMonitorDetails(
		ctx context.Context,
		taskMonitorResponse *http.Response,
	) (*redfish.Task, error)
}

type Entity struct {
	// ID uniquely identifies the resource.
	ID string `json:"Id"`
	// Name is the name of the resource or array element.
	Name string `json:"name"`
}

type AllowedValues struct {
	ValueDisplayName string
	ValueName        string
}

type RegistryEntryAttributes struct {
	AttributeName string
	CurrentValue  interface{}
	DisplayName   string
	DisplayOrder  int
	HelpText      string
	Hidden        bool
	Immutable     bool
	MaxLength     int
	MenuPath      string
	MinLength     int
	ReadOnly      bool
	ResetRequired bool
	Type          string
	WriteOnly     bool
	Value         []AllowedValues
}

type RegistryEntry struct {
	Attributes []RegistryEntryAttributes
}

// Registry describes the Message Registry file locator Resource.
type Registry struct {
	common.Entity
	// ODataContext is the odata context.
	ODataContext string `json:"@odata.context"`
	// ODataType is the odata type.
	ODataType string `json:"@odata.type"`
	// Description provides a description of this resource.
	Description string
	// Languages is the RFC5646-conformant language codes for the
	// available Message Registries.
	Languages []string
	// Registry shall contain the Message Registry name and it major and
	// minor versions, as defined by the Redfish Specification.
	RegistryEntries RegistryEntry
}

type NetworkInterface struct {
	ID                  string
	MACAddress          string
	PermanentMACAddress string
}

type Server struct {
	UUID         string
	URI          string
	Model        string
	Manufacturer string
	PowerState   PowerState
	SerialNumber string
}

// Volume represents a storage volume.
type Volume struct {
	Entity
	// CapacityBytes specifies the capacity of the volume in bytes.
	SizeBytes int64 `json:"sizeBytes,omitempty"`
	// Status specifies the status of the volume.
	State common.State `json:"state,omitempty"`
	// RAIDType specifies the RAID type of the associated Volume.
	RAIDType redfish.RAIDType `json:"raidType,omitempty"`
	// VolumeUsage specifies the volume usage type for the Volume.
	VolumeUsage string `json:"volumeUsage,omitempty"`
}

// Drive represents a storage drive.
type Drive struct {
	Entity
	// MediaType specifies the media type of the storage device.
	MediaType string `json:"mediaType,omitempty"`
	// Type specifies the type of the storage device.
	Type redfish.FormFactor `json:"type,omitempty"`
	// SizeBytes specifies the size of the storage device in bytes.
	SizeBytes int64 `json:"sizeBytes,omitempty"`
	// Vendor specifies the vendor of the storage device.
	Vendor string `json:"vendor,omitempty"`
	// Model specifies the model of the storage device.
	Model string `json:"model,omitempty"`
	// State specifies the state of the storage device.
	State common.State `json:"state,omitempty"`
}

// Storage represents a storage resource.
type Storage struct {
	Entity
	// State specifies the state of the storage.
	State common.State `json:"state,omitempty"`
	// Drives is a collection of drives associated with this storage.
	Drives []Drive `json:"drives,omitempty"`
	// Volumes is a collection of volumes associated with this storage.
	Volumes []Volume `json:"volumes,omitempty"`
}

// PowerState is the power state of the system.
type PowerState string

const (
	// OnPowerState the system is powered on.
	OnPowerState PowerState = "On"
	// OffPowerState the system is powered off, although some components may
	// continue to have AUX power such as management controller.
	OffPowerState PowerState = "Off"
	// PausedPowerState the system is paused.
	PausedPowerState PowerState = "Paused"
	// PoweringOnPowerState A temporary state between Off and On. This
	// temporary state can be very short.
	PoweringOnPowerState PowerState = "PoweringOn"
	// PoweringOffPowerState A temporary state between On and Off. The power
	// off action can take time while the OS is in the shutdown process.
	PoweringOffPowerState PowerState = "PoweringOff"
)

// Processor represents a processor in the system.
type Processor struct {
	// ID uniquely identifies the resource.
	ID string
	// Type specifies the type of processor.
	Type string
	// Architecture specifies the architecture of the processor.
	Architecture string
	// InstructionSet specifies the instruction set of the processor.
	InstructionSet string
	// Manufacturer specifies the manufacturer of the processor.
	Manufacturer string
	// Model specifies the model of the processor.
	Model string
	// MaxSpeedMHz specifies the maximum speed of the processor in MHz.
	MaxSpeedMHz int32
	// TotalCores specifies the total number of cores in the processor.
	TotalCores int32
	// TotalThreads specifies the total number of threads in the processor.
	TotalThreads int32
}

// SystemInfo represents basic information about the system.
type SystemInfo struct {
	Manufacturer      string
	Model             string
	Status            common.Status
	PowerState        redfish.PowerState
	NetworkInterfaces []NetworkInterface
	Processors        []Processor
	TotalSystemMemory resource.Quantity
	SystemURI         string
	SystemUUID        string
	SystemInfo        string
	SerialNumber      string
	SKU               string
	IndicatorLED      string
}

// Manager represents the manager information.
type Manager struct {
	UUID            string
	Manufacturer    string
	FirmwareVersion string
	SerialNumber    string
	SKU             string
	Model           string
	PowerState      string
	State           string
	MACAddress      string
	OemLinks        json.RawMessage
}

func NewOEMManager(ooem *redfish.Manager, service *gofish.Service) (OEMManagerInterface, error) {
	var OEMManager OEMManagerInterface
	switch ooem.Manufacturer {
	case string(ManufacturerDell):
		OEMManager = &oem.DellIdracManager{
			BMC:     ooem,
			Service: service,
		}
	default:
		return nil, fmt.Errorf("unsupported manufacturer: %v", ooem.Manufacturer)
	}
	return OEMManager, nil
}

func NewOEM(manufacturer string, service *gofish.Service) (OEMInterface, error) {
	var oemintf OEMInterface
	switch manufacturer {
	case string(ManufacturerDell):
		return &oem.Dell{
			Service: service,
		}, nil
	case string(ManufacturerHPE):
		return &oem.HPE{
			Service: service,
		}, nil
	case string(ManufacturerLenovo):
		return &oem.Lenovo{
			Service: service,
		}, nil
	default:
		return oemintf, fmt.Errorf("unsupported manufacturer: %v", manufacturer)
	}
}<|MERGE_RESOLUTION|>--- conflicted
+++ resolved
@@ -103,13 +103,9 @@
 		taskURI string,
 	) (*redfish.Task, error)
 
-<<<<<<< HEAD
-	WaitForServerPowerState(ctx context.Context, systemUUID string, powerState redfish.PowerState) error
+	WaitForServerPowerState(ctx context.Context, systemURI string, powerState redfish.PowerState) error
 
 	CreateOrUpdateAccount(ctx context.Context, userName, role, password string, enabled bool) error
-=======
-	WaitForServerPowerState(ctx context.Context, systemURI string, powerState redfish.PowerState) error
->>>>>>> c492f0da
 }
 
 type OEMManagerInterface interface {
