--- conflicted
+++ resolved
@@ -1,9 +1,5 @@
 # Build the manager binary
-<<<<<<< HEAD
-FROM --platform=${BUILDPLATFORM} golang:1.25.1 AS builder
-=======
 FROM --platform=$BUILDPLATFORM golang:1.25.2 AS builder
->>>>>>> 62a7aeb3
 ARG TARGETOS
 ARG TARGETARCH
 
