// SPDX-FileCopyrightText: 2024 SAP SE or an SAP affiliate company and IronCore contributors
// SPDX-License-Identifier: Apache-2.0

package controller

import (
	"context"
	"fmt"
	"path/filepath"
	"runtime"
	"testing"
	"time"

	metalv1alpha1 "github.com/ironcore-dev/metal-operator/api/v1alpha1"
	"github.com/ironcore-dev/metal-operator/bmc"
	"github.com/ironcore-dev/metal-operator/internal/api/macdb"
	"github.com/ironcore-dev/metal-operator/internal/registry"
	. "github.com/onsi/ginkgo/v2"
	. "github.com/onsi/gomega"
	corev1 "k8s.io/api/core/v1"
	metav1 "k8s.io/apimachinery/pkg/apis/meta/v1"
	"k8s.io/client-go/kubernetes/scheme"
	"k8s.io/client-go/rest"
	"k8s.io/utils/ptr"
	ctrl "sigs.k8s.io/controller-runtime"
	"sigs.k8s.io/controller-runtime/pkg/client"
	"sigs.k8s.io/controller-runtime/pkg/config"
	"sigs.k8s.io/controller-runtime/pkg/envtest"
	. "sigs.k8s.io/controller-runtime/pkg/envtest/komega"
	logf "sigs.k8s.io/controller-runtime/pkg/log"
	"sigs.k8s.io/controller-runtime/pkg/log/zap"
	metricsserver "sigs.k8s.io/controller-runtime/pkg/metrics/server"
	//+kubebuilder:scaffold:imports
)

const (
	pollingInterval      = 50 * time.Millisecond
	eventuallyTimeout    = 3 * time.Second
	consistentlyDuration = 1 * time.Second
)

var (
	cfg                            *rest.Config
	k8sClient                      client.Client
	testEnv                        *envtest.Environment
	registryURL                    = "http://localhost:30000"
	defaultMockUpServerBiosVersion = "P79 v1.45 (12/06/2017)"
	defaultMockUpServerBMCVersion  = "1.45.455b66-rev4"
)

func TestControllers(t *testing.T) {
	SetDefaultConsistentlyPollingInterval(pollingInterval)
	SetDefaultEventuallyPollingInterval(pollingInterval)
	SetDefaultEventuallyTimeout(eventuallyTimeout)
	SetDefaultConsistentlyDuration(consistentlyDuration)
	RegisterFailHandler(Fail)

	RunSpecs(t, "Controller Suite")
}

func DeleteAllMetalResources(ctx context.Context, namespace string) {
	Eventually(deleteAndList(ctx, &metalv1alpha1.ServerClaim{}, &metalv1alpha1.ServerClaimList{}, client.InNamespace(namespace))).Should(
		HaveField("Items", BeEmpty()))

	Eventually(deleteAndList(ctx, &metalv1alpha1.Endpoint{}, &metalv1alpha1.EndpointList{})).Should(
		HaveField("Items", BeEmpty()))

	Eventually(deleteAndList(ctx, &metalv1alpha1.BMC{}, &metalv1alpha1.BMCList{})).Should(
		HaveField("Items", BeEmpty()))

	Eventually(deleteAndList(ctx, &metalv1alpha1.ServerMaintenance{}, &metalv1alpha1.ServerMaintenanceList{}, client.InNamespace(namespace))).Should(
		HaveField("Items", BeEmpty()))

	Eventually(deleteAndList(ctx, &metalv1alpha1.ServerBootConfiguration{}, &metalv1alpha1.ServerBootConfigurationList{}, client.InNamespace(namespace))).Should(
		HaveField("Items", BeEmpty()))

	Eventually(deleteAndList(ctx, &metalv1alpha1.Server{}, &metalv1alpha1.ServerList{})).Should(
		HaveField("Items", BeEmpty()))

	var server metalv1alpha1.Server
	Expect(k8sClient.DeleteAllOf(ctx, &server)).To(Succeed())
	var serverList metalv1alpha1.ServerList
	Eventually(ObjectList(&serverList)).Should(HaveField("Items", BeEmpty()))

	Eventually(deleteAndList(ctx, &metalv1alpha1.BIOSSettings{}, &metalv1alpha1.BIOSSettingsList{})).Should(
		HaveField("Items", BeEmpty()))

	Eventually(deleteAndList(ctx, &metalv1alpha1.BIOSVersion{}, &metalv1alpha1.BIOSVersionList{})).Should(
		HaveField("Items", BeEmpty()))

	Eventually(deleteAndList(ctx, &metalv1alpha1.BMCSettings{}, &metalv1alpha1.BMCSettingsList{})).Should(
		HaveField("Items", BeEmpty()))

<<<<<<< HEAD
	Eventually(deleteAndList(ctx, &metalv1alpha1.BIOSSettingsFlow{}, &metalv1alpha1.BIOSSettingsFlowList{})).Should(
=======
	Eventually(deleteAndList(ctx, &metalv1alpha1.BMCVersion{}, &metalv1alpha1.BMCVersionList{})).Should(
>>>>>>> 7213862c
		HaveField("Items", BeEmpty()))
}

func deleteAndList(ctx context.Context, obj client.Object, objList client.ObjectList, namespaceOpt ...client.DeleteAllOfOption) func() (client.ObjectList, error) {
	Expect(k8sClient.DeleteAllOf(ctx, obj, namespaceOpt...)).To(Succeed())
	return ObjectList(objList)
}

var _ = BeforeSuite(func() {
	logf.SetLogger(zap.New(zap.WriteTo(GinkgoWriter), zap.UseDevMode(true)))

	By("bootstrapping test environment")
	testEnv = &envtest.Environment{
		CRDDirectoryPaths:     []string{filepath.Join("..", "..", "config", "crd", "bases")},
		ErrorIfCRDPathMissing: true,

		// The BinaryAssetsDirectory is only required if you want to run the tests directly
		// without call the makefile target test. If not informed it will look for the
		// default path defined in controller-runtime which is /usr/local/kubebuilder/.
		// Note that you must have the required binaries setup under the bin directory to perform
		// the tests directly. When we run make test it will be setup and used automatically.
		BinaryAssetsDirectory: filepath.Join("..", "..", "bin", "k8s",
			fmt.Sprintf("1.33.0-%s-%s", runtime.GOOS, runtime.GOARCH)),
	}

	var err error
	// cfg is defined in this file globally.
	cfg, err = testEnv.Start()
	Expect(err).NotTo(HaveOccurred())
	Expect(cfg).NotTo(BeNil())

	DeferCleanup(testEnv.Stop)

	Expect(metalv1alpha1.AddToScheme(scheme.Scheme)).NotTo(HaveOccurred())

	err = metalv1alpha1.AddToScheme(scheme.Scheme)
	Expect(err).NotTo(HaveOccurred())

	//+kubebuilder:scaffold:scheme

	k8sClient, err = client.New(cfg, client.Options{Scheme: scheme.Scheme})
	Expect(err).NotTo(HaveOccurred())
	Expect(k8sClient).NotTo(BeNil())

	// set komega client
	SetClient(k8sClient)

	By("Starting the registry server")
	var mgrCtx context.Context
	mgrCtx, cancel := context.WithCancel(context.Background())
	DeferCleanup(cancel)
	registryServer := registry.NewServer(":30000")
	go func() {
		defer GinkgoRecover()
		Expect(registryServer.Start(mgrCtx)).To(Succeed(), "failed to start registry server")
	}()

	bmc.InitMockUp()
})

func SetupTest() *corev1.Namespace {
	ns := &corev1.Namespace{}

	BeforeEach(func(ctx SpecContext) {
		var mgrCtx context.Context
		mgrCtx, cancel := context.WithCancel(context.Background())
		DeferCleanup(cancel)

		*ns = corev1.Namespace{
			ObjectMeta: metav1.ObjectMeta{
				GenerateName: "test-",
			},
		}
		Expect(k8sClient.Create(ctx, ns)).To(Succeed(), "failed to create test namespace")
		DeferCleanup(k8sClient.Delete, ns)

		k8sManager, err := ctrl.NewManager(cfg, ctrl.Options{
			Scheme: scheme.Scheme,
			Controller: config.Controller{
				// need to skip unique controller name validation
				// since all tests need a dedicated controller
				SkipNameValidation: ptr.To(true),
			},
			Metrics: metricsserver.Options{
				BindAddress: "0",
			},
		})
		Expect(err).ToNot(HaveOccurred())

		prefixDB := &macdb.MacPrefixes{
			MacPrefixes: []macdb.MacPrefix{
				{
					MacPrefix:    "23",
					Manufacturer: "Foo",
					Protocol:     "RedfishLocal",
					Port:         8000,
					Type:         "bmc",
					DefaultCredentials: []macdb.Credential{
						{
							Username: "foo",
							Password: "bar",
						},
					},
					Console: macdb.Console{
						Type: string(metalv1alpha1.ConsoleProtocolNameSSH),
						Port: 22,
					},
				},
			},
		}

		// register reconciler here
		Expect((&EndpointReconciler{
			Client:      k8sManager.GetClient(),
			Scheme:      k8sManager.GetScheme(),
			MACPrefixes: prefixDB,
			Insecure:    true,
		}).SetupWithManager(k8sManager)).To(Succeed())

		Expect((&BMCReconciler{
			Client:   k8sManager.GetClient(),
			Scheme:   k8sManager.GetScheme(),
			Insecure: true,
		}).SetupWithManager(k8sManager)).To(Succeed())

		Expect((&ServerReconciler{
			Client:                  k8sManager.GetClient(),
			Scheme:                  k8sManager.GetScheme(),
			Insecure:                true,
			ManagerNamespace:        ns.Name,
			ProbeImage:              "foo:latest",
			ProbeOSImage:            "fooOS:latest",
			RegistryURL:             registryURL,
			RegistryResyncInterval:  50 * time.Millisecond,
			ResyncInterval:          50 * time.Millisecond,
			EnforceFirstBoot:        true,
			MaxConcurrentReconciles: 5,
			BMCOptions: bmc.Options{
				PowerPollingInterval: 50 * time.Millisecond,
				PowerPollingTimeout:  200 * time.Millisecond,
				BasicAuth:            true,
			},
			DiscoveryTimeout: time.Second, // Force timeout to be quick for tests
		}).SetupWithManager(k8sManager)).To(Succeed())

		Expect((&ServerClaimReconciler{
			Client:                  k8sManager.GetClient(),
			Cache:                   k8sManager.GetCache(),
			Scheme:                  k8sManager.GetScheme(),
			MaxConcurrentReconciles: 5,
		}).SetupWithManager(k8sManager)).To(Succeed())

		Expect((&ServerBootConfigurationReconciler{
			Client: k8sManager.GetClient(),
			Scheme: k8sManager.GetScheme(),
		}).SetupWithManager(k8sManager)).To(Succeed())

		Expect((&ServerMaintenanceReconciler{
			Client: k8sManager.GetClient(),
			Scheme: k8sManager.GetScheme(),
		}).SetupWithManager(k8sManager)).To(Succeed())

		Expect((&BiosSettingsReconciler{
			Client:           k8sManager.GetClient(),
			ManagerNamespace: ns.Name,
			Insecure:         true,
			Scheme:           k8sManager.GetScheme(),
			ResyncInterval:   10 * time.Millisecond,
			BMCOptions: bmc.Options{
				PowerPollingInterval: 50 * time.Millisecond,
				PowerPollingTimeout:  200 * time.Millisecond,
				BasicAuth:            true,
			},
			TimeoutExpiry: 4 * time.Second,
		}).SetupWithManager(k8sManager)).To(Succeed())

		Expect((&BIOSVersionReconciler{
			Client:           k8sManager.GetClient(),
			ManagerNamespace: ns.Name,
			Insecure:         true,
			Scheme:           k8sManager.GetScheme(),
			ResyncInterval:   10 * time.Millisecond,
			BMCOptions: bmc.Options{
				PowerPollingInterval: 50 * time.Millisecond,
				PowerPollingTimeout:  200 * time.Millisecond,
				BasicAuth:            true,
			},
		}).SetupWithManager(k8sManager)).To(Succeed())

		Expect((&BMCSettingsReconciler{
			Client:           k8sManager.GetClient(),
			ManagerNamespace: ns.Name,
			Insecure:         true,
			Scheme:           k8sManager.GetScheme(),
			ResyncInterval:   10 * time.Millisecond,
			BMCOptions: bmc.Options{
				PowerPollingInterval: 50 * time.Millisecond,
				PowerPollingTimeout:  200 * time.Millisecond,
				BasicAuth:            true,
			},
		}).SetupWithManager(k8sManager)).To(Succeed())

<<<<<<< HEAD
		Expect((&BIOSSettingsFlowReconciler{
			Client: k8sManager.GetClient(),
			Scheme: k8sManager.GetScheme(),
=======
		Expect((&BMCVersionReconciler{
			Client:           k8sManager.GetClient(),
			ManagerNamespace: ns.Name,
			Insecure:         true,
			Scheme:           k8sManager.GetScheme(),
			ResyncInterval:   10 * time.Millisecond,
			BMCOptions: bmc.Options{
				PowerPollingInterval: 50 * time.Millisecond,
				PowerPollingTimeout:  200 * time.Millisecond,
				BasicAuth:            true,
			},
>>>>>>> 7213862c
		}).SetupWithManager(k8sManager)).To(Succeed())

		go func() {
			defer GinkgoRecover()
			Expect(k8sManager.Start(mgrCtx)).To(Succeed(), "failed to start manager")
		}()
	})

	return ns
}<|MERGE_RESOLUTION|>--- conflicted
+++ resolved
@@ -91,11 +91,10 @@
 	Eventually(deleteAndList(ctx, &metalv1alpha1.BMCSettings{}, &metalv1alpha1.BMCSettingsList{})).Should(
 		HaveField("Items", BeEmpty()))
 
-<<<<<<< HEAD
+	Eventually(deleteAndList(ctx, &metalv1alpha1.BMCVersion{}, &metalv1alpha1.BMCVersionList{})).Should(
+		HaveField("Items", BeEmpty()))
+
 	Eventually(deleteAndList(ctx, &metalv1alpha1.BIOSSettingsFlow{}, &metalv1alpha1.BIOSSettingsFlowList{})).Should(
-=======
-	Eventually(deleteAndList(ctx, &metalv1alpha1.BMCVersion{}, &metalv1alpha1.BMCVersionList{})).Should(
->>>>>>> 7213862c
 		HaveField("Items", BeEmpty()))
 }
 
@@ -298,11 +297,6 @@
 			},
 		}).SetupWithManager(k8sManager)).To(Succeed())
 
-<<<<<<< HEAD
-		Expect((&BIOSSettingsFlowReconciler{
-			Client: k8sManager.GetClient(),
-			Scheme: k8sManager.GetScheme(),
-=======
 		Expect((&BMCVersionReconciler{
 			Client:           k8sManager.GetClient(),
 			ManagerNamespace: ns.Name,
@@ -314,7 +308,11 @@
 				PowerPollingTimeout:  200 * time.Millisecond,
 				BasicAuth:            true,
 			},
->>>>>>> 7213862c
+		}).SetupWithManager(k8sManager)).To(Succeed())
+
+		Expect((&BIOSSettingsFlowReconciler{
+			Client: k8sManager.GetClient(),
+			Scheme: k8sManager.GetScheme(),
 		}).SetupWithManager(k8sManager)).To(Succeed())
 
 		go func() {
