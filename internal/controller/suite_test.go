--- conflicted
+++ resolved
@@ -92,17 +92,9 @@
 	Eventually(deleteAndList(ctx, &metalv1alpha1.Server{}, &metalv1alpha1.ServerList{})).Should(
 		HaveField("Items", BeEmpty()))
 
-<<<<<<< HEAD
-	var server metalv1alpha1.Server
-	Expect(k8sClient.DeleteAllOf(ctx, &server)).To(Succeed())
-	var serverList metalv1alpha1.ServerList
-	Eventually(ObjectList(&serverList)).Should(HaveField("Items", BeEmpty()))
-
 	Eventually(deleteAndList(ctx, &metalv1alpha1.BIOSSettingsSet{}, &metalv1alpha1.BIOSSettingsSetList{})).Should(
 		HaveField("Items", BeEmpty()))
 
-=======
->>>>>>> 0083734e
 	Eventually(deleteAndList(ctx, &metalv1alpha1.BIOSSettings{}, &metalv1alpha1.BIOSSettingsList{})).Should(
 		HaveField("Items", BeEmpty()))
 
@@ -315,10 +307,6 @@
 			},
 		}).SetupWithManager(k8sManager)).To(Succeed())
 
-<<<<<<< HEAD
-		Expect((&BIOSSettingsSetReconciler{
-			Client: k8sManager.GetClient(),
-=======
 		Expect((&BMCVersionReconciler{
 			Client:           k8sManager.GetClient(),
 			ManagerNamespace: ns.Name,
@@ -330,7 +318,10 @@
 				PowerPollingTimeout:  200 * time.Millisecond,
 				BasicAuth:            true,
 			},
->>>>>>> 0083734e
+		}).SetupWithManager(k8sManager)).To(Succeed())
+
+		Expect((&BIOSSettingsSetReconciler{
+			Client: k8sManager.GetClient(),
 		}).SetupWithManager(k8sManager)).To(Succeed())
 
 		go func() {
