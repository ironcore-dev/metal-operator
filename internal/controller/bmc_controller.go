--- conflicted
+++ resolved
@@ -67,12 +67,9 @@
 	BMCResetWaitTime time.Duration
 	// BMCClientRetryInterval defines the duration to requeue reconciliation after a BMC client error/reset/unavailablility.
 	BMCClientRetryInterval time.Duration
-<<<<<<< HEAD
 	// DNSRecordTemplatePath is the path to the file containing the DNSRecord template.
 	DNSRecordTemplate string
-=======
-	Conditions             *conditionutils.Accessor
->>>>>>> 37bd3736
+	Conditions        *conditionutils.Accessor
 }
 
 //+kubebuilder:rbac:groups=metal.ironcore.dev,resources=endpoints,verbs=get;list;watch
