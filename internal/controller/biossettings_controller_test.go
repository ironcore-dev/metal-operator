// SPDX-FileCopyrightText: 2025 SAP SE or an SAP affiliate company and IronCore contributors
// SPDX-License-Identifier: Apache-2.0

package controller

import (
	"fmt"
	"time"

	"github.com/ironcore-dev/controller-utils/metautils"
	metalv1alpha1 "github.com/ironcore-dev/metal-operator/api/v1alpha1"
	"github.com/ironcore-dev/metal-operator/bmc"
	"github.com/ironcore-dev/metal-operator/internal/bmcutils"

	. "sigs.k8s.io/controller-runtime/pkg/envtest/komega"

	. "github.com/onsi/ginkgo/v2"
	. "github.com/onsi/gomega"
	v1 "k8s.io/api/core/v1"

	apierrors "k8s.io/apimachinery/pkg/api/errors"
	metav1 "k8s.io/apimachinery/pkg/apis/meta/v1"
)

// added const field for go linting
const (
	testBarValue = "bar"
)

var _ = Describe("BIOSSettings Controller", func() {
	ns := SetupTest(nil)

	var (
		server      *metalv1alpha1.Server
		bmcSecret   *metalv1alpha1.BMCSecret
		serverClaim *metalv1alpha1.ServerClaim
	)

	BeforeEach(func(ctx SpecContext) {
		By("Creating a BMCSecret")
		bmcSecret = &metalv1alpha1.BMCSecret{
			ObjectMeta: metav1.ObjectMeta{
				Namespace:    ns.Name,
				GenerateName: "test-",
			},
			Data: map[string][]byte{
				metalv1alpha1.BMCSecretUsernameKeyName: []byte("foo"),
				metalv1alpha1.BMCSecretPasswordKeyName: []byte("bar"),
			},
		}
		Expect(k8sClient.Create(ctx, bmcSecret)).To(Succeed())

		By("Creating a Server")
		server = &metalv1alpha1.Server{
			ObjectMeta: metav1.ObjectMeta{
				Namespace:    ns.Name,
				GenerateName: "test-maintenance-",
			},
			Spec: metalv1alpha1.ServerSpec{
				SystemUUID: "38947555-7742-3448-3784-823347823834",
				BMC: &metalv1alpha1.BMCAccess{
					Protocol: metalv1alpha1.Protocol{
						Name: metalv1alpha1.ProtocolRedfishLocal,
						Port: 8000,
					},
					Address: "127.0.0.1",
					BMCSecretRef: v1.LocalObjectReference{
						Name: bmcSecret.Name,
					},
				},
			},
		}
		Expect(k8sClient.Create(ctx, server)).To(Succeed())

		By("Ensuring that the Server is in available state")
		Eventually(UpdateStatus(server, func() {
			server.Status.State = metalv1alpha1.ServerStateAvailable
		})).To(Succeed())
	})

	AfterEach(func(ctx SpecContext) {
		bmc.UnitTestMockUps.ResetBIOSSettings()

		Expect(k8sClient.Delete(ctx, bmcSecret)).To(Succeed())
		Expect(k8sClient.Delete(ctx, server)).To(Succeed())
		EnsureCleanState()
	})

	It("Should successfully patch its reference to referred server", func(ctx SpecContext) {
		// settings mocked at
		// metal-operator/bmc/mock/server/data/Registries/BiosAttributeRegistry.v1_0_0.json
		biosSetting := make(map[string]string) // no setting to apply

		By("Ensuring that the server has Available state")
		Eventually(Object(server)).Should(
			HaveField("Status.State", metalv1alpha1.ServerStateAvailable),
		)

		By("Creating a BIOSSetting V1")
		biosSettingsV1 := &metalv1alpha1.BIOSSettings{
			ObjectMeta: metav1.ObjectMeta{
				Namespace:    ns.Name,
				GenerateName: "test-reference",
			},
			// settings mocked at
			// metal-operator/bmc/mock/server/data/Registries/BiosAttributeRegistry.v1_0_0.json
			Spec: metalv1alpha1.BIOSSettingsSpec{
				ServerRef: &v1.LocalObjectReference{Name: server.Name},
				BIOSSettingsTemplate: metalv1alpha1.BIOSSettingsTemplate{
					Version: defaultMockUpServerBiosVersion,
					SettingsFlow: []metalv1alpha1.SettingsFlowItem{{
						Settings: biosSetting,
						Priority: 1,
						Name:     "one",
					}},
					ServerMaintenancePolicy: metalv1alpha1.ServerMaintenancePolicyEnforced,
				},
			},
		}
		Expect(k8sClient.Create(ctx, biosSettingsV1)).To(Succeed())

		By("Ensuring that the Server has the correct server bios setting ref")
		Eventually(Object(server)).Should(
			HaveField("Spec.BIOSSettingsRef.Name", biosSettingsV1.Name),
		)

		By("Ensuring that the BIOS setting has reached next state: Applied")
		Eventually(Object(biosSettingsV1)).Should(SatisfyAll(
			HaveField("Status.State", metalv1alpha1.BIOSSettingsStateApplied),
			HaveField("Status.LastAppliedTime.IsZero()", false),
		))

		By("Ensuring the right number of conditions are present")
		Eventually(Object(biosSettingsV1)).Should(
			HaveField("Status.Conditions", HaveLen(1)),
		)

		By("Ensuring the update has been applied by the server")
		Eventually(Object(biosSettingsV1)).Should(
			HaveField("Status.Conditions", ContainElement(
				SatisfyAll(
					HaveField("Type", verifySettingCondition),
					HaveField("Status", metav1.ConditionTrue),
				),
			)),
		)

		By("Creating a BIOSSetting V2")
		biosSettingsV2 := &metalv1alpha1.BIOSSettings{
			ObjectMeta: metav1.ObjectMeta{
				Namespace:    ns.Name,
				GenerateName: "test-reference-dup",
			},
			Spec: metalv1alpha1.BIOSSettingsSpec{
				ServerRef: &v1.LocalObjectReference{Name: server.Name},
				BIOSSettingsTemplate: metalv1alpha1.BIOSSettingsTemplate{
					Version: defaultMockUpServerBiosVersion + "2",
					SettingsFlow: []metalv1alpha1.SettingsFlowItem{{
						Settings: biosSetting,
						Priority: 1,
						Name:     "one",
					}},
					ServerMaintenancePolicy: metalv1alpha1.ServerMaintenancePolicyEnforced,
				},
			},
		}
		Expect(k8sClient.Create(ctx, biosSettingsV2)).To(Succeed())

		By("Ensuring that the Server has the correct server bios setting ref")
		Eventually(Object(server)).Should(
			HaveField("Spec.BIOSSettingsRef.Name", biosSettingsV2.Name),
		)

		Eventually(Object(biosSettingsV2)).Should(SatisfyAll(
			HaveField("Status.State", metalv1alpha1.BIOSSettingsStateApplied),
			HaveField("Status.LastAppliedTime.IsZero()", false),
		))

		By("Deleting the BIOSSettings V1 (old)")
		Expect(k8sClient.Delete(ctx, biosSettingsV1)).To(Succeed())

		By("Ensuring that the Server has the correct server bios setting ref")
		Eventually(Object(server)).Should(
			HaveField("Spec.BIOSSettingsRef.Name", biosSettingsV2.Name),
		)
		By("Deleting the BIOSSettings V2 (new)")
		Expect(k8sClient.Delete(ctx, biosSettingsV2)).To(Succeed())
		Eventually(Object(server)).Should(
			HaveField("Spec.BIOSSettingsRef", BeNil()),
		)
		Eventually(Object(server)).Should(
			HaveField("Status.State", Not(Equal(metalv1alpha1.ServerStateMaintenance))),
		)
	})

	It("should move to completed if no bios setting changes to referred server", func(ctx SpecContext) {
		// settings mocked at
		// metal-operator/bmc/mock/server/data/Registries/BiosAttributeRegistry.v1_0_0.json
		biosSetting := make(map[string]string)
<<<<<<< HEAD
		biosSetting["abc"] = testBarValue
=======
		biosSetting["EmbeddedSata"] = "Raid"
>>>>>>> a4588aa1

		By("Creating a BIOSSetting")
		biosSettings := &metalv1alpha1.BIOSSettings{
			ObjectMeta: metav1.ObjectMeta{
				Namespace:    ns.Name,
				GenerateName: "test-no-change",
			},
			Spec: metalv1alpha1.BIOSSettingsSpec{
				BIOSSettingsTemplate: metalv1alpha1.BIOSSettingsTemplate{
					Version: defaultMockUpServerBiosVersion,
					SettingsFlow: []metalv1alpha1.SettingsFlowItem{{
						Settings: biosSetting,
						Priority: 1,
						Name:     "one",
					}},
					ServerMaintenancePolicy: metalv1alpha1.ServerMaintenancePolicyEnforced,
				},
				ServerRef: &v1.LocalObjectReference{Name: server.Name},
			},
		}
		Expect(k8sClient.Create(ctx, biosSettings)).To(Succeed())

		By("Ensuring that the Server has the bios setting ref")
		Eventually(Object(server)).Should(
			HaveField("Spec.BIOSSettingsRef.Name", biosSettings.Name),
		)

		Eventually(Object(biosSettings)).Should(SatisfyAll(
			HaveField("Status.State", metalv1alpha1.BIOSSettingsStateApplied),
			HaveField("Status.LastAppliedTime.IsZero()", false),
		))

		By("Ensuring right number of conditions are present")
		Eventually(Object(biosSettings)).Should(
			HaveField("Status.Conditions", HaveLen(1)),
		)

		By("Ensuring the update has been applied by the server")
		Eventually(Object(biosSettings)).Should(
			HaveField("Status.Conditions", ContainElement(
				SatisfyAll(
					HaveField("Type", verifySettingCondition),
					HaveField("Status", metav1.ConditionTrue),
				),
			)),
		)

		By("Deleting the BIOSSettings")
		Expect(k8sClient.Delete(ctx, biosSettings)).To(Succeed())

		By("Ensuring that the bios ref is empty")
		Eventually(Object(server)).Should(
			HaveField("Spec.BIOSSettingsRef", BeNil()),
		)
		Eventually(Object(server)).Should(
			HaveField("Status.State", Not(Equal(metalv1alpha1.ServerStateMaintenance))),
		)
	})

	It("Should request maintenance when changing power status of server, even if bios settings update does not need it", func(ctx SpecContext) {
		biosSetting := make(map[string]string)
		// settings mocked at
		// metal-operator/bmc/mock/server/data/Registries/BiosAttributeRegistry.v1_0_0.json
		biosSetting["AdminPhone"] = "bar-changed-to-turn-server-on"

		// put the server in Off state, to mock need of change in power state on server

		// Reserved state is needed to transition through the unit test step by step
		// else, unit test finishes the state very fast without being able to check the transition
		// creating OwnerApproval through reserved state gives more control when to approve the maintenance
		By("Creating an Ignition secret")
		ignitionSecret := &v1.Secret{
			ObjectMeta: metav1.ObjectMeta{
				Namespace:    ns.Name,
				GenerateName: "test-",
			},
			Data: nil,
		}
		Expect(k8sClient.Create(ctx, ignitionSecret)).To(Succeed())

		By("Creating a ServerClaim")
		serverClaim = &metalv1alpha1.ServerClaim{
			ObjectMeta: metav1.ObjectMeta{
				Namespace:    ns.Name,
				GenerateName: "test-",
			},
			Spec: metalv1alpha1.ServerClaimSpec{
				Power:             metalv1alpha1.PowerOff,
				ServerRef:         &v1.LocalObjectReference{Name: server.Name},
				IgnitionSecretRef: &v1.LocalObjectReference{Name: ignitionSecret.Name},
				Image:             "foo:bar",
			},
		}
		Expect(k8sClient.Create(ctx, serverClaim)).To(Succeed())

		By("Ensuring that the Server has been claimed")
		Eventually(Object(server)).Should(
			HaveField("Status.State", metalv1alpha1.ServerStateReserved),
		)

		By("Creating a BIOS settings")
		biosSettings := &metalv1alpha1.BIOSSettings{
			ObjectMeta: metav1.ObjectMeta{
				Namespace:    ns.Name,
				GenerateName: "test-bios-change-poweron",
			},
			Spec: metalv1alpha1.BIOSSettingsSpec{
				BIOSSettingsTemplate: metalv1alpha1.BIOSSettingsTemplate{
					Version: defaultMockUpServerBiosVersion,
					SettingsFlow: []metalv1alpha1.SettingsFlowItem{{
						Settings: biosSetting,
						Priority: 1,
						Name:     "one",
					}},
					ServerMaintenancePolicy: metalv1alpha1.ServerMaintenancePolicyOwnerApproval,
				},
				ServerRef: &v1.LocalObjectReference{Name: server.Name},
			},
		}
		Expect(k8sClient.Create(ctx, biosSettings)).To(Succeed())

		By("Ensuring that the BIOS setting has reached next state: inProgress")
		Eventually(Object(biosSettings)).Should(SatisfyAll(
			HaveField("Status.State", metalv1alpha1.BIOSSettingsStateInProgress),
			HaveField("Status.LastAppliedTime", BeNil()),
		))

		By("Ensuring that the Maintenance resource has been created")
		var serverMaintenanceList metalv1alpha1.ServerMaintenanceList
		Eventually(ObjectList(&serverMaintenanceList)).Should(HaveField("Items", Not(BeEmpty())))

		serverMaintenance := &metalv1alpha1.ServerMaintenance{
			ObjectMeta: metav1.ObjectMeta{
				Namespace: ns.Name,
				Name:      biosSettings.Name,
			},
		}
		Eventually(Get(serverMaintenance)).Should(Succeed())

		By("Ensuring that the Maintenance resource has been referenced by biosSettings")
		Eventually(Object(biosSettings)).Should(
			HaveField("Spec.ServerMaintenanceRef", &v1.ObjectReference{
				Kind:       "ServerMaintenance",
				Name:       serverMaintenance.Name,
				Namespace:  serverMaintenance.Namespace,
				UID:        serverMaintenance.UID,
				APIVersion: metalv1alpha1.GroupVersion.String(),
			}),
		)

		By("Ensuring that the BIOS setting has state: inProgress")
		Eventually(Object(biosSettings)).Should(
			HaveField("Status.State", metalv1alpha1.BIOSSettingsStateInProgress),
		)

		By("Approving the maintenance")
		Eventually(Update(serverClaim, func() {
			metautils.SetAnnotation(serverClaim, metalv1alpha1.ServerMaintenanceApprovalKey, "true")
		})).Should(Succeed())

		By("Ensuring that the biosSettings resource has started bios setting update")
		Eventually(Object(biosSettings)).Should(SatisfyAll(
			HaveField("Status.State", metalv1alpha1.BIOSSettingsStateInProgress),
			HaveField("Status.LastAppliedTime", BeNil()),
		))

		Eventually(Object(serverMaintenance)).Should(
			HaveField("Status.State", metalv1alpha1.ServerMaintenanceStateInMaintenance),
		)

		By("Ensuring that the Server is in correct power state")
		Eventually(Object(server)).Should(
			HaveField("Status.PowerState", metalv1alpha1.ServerOnPowerState),
		)

		// because of how we mock the setting update, it applied immediately and hence will not go through reboots to apply setting
		// this is the eventual state we would need to reach
		By("Ensuring that the BIOS setting has reached next state: Completed")
		Eventually(Object(biosSettings)).Should(SatisfyAll(
			HaveField("Status.State", metalv1alpha1.BIOSSettingsStateApplied),
			HaveField("Status.LastAppliedTime.IsZero()", false),
		))

		By("Ensuring that the BIOS setting has not referenced serverMaintenance anymore")
		Eventually(Object(biosSettings)).Should(
			HaveField("Spec.ServerMaintenanceRef", BeNil()),
		)
		By("Ensuring that the BIOS setting has right conditions")
		ensureBiosSettingsCondition(biosSettings, false, false)

		By("Ensuring that the Maintenance resource has been deleted")
		Eventually(Get(serverMaintenance)).Should(Satisfy(apierrors.IsNotFound))
		Consistently(Get(serverMaintenance)).Should(Satisfy(apierrors.IsNotFound))

		By("Deleting the BIOSSettings")
		Expect(k8sClient.Delete(ctx, biosSettings)).To(Succeed())

		By("Ensuring that the Server BIOSSettings ref is empty")
		Eventually(Object(server)).Should(
			HaveField("Spec.BIOSSettingsRef", BeNil()),
		)

		// cleanup
		Expect(k8sClient.Delete(ctx, serverClaim)).Should(Succeed())
		Eventually(Object(server)).Should(SatisfyAll(
			HaveField("Status.State", Not(Equal(metalv1alpha1.ServerStateMaintenance))),
			HaveField("Status.State", Not(Equal(metalv1alpha1.ServerStateReserved))),
		))
	})

	It("should create maintenance if setting update needs reboot", func(ctx SpecContext) {
		// settings mocked at
		// metal-operator/bmc/mock/server/data/Registries/BiosAttributeRegistry.v1_0_0.json
		biosSetting := make(map[string]string)
		biosSetting["PowerProfile"] = "SysDbpm"

		// put the server in reserved state,

		// Reserved state is needed to transition through the unit test step by step
		// else, unit test finishes the state very fast without being able to check the transition
		// creating OwnerApproval through reserved state gives more control when to approve the maintenance
		By("Creating an Ignition secret")
		ignitionSecret := &v1.Secret{
			ObjectMeta: metav1.ObjectMeta{
				Namespace:    ns.Name,
				GenerateName: "test-",
			},
			Data: nil,
		}
		Expect(k8sClient.Create(ctx, ignitionSecret)).To(Succeed())

		By("Creating a ServerClaim")
		serverClaim = &metalv1alpha1.ServerClaim{
			ObjectMeta: metav1.ObjectMeta{
				Namespace:    ns.Name,
				GenerateName: "test-",
			},
			Spec: metalv1alpha1.ServerClaimSpec{
				Power:             metalv1alpha1.PowerOff,
				ServerRef:         &v1.LocalObjectReference{Name: server.Name},
				IgnitionSecretRef: &v1.LocalObjectReference{Name: ignitionSecret.Name},
				Image:             "foo:bar",
			},
		}
		Expect(k8sClient.Create(ctx, serverClaim)).To(Succeed())

		By("Ensuring that the Server has been claimed")
		Eventually(Object(server)).Should(
			HaveField("Status.State", metalv1alpha1.ServerStateReserved),
		)

		By("Creating a BIOS settings")
		biosSettings := &metalv1alpha1.BIOSSettings{
			ObjectMeta: metav1.ObjectMeta{
				Namespace:    ns.Name,
				GenerateName: "test-bios-reboot-change",
			},
			Spec: metalv1alpha1.BIOSSettingsSpec{
				BIOSSettingsTemplate: metalv1alpha1.BIOSSettingsTemplate{
					Version: defaultMockUpServerBiosVersion,
					SettingsFlow: []metalv1alpha1.SettingsFlowItem{{
						Settings: biosSetting,
						Priority: 1,
						Name:     "one",
					}},
					ServerMaintenancePolicy: metalv1alpha1.ServerMaintenancePolicyOwnerApproval,
				},
				ServerRef: &v1.LocalObjectReference{Name: server.Name},
			},
		}
		Expect(k8sClient.Create(ctx, biosSettings)).To(Succeed())

		By("Ensuring that the BIOS setting has reached next state: inProgress")
		Eventually(Object(biosSettings)).Should(SatisfyAll(
			HaveField("Status.State", metalv1alpha1.BIOSSettingsStateInProgress),
			HaveField("Status.LastAppliedTime", BeNil()),
		))

		By("Ensuring that the Maintenance resource has been created")
		var serverMaintenanceList metalv1alpha1.ServerMaintenanceList
		Eventually(ObjectList(&serverMaintenanceList)).Should(HaveField("Items", Not(BeEmpty())))

		serverMaintenance := &metalv1alpha1.ServerMaintenance{
			ObjectMeta: metav1.ObjectMeta{
				Namespace: ns.Name,
				Name:      biosSettings.Name,
			},
		}
		Eventually(Get(serverMaintenance)).Should(Succeed())

		By("Ensuring that the Maintenance resource has been referenced by biosSettings")
		Eventually(Object(biosSettings)).Should(
			HaveField("Spec.ServerMaintenanceRef", &v1.ObjectReference{
				Kind:       "ServerMaintenance",
				Name:       serverMaintenance.Name,
				Namespace:  serverMaintenance.Namespace,
				UID:        serverMaintenance.UID,
				APIVersion: metalv1alpha1.GroupVersion.String(),
			}),
		)

		By("Ensuring that the BIOS setting has state: inProgress")
		Eventually(Object(biosSettings)).Should(
			HaveField("Status.State", metalv1alpha1.BIOSSettingsStateInProgress),
		)

		By("Approving the maintenance")
		Eventually(Update(serverClaim, func() {
			metautils.SetAnnotation(serverClaim, metalv1alpha1.ServerMaintenanceApprovalKey, "true")
		})).Should(Succeed())

		By("Ensuring that the biosSettings resource has started bios setting update")
		Eventually(Object(biosSettings)).Should(
			HaveField("Status.State", metalv1alpha1.BIOSSettingsStateInProgress),
		)

		By("Ensuring that the Server is in Maintenance")
		Eventually(Object(server)).Should(
			HaveField("Status.State", metalv1alpha1.ServerStateMaintenance),
		)

		// because of how we mock the setting update, it applied immediately and hence will not go through reboots to apply setting
		// this is the eventual state we would need to reach
		By("Ensuring that the BIOS setting has reached next state: Completed")
		Eventually(Object(biosSettings)).Should(SatisfyAll(
			HaveField("Status.State", metalv1alpha1.BIOSSettingsStateApplied),
			HaveField("Status.LastAppliedTime.IsZero()", false),
		))

		By("Ensuring that the BIOS setting has not referenced serverMaintenance anymore")
		Eventually(Object(biosSettings)).Should(
			HaveField("Spec.ServerMaintenanceRef", BeNil()),
		)
		By("Ensuring that the BIOS setting has right conditions")
		ensureBiosSettingsCondition(biosSettings, true, false)

		By("Ensuring that the Maintenance resource has been deleted")
		Eventually(Get(serverMaintenance)).Should(Satisfy(apierrors.IsNotFound))
		Consistently(Get(serverMaintenance)).Should(Satisfy(apierrors.IsNotFound))

		// cleanup
		Expect(k8sClient.Delete(ctx, biosSettings)).Should(Succeed())
		Expect(k8sClient.Delete(ctx, serverClaim)).Should(Succeed())
		Eventually(Object(server)).Should(SatisfyAll(
			HaveField("Status.State", Not(Equal(metalv1alpha1.ServerStateMaintenance))),
			HaveField("Status.State", Not(Equal(metalv1alpha1.ServerStateReserved))),
		))
	})

	It("should update setting if server is in available state", func(ctx SpecContext) {
		// settings mocked at
		// metal-operator/bmc/mock/server/data/Registries/BiosAttributeRegistry.v1_0_0.json
		biosSetting := make(map[string]string)
		biosSetting["PowerProfile"] = "OsDbpm"

		// just to double confirm the starting state here for easy readability
		By("Ensuring that the Server has available")
		Eventually(Object(server)).Should(SatisfyAll(
			HaveField("Status.PowerState", metalv1alpha1.ServerOffPowerState),
			HaveField("Status.State", metalv1alpha1.ServerStateAvailable),
		))

		By("Creating a BIOSSetting")
		biosSettings := &metalv1alpha1.BIOSSettings{
			ObjectMeta: metav1.ObjectMeta{
				Namespace:    ns.Name,
				GenerateName: "test-from-server-avail",
			},
			Spec: metalv1alpha1.BIOSSettingsSpec{
				BIOSSettingsTemplate: metalv1alpha1.BIOSSettingsTemplate{
					Version: defaultMockUpServerBiosVersion,
					SettingsFlow: []metalv1alpha1.SettingsFlowItem{{
						Settings: biosSetting,
						Priority: 1,
						Name:     "one",
					}},
					ServerMaintenancePolicy: metalv1alpha1.ServerMaintenancePolicyEnforced,
				},
				ServerRef: &v1.LocalObjectReference{Name: server.Name},
			},
		}
		Expect(k8sClient.Create(ctx, biosSettings)).To(Succeed())

		By("Ensuring that the BIOS setting has reached next state: inProgress")
		Eventually(Object(biosSettings)).Should(SatisfyAll(
			HaveField("Status.State", metalv1alpha1.BIOSSettingsStateInProgress),
			HaveField("Status.LastAppliedTime", BeNil()),
		))

		By("Ensuring that the Server has the bios setting ref")
		Eventually(Object(server)).Should(
			HaveField("Spec.BIOSSettingsRef", &v1.LocalObjectReference{Name: biosSettings.Name}),
		)

		By("Ensuring that the Maintenance resource has been created")
		var serverMaintenanceList metalv1alpha1.ServerMaintenanceList
		Eventually(ObjectList(&serverMaintenanceList)).Should(HaveField("Items", Not(BeEmpty())))

		serverMaintenance := &metalv1alpha1.ServerMaintenance{
			ObjectMeta: metav1.ObjectMeta{
				Namespace: ns.Name,
				Name:      biosSettings.Name,
			},
		}
		Eventually(Get(serverMaintenance)).Should(Succeed())

		By("Ensuring that the Maintenance resource has been referenced by biosSettings")
		Eventually(Object(biosSettings)).Should(
			HaveField("Spec.ServerMaintenanceRef", &v1.ObjectReference{
				Kind:       "ServerMaintenance",
				Name:       serverMaintenance.Name,
				Namespace:  serverMaintenance.Namespace,
				UID:        serverMaintenance.UID,
				APIVersion: metalv1alpha1.GroupVersion.String(),
			}),
		)

		By("Ensuring that the Server is in Maintenance")
		Eventually(Object(server)).Should(
			HaveField("Status.State", metalv1alpha1.ServerStateMaintenance),
		)

		// because of the mocking, the transitions are superfast here.
		Eventually(Object(biosSettings)).Should(SatisfyAll(
			HaveField("Status.State", metalv1alpha1.BIOSSettingsStateApplied),
			HaveField("Status.LastAppliedTime.IsZero()", false),
		))

		By("Ensuring that the BIOS setting has right conditions")
		ensureBiosSettingsCondition(biosSettings, true, false)

		By("Deleting the BIOSSettings")
		Expect(k8sClient.Delete(ctx, biosSettings)).To(Succeed())
		Eventually(Get(biosSettings)).Should(Satisfy(apierrors.IsNotFound))

		By("Ensuring that the bios ref is empty")
		Eventually(Object(server)).Should(
			HaveField("Spec.BIOSSettingsRef", BeNil()),
		)
		Eventually(Object(server)).Should(
			HaveField("Status.State", Not(Equal(metalv1alpha1.ServerStateMaintenance))),
		)
	})

	It("should wait for upgrade and reconcile when biosSettings version is correct", func(ctx SpecContext) {
		// settings mocked at
		// metal-operator/bmc/mock/server/data/Registries/BiosAttributeRegistry.v1_0_0.json
		biosSetting := make(map[string]string)
		biosSetting["AdminPhone"] = "bar-wait-on-version-upgrade"

		// put the server in PowerOn state,

		// Reserved state is needed to as Available state will turn off the power automatically.
		// powerOn is needed to skip the change in power on system, Hence skip maintenance.
		By("Creating an Ignition secret")
		ignitionSecret := &v1.Secret{
			ObjectMeta: metav1.ObjectMeta{
				Namespace:    ns.Name,
				GenerateName: "test-",
			},
			Data: nil,
		}
		Expect(k8sClient.Create(ctx, ignitionSecret)).To(Succeed())

		By("Creating a ServerClaim")
		serverClaim = &metalv1alpha1.ServerClaim{
			ObjectMeta: metav1.ObjectMeta{
				Namespace:    ns.Name,
				GenerateName: "test-",
			},
			Spec: metalv1alpha1.ServerClaimSpec{
				Power:             metalv1alpha1.PowerOn,
				ServerRef:         &v1.LocalObjectReference{Name: server.Name},
				IgnitionSecretRef: &v1.LocalObjectReference{Name: ignitionSecret.Name},
				Image:             "foo:bar",
			},
		}
		Expect(k8sClient.Create(ctx, serverClaim)).To(Succeed())

		By("Ensuring that the Server has been claimed")
		Eventually(Object(server)).Should(
			HaveField("Status.State", metalv1alpha1.ServerStateReserved),
		)

		By("Creating a BMCSetting")
		biosSettings := &metalv1alpha1.BIOSSettings{
			ObjectMeta: metav1.ObjectMeta{
				Namespace:    ns.Name,
				GenerateName: "test-bios-upgrade-",
			},
			Spec: metalv1alpha1.BIOSSettingsSpec{
				BIOSSettingsTemplate: metalv1alpha1.BIOSSettingsTemplate{
					Version: "2.45.455b66-rev4",
					SettingsFlow: []metalv1alpha1.SettingsFlowItem{{
						Settings: biosSetting,
						Priority: 1,
						Name:     "one",
					}},
					ServerMaintenancePolicy: metalv1alpha1.ServerMaintenancePolicyEnforced,
				},
				ServerRef: &v1.LocalObjectReference{Name: server.Name},
			},
		}
		Expect(k8sClient.Create(ctx, biosSettings)).To(Succeed())

		By("Ensuring that the BMC has the correct BMC settings ref")
		Eventually(Object(server)).Should(SatisfyAll(
			HaveField("Spec.BIOSSettingsRef", Not(BeNil())),
			HaveField("Spec.BIOSSettingsRef.Name", biosSettings.Name),
		))

		By("Ensuring that the biosSettings resource state is correct State inVersionUpgrade")
		Eventually(Object(biosSettings)).Should(SatisfyAll(
			HaveField("Status.State", metalv1alpha1.BIOSSettingsStatePending),
			HaveField("Status.LastAppliedTime", BeNil()),
		))

		By("Ensuring that the serverMaintenance not ref.")
		Consistently(Object(biosSettings)).Should(
			HaveField("Spec.ServerMaintenanceRef", BeNil()),
		)

		By("Simulate the server biosSettings version update by matching the spec version")
		Eventually(Update(biosSettings, func() {
			biosSettings.Spec.Version = defaultMockUpServerBiosVersion
		})).Should(Succeed())

		By("Ensuring that the biosSettings resource has setting updated, and moved the state")
		Eventually(Object(biosSettings)).Should(SatisfyAny(
			HaveField("Status.State", metalv1alpha1.BIOSSettingsStateInProgress),
			HaveField("Status.State", metalv1alpha1.BIOSSettingsStateApplied),
		))
		// due to nature of mocking, we cant not determine few steps here. hence need a longer wait time
		Eventually(Object(biosSettings)).Should(SatisfyAll(
			HaveField("Status.State", metalv1alpha1.BIOSSettingsStateApplied),
			HaveField("Status.LastAppliedTime.IsZero()", false),
		))

		By("Ensuring that the serverMaintenance not ref.")
		Eventually(Object(biosSettings)).Should(
			HaveField("Spec.ServerMaintenanceRef", BeNil()),
		)
		Consistently(Object(biosSettings)).Should(
			HaveField("Spec.ServerMaintenanceRef", BeNil()),
		)
		By("Ensuring that the BIOS setting has right conditions")
		ensureBiosSettingsCondition(biosSettings, false, true)

		By("Deleting the BMCSetting resource")
		Expect(k8sClient.Delete(ctx, biosSettings)).To(Succeed())

		By("Ensuring that the biosSettings resource is removed")
		Eventually(Get(biosSettings)).Should(Satisfy(apierrors.IsNotFound))
		Consistently(Get(biosSettings)).Should(Satisfy(apierrors.IsNotFound))

		By("Ensuring that the Server biosSettings ref is empty on BMC")
		Eventually(Object(server)).Should(
			HaveField("Spec.BIOSSettingsRef", BeNil()),
		)
		Consistently(Object(server)).Should(
			HaveField("Spec.BIOSSettingsRef", BeNil()),
		)

		// cleanup
		Expect(k8sClient.Delete(ctx, serverClaim)).To(Succeed())
		Eventually(Object(server)).Should(
			HaveField("Status.State", Not(Equal(metalv1alpha1.ServerStateMaintenance))),
		)
	})

	It("should allow retry using annotation", func(ctx SpecContext) {
		// settings mocked at
		// metal-operator/bmc/mock/server/data/Registries/BiosAttributeRegistry.v1_0_0.json
		biosSetting := make(map[string]string)
		biosSetting["ProcCores"] = "2"

		By("Creating a BIOSSetting")
		biosSettings := &metalv1alpha1.BIOSSettings{
			ObjectMeta: metav1.ObjectMeta{
				Namespace:    ns.Name,
				GenerateName: "test-from-server-avail",
			},
			Spec: metalv1alpha1.BIOSSettingsSpec{
				BIOSSettingsTemplate: metalv1alpha1.BIOSSettingsTemplate{
					Version: defaultMockUpServerBiosVersion,
					SettingsFlow: []metalv1alpha1.SettingsFlowItem{{
						Settings: biosSetting,
						Priority: 1,
						Name:     "one",
					}},
					ServerMaintenancePolicy: metalv1alpha1.ServerMaintenancePolicyEnforced,
				},
				ServerRef: &v1.LocalObjectReference{Name: server.Name},
			},
		}
		Expect(k8sClient.Create(ctx, biosSettings)).To(Succeed())

		By("Moving to Failed state")
		Eventually(UpdateStatus(biosSettings, func() {
			biosSettings.Status.State = metalv1alpha1.BIOSSettingsStateFailed
		})).Should(Succeed())

		Eventually(Update(biosSettings, func() {
			biosSettings.Annotations = map[string]string{
				metalv1alpha1.OperationAnnotation: metalv1alpha1.OperationAnnotationRetryFailed,
			}
		})).Should(Succeed())

		Eventually(Object(biosSettings)).Should(SatisfyAny(
			HaveField("Status.State", metalv1alpha1.BIOSSettingsStateInProgress),
			HaveField("Status.State", metalv1alpha1.BIOSSettingsStateApplied),
		))

		Eventually(Object(biosSettings)).Should(SatisfyAll(
			HaveField("Status.State", metalv1alpha1.BIOSSettingsStateApplied),
			HaveField("Status.LastAppliedTime.IsZero()", false),
		))

		Expect(k8sClient.Delete(ctx, biosSettings)).To(Succeed())
		Eventually(Get(biosSettings)).Should(Satisfy(apierrors.IsNotFound))
		Eventually(Object(server)).Should(
			HaveField("Status.State", Not(Equal(metalv1alpha1.ServerStateMaintenance))),
		)
	})
})

var _ = Describe("BIOSSettings Controller with BMCRef BMC", func() {
	ns := SetupTest(nil)

	var (
		server      *metalv1alpha1.Server
		bmcObj      *metalv1alpha1.BMC
		bmcSecret   *metalv1alpha1.BMCSecret
		serverClaim *metalv1alpha1.ServerClaim
	)
	BeforeEach(func(ctx SpecContext) {
		bmcSecret = &metalv1alpha1.BMCSecret{
			ObjectMeta: metav1.ObjectMeta{
				Namespace:    ns.Name,
				GenerateName: "test-bmc-secret-",
			},
			Data: map[string][]byte{
				metalv1alpha1.BMCSecretUsernameKeyName: []byte("foo"),
				metalv1alpha1.BMCSecretPasswordKeyName: []byte("bar"),
			},
		}
		Expect(k8sClient.Create(ctx, bmcSecret)).To(Succeed())
		bmcObj = &metalv1alpha1.BMC{
			ObjectMeta: metav1.ObjectMeta{
				GenerateName: "test-bmc-",
				Namespace:    ns.Name,
			},
			Spec: metalv1alpha1.BMCSpec{
				Endpoint: &metalv1alpha1.InlineEndpoint{
					IP:         metalv1alpha1.MustParseIP("127.0.0.1"),
					MACAddress: "23:11:8A:33:CF:EA",
				},
				Protocol: metalv1alpha1.Protocol{
					Name: metalv1alpha1.ProtocolRedfishLocal,
					Port: 8000,
				},
				BMCSecretRef: v1.LocalObjectReference{
					Name: bmcSecret.Name,
				},
			},
		}
		Expect(k8sClient.Create(ctx, bmcObj)).To(Succeed())

		By("Ensuring that the Server resource will be created")
		server = &metalv1alpha1.Server{
			ObjectMeta: metav1.ObjectMeta{
				Name: bmcutils.GetServerNameFromBMCandIndex(0, bmcObj),
			},
		}
		Eventually(Get(server)).Should(Succeed())

		By("Ensuring that the Server is in available state")
		Eventually(UpdateStatus(server, func() {
			server.Status.State = metalv1alpha1.ServerStateAvailable
		})).To(Succeed())
	})

	AfterEach(func(ctx SpecContext) {
		bmc.UnitTestMockUps.ResetBIOSSettings()

		Expect(k8sClient.Delete(ctx, bmcSecret)).To(Succeed())
		Expect(k8sClient.Delete(ctx, bmcObj)).To(Succeed())
		Expect(k8sClient.Delete(ctx, server)).To(Succeed())
		EnsureCleanState()
	})

	It("should request maintenance when changing power status of server, even if bios settings update does not need it", func(ctx SpecContext) {
		biosSetting := make(map[string]string)
		// settings which does not reboot. mocked at
		// metal-operator/bmc/redfish_local.go defaultMockedBIOSSetting
		biosSetting["AdminPhone"] = "bar-changed-to-turn-server-on-bmcref"

		// put the server in Off state, to mock need of change in power state on server

		// Reserved state is needed to transition through the unit test step by step
		// else, unit test finishes the state very fast without being able to check the transition
		// creating OwnerApproval through reserved state gives more control when to approve the maintenance
		By("Creating an Ignition secret")
		ignitionSecret := &v1.Secret{
			ObjectMeta: metav1.ObjectMeta{
				Namespace:    ns.Name,
				GenerateName: "test-",
			},
			Data: nil,
		}
		Expect(k8sClient.Create(ctx, ignitionSecret)).To(Succeed())

		By("Creating a ServerClaim")
		serverClaim = &metalv1alpha1.ServerClaim{
			ObjectMeta: metav1.ObjectMeta{
				Namespace:    ns.Name,
				GenerateName: "test-",
			},
			Spec: metalv1alpha1.ServerClaimSpec{
				Power:             metalv1alpha1.PowerOff,
				ServerRef:         &v1.LocalObjectReference{Name: server.Name},
				IgnitionSecretRef: &v1.LocalObjectReference{Name: ignitionSecret.Name},
				Image:             "foo:bar",
			},
		}
		Expect(k8sClient.Create(ctx, serverClaim)).To(Succeed())

		By("Ensuring that the Server has been claimed")
		Eventually(Object(server)).Should(
			HaveField("Status.State", metalv1alpha1.ServerStateReserved),
		)

		By("Creating a BIOS settings")
		biosSettings := &metalv1alpha1.BIOSSettings{
			ObjectMeta: metav1.ObjectMeta{
				Namespace:    ns.Name,
				GenerateName: "test-bios-change-poweron",
			},
			Spec: metalv1alpha1.BIOSSettingsSpec{
				BIOSSettingsTemplate: metalv1alpha1.BIOSSettingsTemplate{
					Version: defaultMockUpServerBiosVersion,
					SettingsFlow: []metalv1alpha1.SettingsFlowItem{{
						Settings: biosSetting,
						Priority: 1,
						Name:     "one",
					}},
					ServerMaintenancePolicy: metalv1alpha1.ServerMaintenancePolicyOwnerApproval,
				},
				ServerRef: &v1.LocalObjectReference{Name: server.Name},
			},
		}
		Expect(k8sClient.Create(ctx, biosSettings)).To(Succeed())

		By("Ensuring that the BIOS setting has reached next state: inProgress")
		Eventually(Object(biosSettings)).Should(SatisfyAll(
			HaveField("Status.State", metalv1alpha1.BIOSSettingsStateInProgress),
			HaveField("Status.LastAppliedTime", BeNil()),
		))

		By("Ensuring that the Maintenance resource has been created")
		var serverMaintenanceList metalv1alpha1.ServerMaintenanceList
		Eventually(ObjectList(&serverMaintenanceList)).Should(HaveField("Items", Not(BeEmpty())))

		serverMaintenance := &metalv1alpha1.ServerMaintenance{
			ObjectMeta: metav1.ObjectMeta{
				Namespace: ns.Name,
				Name:      biosSettings.Name,
			},
		}
		Eventually(Get(serverMaintenance)).Should(Succeed())

		By("Ensuring that the Maintenance resource has been referenced by biosSettings")
		Eventually(Object(biosSettings)).Should(
			HaveField("Spec.ServerMaintenanceRef", &v1.ObjectReference{
				Kind:       "ServerMaintenance",
				Name:       serverMaintenance.Name,
				Namespace:  serverMaintenance.Namespace,
				UID:        serverMaintenance.UID,
				APIVersion: metalv1alpha1.GroupVersion.String(),
			}),
		)

		By("Ensuring that the BIOS setting has state: inProgress")
		Eventually(Object(biosSettings)).Should(
			HaveField("Status.State", metalv1alpha1.BIOSSettingsStateInProgress),
		)

		By("Approving the maintenance")
		Eventually(Update(serverClaim, func() {
			metautils.SetAnnotation(serverClaim, metalv1alpha1.ServerMaintenanceApprovalKey, "true")
		})).Should(Succeed())

		By("Ensuring that the biosSettings resource has started bios setting update")
		Eventually(Object(biosSettings)).Should(SatisfyAll(
			HaveField("Status.State", metalv1alpha1.BIOSSettingsStateInProgress),
			HaveField("Status.LastAppliedTime", BeNil()),
		))

		By("Ensuring that the Server is in correct power state")
		Eventually(Object(server)).Should(
			HaveField("Status.PowerState", metalv1alpha1.ServerOnPowerState),
		)

		// because of how we mock the setting update, it applied immediately and hence will not go through reboots to apply setting
		// this is the eventual state we would need to reach
		By("Ensuring that the BIOS setting has reached next state: Completed")
		Eventually(Object(biosSettings)).Should(SatisfyAll(
			HaveField("Status.State", metalv1alpha1.BIOSSettingsStateApplied),
			HaveField("Status.LastAppliedTime.IsZero()", false),
		))

		By("Ensuring that the BIOS setting has not referenced serverMaintenance anymore")
		Eventually(Object(biosSettings)).Should(
			HaveField("Spec.ServerMaintenanceRef", BeNil()),
		)
		By("Ensuring that the BIOS setting has right conditions")
		ensureBiosSettingsCondition(biosSettings, false, false)

		By("Ensuring that the Maintenance resource has been deleted")
		Eventually(Get(serverMaintenance)).Should(Satisfy(apierrors.IsNotFound))
		Consistently(Get(serverMaintenance)).Should(Satisfy(apierrors.IsNotFound))

		By("Deleting the BIOSSettings")
		Expect(k8sClient.Delete(ctx, biosSettings)).To(Succeed())

		By("Ensuring that the Server BIOSSettings ref is empty")
		Eventually(Object(server)).Should(
			HaveField("Spec.BIOSSettingsRef", BeNil()),
		)

		// cleanup
		Expect(k8sClient.Delete(ctx, serverClaim)).Should(Succeed())
		Eventually(Object(server)).Should(SatisfyAll(
			HaveField("Status.State", Not(Equal(metalv1alpha1.ServerStateMaintenance))),
			HaveField("Status.State", Not(Equal(metalv1alpha1.ServerStateReserved))),
		))
	})
})

var _ = Describe("BIOSSettings Sequence Controller", func() {
	ns := SetupTest(nil)

	var (
		server    *metalv1alpha1.Server
		bmcSecret *metalv1alpha1.BMCSecret
	)

	BeforeEach(func(ctx SpecContext) {
		By("Creating a BMCSecret")
		bmcSecret = &metalv1alpha1.BMCSecret{
			ObjectMeta: metav1.ObjectMeta{
				Namespace:    ns.Name,
				GenerateName: "test-",
			},
			Data: map[string][]byte{
				metalv1alpha1.BMCSecretUsernameKeyName: []byte("foo"),
				metalv1alpha1.BMCSecretPasswordKeyName: []byte("bar"),
			},
		}
		Expect(k8sClient.Create(ctx, bmcSecret)).To(Succeed())

		By("Creating a Server")
		server = &metalv1alpha1.Server{
			ObjectMeta: metav1.ObjectMeta{
				Namespace:    ns.Name,
				GenerateName: "test-maintenance-",
			},
			Spec: metalv1alpha1.ServerSpec{
				SystemUUID: "38947555-7742-3448-3784-823347823834",
				BMC: &metalv1alpha1.BMCAccess{
					Protocol: metalv1alpha1.Protocol{
						Name: metalv1alpha1.ProtocolRedfishLocal,
						Port: 8000,
					},
					Address: "127.0.0.1",
					BMCSecretRef: v1.LocalObjectReference{
						Name: bmcSecret.Name,
					},
				},
			},
		}
		Expect(k8sClient.Create(ctx, server)).To(Succeed())

		By("Ensure that the Server is in available state")
		Eventually(UpdateStatus(server, func() {
			server.Status.State = metalv1alpha1.ServerStateAvailable
		})).Should(Succeed())
	})

	AfterEach(func(ctx SpecContext) {
		bmc.UnitTestMockUps.ResetBIOSSettings()

		Expect(k8sClient.Delete(ctx, bmcSecret)).To(Succeed())
		Expect(k8sClient.Delete(ctx, server)).To(Succeed())
		EnsureCleanState()
	})

	It("Should successfully apply sequence of settings", func(ctx SpecContext) {
		By("Creating a BIOSSetting with sequence of settings")
		biosSettings := &metalv1alpha1.BIOSSettings{
			ObjectMeta: metav1.ObjectMeta{
				Namespace:    ns.Name,
				GenerateName: "test-setting-flow-",
			},
			// settings mocked at
			// metal-operator/bmc/mock/server/data/Registries/BiosAttributeRegistry.v1_0_0.json
			Spec: metalv1alpha1.BIOSSettingsSpec{
				BIOSSettingsTemplate: metalv1alpha1.BIOSSettingsTemplate{
					Version: defaultMockUpServerBiosVersion,
					SettingsFlow: []metalv1alpha1.SettingsFlowItem{
						{
							Priority: 100,
							Settings: map[string]string{"AdminPhone": "1010101"},
							Name:     "100",
						},
						{
							Priority: 1000,
							Settings: map[string]string{"PowerProfile": "MaxPerf"},
							Name:     "1000",
						},
					},
					ServerMaintenancePolicy: metalv1alpha1.ServerMaintenancePolicyEnforced,
				},
				ServerRef: &v1.LocalObjectReference{Name: server.Name},
			},
		}
		Expect(k8sClient.Create(ctx, biosSettings)).To(Succeed())

		By("Ensuring that the BIOSSetting Object has moved to completed")
		Eventually(Object(biosSettings)).Should(SatisfyAll(
			HaveField("Status.State", metalv1alpha1.BIOSSettingsStateApplied),
			HaveField("Status.FlowState", HaveLen(len(biosSettings.Spec.SettingsFlow))),
		))
		By("Ensuring that the BIOSSettings conditions are updated")
		ensureBiosSettingsFlowCondition(biosSettings)

		By("Deleting the BIOSSetting")
		Expect(k8sClient.Delete(ctx, biosSettings)).To(Succeed())
		Eventually(Object(server)).Should(
			HaveField("Status.State", Not(Equal(metalv1alpha1.ServerStateMaintenance))),
		)
	})

	It("Should fail if duplicate keys in names or settings found", func(ctx SpecContext) {
		By("Creating a BIOSSetting with sequence of settings")
		biosSettings := &metalv1alpha1.BIOSSettings{
			ObjectMeta: metav1.ObjectMeta{
				Namespace:    ns.Name,
				GenerateName: "test-setting-flow-",
			},
			// settings mocked at
			// metal-operator/bmc/mock/server/data/Registries/BiosAttributeRegistry.v1_0_0.json
			Spec: metalv1alpha1.BIOSSettingsSpec{
				BIOSSettingsTemplate: metalv1alpha1.BIOSSettingsTemplate{
					Version: defaultMockUpServerBiosVersion,
					SettingsFlow: []metalv1alpha1.SettingsFlowItem{
						{
							Priority: 100,
							Settings: map[string]string{"PowerProfile": "SysDbpm"},
							Name:     "100",
						},
						{
							Priority: 1000,
							Settings: map[string]string{"PowerProfile": "OsDbpm"},
							Name:     "1000",
						},
					},
					ServerMaintenancePolicy: metalv1alpha1.ServerMaintenancePolicyEnforced,
				},
				ServerRef: &v1.LocalObjectReference{Name: server.Name},
			},
		}
		Expect(k8sClient.Create(ctx, biosSettings)).To(Succeed())

		By("Ensuring that the BIOSSetting Object has moved to Failed")
		Eventually(Object(biosSettings)).Should(SatisfyAll(
			HaveField("Status.State", metalv1alpha1.BIOSSettingsStateFailed),
		))

		By("Ensuring right number of conditions are present")
		Eventually(Object(biosSettings)).Should(
			HaveField("Status.Conditions", HaveLen(1)),
		)

		By("Ensuring the update has been applied by the server")
		Eventually(Object(biosSettings)).Should(
			HaveField("Status.Conditions", ContainElement(
				SatisfyAll(
					HaveField("Type", duplicateKeyCheckCondition),
					HaveField("Status", metav1.ConditionTrue),
				),
			)),
		)

		biosSettings2 := &metalv1alpha1.BIOSSettings{
			ObjectMeta: metav1.ObjectMeta{
				Namespace:    ns.Name,
				GenerateName: "test-setting-flow-",
			},
			// settings mocked at
			// metal-operator/bmc/mock/server/data/Registries/BiosAttributeRegistry.v1_0_0.json
			Spec: metalv1alpha1.BIOSSettingsSpec{
				BIOSSettingsTemplate: metalv1alpha1.BIOSSettingsTemplate{
					Version: defaultMockUpServerBiosVersion,
					SettingsFlow: []metalv1alpha1.SettingsFlowItem{
						{
							Priority: 100,
							Settings: map[string]string{"AdminPhone": "123-456"},
							Name:     "100",
						},
						{
							Priority: 1000,
							Settings: map[string]string{"PowerProfile": "OsDbpm"},
							Name:     "100",
						},
					},
					ServerMaintenancePolicy: metalv1alpha1.ServerMaintenancePolicyEnforced,
				},
				ServerRef: &v1.LocalObjectReference{Name: server.Name},
			},
		}
		Expect(k8sClient.Create(ctx, biosSettings2)).To(Succeed())

		By("Ensuring that the BIOSSetting Object has moved to Failed")
		Eventually(Object(biosSettings2)).Should(SatisfyAll(
			HaveField("Status.State", metalv1alpha1.BIOSSettingsStateFailed),
		))

		By("Ensuring right number of conditions are present")
		Eventually(Object(biosSettings2)).Should(
			HaveField("Status.Conditions", HaveLen(1)),
		)

		By("Ensuring the update has been applied by the server")
		Eventually(Object(biosSettings2)).Should(
			HaveField("Status.Conditions", ContainElement(
				SatisfyAll(
					HaveField("Type", duplicateKeyCheckCondition),
					HaveField("Status", metav1.ConditionTrue),
				),
			)),
		)

		By("Deleting the biosSettings2")
		Expect(k8sClient.Delete(ctx, biosSettings2)).To(Succeed())
		By("Deleting the biosSettings")
		Expect(k8sClient.Delete(ctx, biosSettings)).To(Succeed())
		Eventually(Object(server)).Should(
			HaveField("Status.State", Not(Equal(metalv1alpha1.ServerStateMaintenance))),
		)
	})

	It("Should successfully apply sequence of different settings and reconcile from applied state", func(ctx SpecContext) {
		By("Creating a BIOSSetting sequence of settings")
		biosSettings := &metalv1alpha1.BIOSSettings{
			ObjectMeta: metav1.ObjectMeta{
				Namespace:    ns.Name,
				GenerateName: "test-setting-flow-differnet-",
			},
			// settings mocked at
			// metal-operator/bmc/mock/server/data/Registries/BiosAttributeRegistry.v1_0_0.json
			Spec: metalv1alpha1.BIOSSettingsSpec{
				BIOSSettingsTemplate: metalv1alpha1.BIOSSettingsTemplate{
					Version: defaultMockUpServerBiosVersion,
					SettingsFlow: []metalv1alpha1.SettingsFlowItem{
						{
							Priority: 100,
							Settings: map[string]string{"AdminPhone": "123-123"},
							Name:     "100",
						},
						{
							Priority: 1000,
							Settings: map[string]string{"PowerProfile": "SysDbpm"},
							Name:     "1000",
						},
					},
					ServerMaintenancePolicy: metalv1alpha1.ServerMaintenancePolicyEnforced,
				},
				ServerRef: &v1.LocalObjectReference{Name: server.Name},
			},
		}
		Expect(k8sClient.Create(ctx, biosSettings)).To(Succeed())

		By("Ensuring that the BIOSSetting Object has moved to completed")
		Eventually(Object(biosSettings)).Should(SatisfyAll(
			HaveField("Status.State", metalv1alpha1.BIOSSettingsStateApplied),
			HaveField("Status.FlowState", HaveLen(len(biosSettings.Spec.SettingsFlow))),
		))
		By("Ensuring that the BIOSSettings conditions are updated")
		ensureBiosSettingsFlowCondition(biosSettings)

		// move server back to available state (to avoid initial/discovery state loop)
		By("Ensure that the Server is in available state")
		Eventually(UpdateStatus(server, func() {
			server.Status.State = metalv1alpha1.ServerStateAvailable
		})).Should(Succeed())

		// should reconcile again from the Applied state when the settings has been changed
		Eventually(Update(biosSettings, func() {
			biosSettings.Spec.SettingsFlow[1].Settings = map[string]string{"PowerProfile": "OsDbpm"}
		})).Should(Succeed())

		By("Ensuring that the BIOSSetting Object has moved to out of completed")
		Eventually(Object(biosSettings)).Should(
			HaveField("Status.State", metalv1alpha1.BIOSSettingsStateInProgress),
		)

		By("Ensuring that the BIOSSetting Object has moved to completed")
		Eventually(Object(biosSettings)).Should(SatisfyAll(
			HaveField("Status.State", metalv1alpha1.BIOSSettingsStateApplied),
			HaveField("Status.FlowState", HaveLen(len(biosSettings.Spec.SettingsFlow))),
		))

		By("Deleting the BIOSSettings")
		Expect(k8sClient.Delete(ctx, biosSettings)).To(Succeed())
		Eventually(Object(server)).Should(
			HaveField("Status.State", Not(Equal(metalv1alpha1.ServerStateMaintenance))),
		)
	})

	It("should successfully apply sequence of settings when the names and priority changed, before the settings update was issued on server", func(ctx SpecContext) {
		newNames := []string{"1", "10"}
		oldNames := []string{"100", "1000"}
		By("Creating a BIOSSetting with sequence of settings")
		biosSettings := &metalv1alpha1.BIOSSettings{
			ObjectMeta: metav1.ObjectMeta{
				Namespace:    ns.Name,
				GenerateName: "test-setting-flow-",
			},
			// settings mocked at
			// metal-operator/bmc/mock/server/data/Registries/BiosAttributeRegistry.v1_0_0.json
			Spec: metalv1alpha1.BIOSSettingsSpec{
				BIOSSettingsTemplate: metalv1alpha1.BIOSSettingsTemplate{
					Version: defaultMockUpServerBiosVersion,
					SettingsFlow: []metalv1alpha1.SettingsFlowItem{
						{
							Priority: 100,
							Settings: map[string]string{"AdminPhone": "one-two-three"},
							Name:     oldNames[0],
						},
						{
							Priority: 1000,
							Settings: map[string]string{"ProcCores": "1"},
							Name:     oldNames[1],
						},
					},
					ServerMaintenancePolicy: metalv1alpha1.ServerMaintenancePolicyEnforced,
				},
				ServerRef: &v1.LocalObjectReference{Name: server.Name},
			},
		}
		Expect(k8sClient.Create(ctx, biosSettings)).To(Succeed())

		Eventually(Object(biosSettings)).WithPolling(1 * time.Microsecond).Should(
			HaveField("Status.State", metalv1alpha1.BIOSSettingsStateInProgress),
		)

		Eventually(Object(biosSettings)).WithPolling(1 * time.Microsecond).Should(
			SatisfyAll(
				HaveField("Status.FlowState", Not(ContainElement(
					SatisfyAll(
						HaveField("Conditions", ContainElement(
							HaveField("Type", issueSettingsUpdateCondition),
						)),
						HaveField("Name", oldNames[1]),
					),
				))),
			),
		)

		Eventually(Update(biosSettings, func() {
			biosSettings.Spec.SettingsFlow = []metalv1alpha1.SettingsFlowItem{
				{
					Priority: 1000,
					Settings: map[string]string{"AdminPhone": "three-two-one"},
					Name:     newNames[0],
				},
				{
					Priority: 100,
					Settings: map[string]string{"ProcCores": "2"},
					Name:     newNames[1],
				},
			}
		})).Should(Succeed())

		// given we changed the names and priority, and older settings was in progress
		// we expect it to fail, as there is already
		By("Ensuring that the BIOSSetting Object has moved to Failed")
		Eventually(Object(biosSettings)).Should(SatisfyAll(
			HaveField("Status.State", metalv1alpha1.BIOSSettingsStateApplied),
			HaveField("Status.FlowState", HaveLen(len(biosSettings.Spec.SettingsFlow))),
		))

		Eventually(Object(biosSettings)).WithPolling(1 * time.Microsecond).Should(
			SatisfyAll(
				HaveField("Status.FlowState", ContainElement(
					SatisfyAll(
						HaveField("Name", newNames[0]),
						HaveField("State", metalv1alpha1.BIOSSettingsFlowStateApplied),
					),
				)),
				HaveField("Status.FlowState", ContainElement(
					SatisfyAll(
						HaveField("Name", newNames[1]),
						HaveField("State", metalv1alpha1.BIOSSettingsFlowStateApplied),
					),
				)),
			))

		By("Deleting the BIOSSetting")
		Expect(k8sClient.Delete(ctx, biosSettings)).To(Succeed())
		Eventually(Object(server)).Should(
			HaveField("Status.State", Not(Equal(metalv1alpha1.ServerStateMaintenance))),
		)
	})
})

func ensureBiosSettingsFlowCondition(biosSettings *metalv1alpha1.BIOSSettings) {
	By("Ensuring right number of conditions are present")
	Eventually(Object(biosSettings)).Should(
		HaveField("Status.Conditions", HaveLen(3)),
	)

	By("Ensuring the wait for version upgrade condition has NOT been added")
	Eventually(Object(biosSettings)).Should(
		HaveField("Status.Conditions", Not(ContainElement(
			HaveField("Type", pendingVersionUpdateCondition),
		))),
	)

	By("Ensuring the serverMaintenance condition has been created")
	Eventually(Object(biosSettings)).Should(
		HaveField("Status.Conditions", ContainElement(
			SatisfyAll(
				HaveField("Type", serverMaintenanceCreatedCondition),
				HaveField("Status", metav1.ConditionTrue),
			),
		)),
	)

	for _, settings := range biosSettings.Spec.SettingsFlow {
		By(fmt.Sprintf("Ensuring the BIOSSettings Object has applied following settings %v", settings.Settings))

		// Create a matcher for a single FlowState element
		flowStateMatcher := SatisfyAll(
			HaveField("Conditions", ContainElement(
				SatisfyAll(
					HaveField("Type", timeoutStartCondition),
					HaveField("Status", metav1.ConditionTrue),
				),
			)),
			HaveField("Conditions", ContainElement(
				SatisfyAll(
					HaveField("Type", turnServerOnCondition),
					HaveField("Status", metav1.ConditionTrue),
				),
			)),
			HaveField("Conditions", ContainElement(
				HaveField("Type", skipRebootCondition),
			)),
			HaveField("Conditions", ContainElement(
				SatisfyAll(
					HaveField("Type", issueSettingsUpdateCondition),
					HaveField("Status", metav1.ConditionTrue),
				),
			)),
			HaveField("Conditions", ContainElement(
				SatisfyAll(
					HaveField("Type", verifySettingCondition),
					HaveField("Status", metav1.ConditionTrue),
				),
			)),
		)

		Eventually(Object(biosSettings)).Should(
			HaveField("Status.FlowState", HaveEach(flowStateMatcher)),
		)
	}

	By("Ensuring the server maintenance has been deleted")
	Eventually(Object(biosSettings)).Should(
		HaveField("Status.Conditions", ContainElement(
			SatisfyAll(
				HaveField("Type", serverMaintenanceDeletedCondition),
				HaveField("Status", metav1.ConditionTrue),
			),
		)),
	)
}

func ensureBiosSettingsCondition(biosSettings *metalv1alpha1.BIOSSettings, RebootNeeded bool, waitForVersionUpgrade bool) {
	commonConditions := 3
	flowCondition := 5

	if RebootNeeded {
		flowCondition += 2
	}

	if waitForVersionUpgrade {
		commonConditions += 1
	}

	By("Ensuring the right number of conditions are present")
	Eventually(Object(biosSettings)).Should(
		HaveField("Status.Conditions", HaveLen(commonConditions)),
	)

	Eventually(Object(biosSettings)).Should(
		HaveField("Status.FlowState", WithTransform(
			func(flowStates []metalv1alpha1.BIOSSettingsFlowStatus) int {
				if len(flowStates) == 0 {
					return 0
				}
				return len(flowStates[0].Conditions)
			},
			BeNumerically("==", flowCondition),
		)),
	)

	if waitForVersionUpgrade {
		By("Ensuring the wait for version upgrade condition has been added")
		Eventually(Object(biosSettings)).Should(
			HaveField("Status.Conditions", ContainElement(
				SatisfyAll(
					HaveField("Type", pendingVersionUpdateCondition),
					HaveField("Status", metav1.ConditionTrue),
				),
			)),
		)
	} else {
		By("Ensuring the wait for version upgrade condition has NOT been added")
		Eventually(Object(biosSettings)).Should(
			HaveField("Status.Conditions", Not(ContainElement(
				HaveField("Type", pendingVersionUpdateCondition),
			))),
		)
	}

	By("Ensuring the serverMaintenance condition has been created")
	Eventually(Object(biosSettings)).Should(
		HaveField("Status.Conditions", ContainElement(
			SatisfyAll(
				HaveField("Type", serverMaintenanceCreatedCondition),
				HaveField("Status", metav1.ConditionTrue),
			),
		)),
	)

	By("Ensuring the timeout error start time has been recorded")
	Eventually(Object(biosSettings)).Should(
		HaveField("Status.FlowState", ContainElement(
			HaveField("Conditions", ContainElement(
				SatisfyAll(
					HaveField("Type", timeoutStartCondition),
					HaveField("Status", metav1.ConditionTrue),
				),
			)),
		)),
	)

	By("Ensuring the server has been powered on at the start")
	Eventually(Object(biosSettings)).Should(
		HaveField("Status.FlowState", ContainElement(
			HaveField("Conditions", ContainElement(
				SatisfyAll(
					HaveField("Type", turnServerOnCondition),
					HaveField("Status", metav1.ConditionTrue),
				),
			)),
		)),
	)

	if !RebootNeeded {
		By("Ensuring the server skip reboot check has been created and skips reboot")
		Eventually(Object(biosSettings)).Should(
			HaveField("Status.FlowState", ContainElement(
				HaveField("Conditions", SatisfyAll(
					ContainElement(
						SatisfyAll(
							HaveField("Type", skipRebootCondition),
							HaveField("Status", metav1.ConditionTrue),
						),
					),
					Not(ContainElement(HaveField("Type", rebootPowerOffCondition))),
					Not(ContainElement(HaveField("Type", rebootPowerOnCondition))),
				)),
			)),
		)
	} else {
		By("Ensuring the server skip reboot check has been created and reboots the server")
		Eventually(Object(biosSettings)).Should(
			HaveField("Status.FlowState", ContainElement(
				HaveField("Conditions", SatisfyAll(
					ContainElement(
						SatisfyAll(
							HaveField("Type", skipRebootCondition),
							HaveField("Status", metav1.ConditionFalse),
						),
					),
					ContainElement(
						SatisfyAll(
							HaveField("Type", rebootPowerOffCondition),
							HaveField("Status", metav1.ConditionTrue),
						),
					),
					ContainElement(
						SatisfyAll(
							HaveField("Type", rebootPowerOnCondition),
							HaveField("Status", metav1.ConditionTrue),
						),
					),
				)),
			)),
		)
	}

	By("Ensuring the update has been issue to the server")
	Eventually(Object(biosSettings)).Should(
		HaveField("Status.FlowState", ContainElements(
			SatisfyAll(
				HaveField("Conditions", ContainElements(
					HaveField("Type", issueSettingsUpdateCondition),
					HaveField("Status", metav1.ConditionTrue),
				)),
			),
		)),
	)

	By("Ensuring the update has been applied by the server")
	Eventually(Object(biosSettings)).Should(
		HaveField("Status.FlowState", ContainElements(
			SatisfyAll(
				HaveField("Conditions", ContainElements(
					HaveField("Type", verifySettingCondition),
					HaveField("Status", metav1.ConditionTrue),
				)),
			),
		)),
	)

	By("Ensuring the server maintenance has been deleted")
	Eventually(Object(biosSettings)).Should(
		HaveField("Status.Conditions", ContainElements(
			HaveField("Type", serverMaintenanceDeletedCondition),
			HaveField("Status", metav1.ConditionTrue),
		)),
	)
}<|MERGE_RESOLUTION|>--- conflicted
+++ resolved
@@ -197,11 +197,7 @@
 		// settings mocked at
 		// metal-operator/bmc/mock/server/data/Registries/BiosAttributeRegistry.v1_0_0.json
 		biosSetting := make(map[string]string)
-<<<<<<< HEAD
-		biosSetting["abc"] = testBarValue
-=======
 		biosSetting["EmbeddedSata"] = "Raid"
->>>>>>> a4588aa1
 
 		By("Creating a BIOSSetting")
 		biosSettings := &metalv1alpha1.BIOSSettings{
