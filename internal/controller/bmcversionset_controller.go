// SPDX-FileCopyrightText: 2025 SAP SE or an SAP affiliate company and IronCore contributors
// SPDX-License-Identifier: Apache-2.0

package controller

import (
	"context"
	"errors"
	"fmt"

	corev1 "k8s.io/api/core/v1"
	metav1 "k8s.io/apimachinery/pkg/apis/meta/v1"
	"k8s.io/apimachinery/pkg/labels"
	"k8s.io/apimachinery/pkg/runtime"
	ctrl "sigs.k8s.io/controller-runtime"
	"sigs.k8s.io/controller-runtime/pkg/builder"
	"sigs.k8s.io/controller-runtime/pkg/client"
	"sigs.k8s.io/controller-runtime/pkg/controller/controllerutil"
	"sigs.k8s.io/controller-runtime/pkg/event"
	"sigs.k8s.io/controller-runtime/pkg/handler"
	"sigs.k8s.io/controller-runtime/pkg/predicate"

	"github.com/go-logr/logr"
	"github.com/ironcore-dev/controller-utils/clientutils"
	metalv1alpha1 "github.com/ironcore-dev/metal-operator/api/v1alpha1"
)

// BMCVersionSetReconciler reconciles a BMCVersionSet object
type BMCVersionSetReconciler struct {
	client.Client
	Scheme *runtime.Scheme
}

const BMCVersionSetFinalizer = "metal.ironcore.dev/bmcversionset"

// +kubebuilder:rbac:groups=metal.ironcore.dev,resources=bmcversionsets,verbs=get;list;watch;create;update;patch;delete
// +kubebuilder:rbac:groups=metal.ironcore.dev,resources=bmcversionsets/status,verbs=get;update;patch
// +kubebuilder:rbac:groups=metal.ironcore.dev,resources=bmcversionsets/finalizers,verbs=update
// +kubebuilder:rbac:groups=metal.ironcore.dev,resources=bmcs,verbs=get;list;watch;update
// +kubebuilder:rbac:groups=metal.ironcore.dev,resources=bmcversions,verbs=get;list;watch;create;update;patch;delete

func (r *BMCVersionSetReconciler) Reconcile(ctx context.Context, req ctrl.Request) (ctrl.Result, error) {
	log := ctrl.LoggerFrom(ctx)
	bmcVersionSet := &metalv1alpha1.BMCVersionSet{}
	if err := r.Get(ctx, req.NamespacedName, bmcVersionSet); err != nil {
		return ctrl.Result{}, client.IgnoreNotFound(err)
	}
	log.V(1).Info("Reconciling BMCVersionSet")

	return r.reconcileExists(ctx, log, bmcVersionSet)
}

func (r *BMCVersionSetReconciler) reconcileExists(
	ctx context.Context,
	log logr.Logger,
	bmcVersionSet *metalv1alpha1.BMCVersionSet,
) (ctrl.Result, error) {
	// if object is being deleted - reconcile deletion
	if !bmcVersionSet.DeletionTimestamp.IsZero() {
		log.V(1).Info("object is being deleted")
		return r.delete(ctx, log, bmcVersionSet)
	}

	return r.reconcile(ctx, log, bmcVersionSet)
}

func (r *BMCVersionSetReconciler) delete(
	ctx context.Context,
	log logr.Logger,
	bmcVersionSet *metalv1alpha1.BMCVersionSet,
) (ctrl.Result, error) {
	if !controllerutil.ContainsFinalizer(bmcVersionSet, BMCVersionSetFinalizer) {
		return ctrl.Result{}, nil
	}

	if err := r.handleIgnoreAnnotationPropagation(ctx, log, bmcVersionSet); err != nil {
		return ctrl.Result{}, err
	}

	ownedBMCVersions, err := r.getOwnedBMCVersions(ctx, bmcVersionSet)
	if err != nil {
		return ctrl.Result{}, fmt.Errorf("failed to get owned BMCVersion resources %w", err)
	}

	currentStatus := r.getOwnedBMCVersionSetStatus(ownedBMCVersions)

	if currentStatus.AvailableBMCVersion != (currentStatus.CompletedBMCVersion+currentStatus.FailedBMCVersion) ||
		bmcVersionSet.Status.AvailableBMCVersion != currentStatus.AvailableBMCVersion {
		err = r.updateStatus(ctx, log, currentStatus, bmcVersionSet)
		if err != nil {
			return ctrl.Result{}, fmt.Errorf("failed to update current BMCVersionSet Status %w", err)
		}
		if err := r.handleRetryAnnotationPropagation(ctx, log, bmcVersionSet); err != nil {
			return ctrl.Result{}, err
		}
		log.Info("Waiting on the created BMCVersion to reach terminal status")
		return ctrl.Result{}, nil
	}

	log.V(1).Info("Ensuring that the finalizer is removed")
	if modified, err := clientutils.PatchEnsureNoFinalizer(ctx, r.Client, bmcVersionSet, BMCVersionSetFinalizer); err != nil || modified {
		return ctrl.Result{}, err
	}

	log.V(1).Info("BMCVersionSet is deleted")
	return ctrl.Result{}, nil
}

func (r *BMCVersionSetReconciler) handleIgnoreAnnotationPropagation(
	ctx context.Context,
	log logr.Logger,
	bmcVersionSet *metalv1alpha1.BMCVersionSet,
) error {
	ownedBMCVersions, err := r.getOwnedBMCVersions(ctx, bmcVersionSet)
	if err != nil {
		return err
	}
	if len(ownedBMCVersions.Items) == 0 {
		log.V(1).Info("No BMCVersion found, skipping ignore annotation propagation")
		return nil
	}
	return handleIgnoreAnnotationPropagation(ctx, log, r.Client, bmcVersionSet, ownedBMCVersions)
}

func (r *BMCVersionSetReconciler) handleRetryAnnotationPropagation(
	ctx context.Context,
	log logr.Logger,
	bmcVersionSet *metalv1alpha1.BMCVersionSet,
) error {
	ownedBMCVersion, err := r.getOwnedBMCVersions(ctx, bmcVersionSet)
	if err != nil {
		return err
	}
	if len(ownedBMCVersion.Items) == 0 {
		log.V(1).Info("No BMCVersion found, skipping retry annotation propagation")
		return nil
	}
	return handleRetryAnnotationPropagation(ctx, log, r.Client, bmcVersionSet, ownedBMCVersion)
}

func (r *BMCVersionSetReconciler) reconcile(
	ctx context.Context,
	log logr.Logger,
	bmcVersionSet *metalv1alpha1.BMCVersionSet,
) (ctrl.Result, error) {
	if err := r.handleIgnoreAnnotationPropagation(ctx, log, bmcVersionSet); err != nil {
		return ctrl.Result{}, err
	}

	if shouldIgnoreReconciliation(bmcVersionSet) {
		log.V(1).Info("Skipped BMCVersionSet reconciliation")
		return ctrl.Result{}, nil
	}

	if modified, err := clientutils.PatchEnsureFinalizer(ctx, r.Client, bmcVersionSet, BMCVersionSetFinalizer); err != nil || modified {
		return ctrl.Result{}, err
	}

	bmcList, err := r.getBMCBySelector(ctx, bmcVersionSet)
	if err != nil {
		return ctrl.Result{}, fmt.Errorf("failed to get BMC resource through label selector %w", err)
	}

	ownedBMCVersions, err := r.getOwnedBMCVersions(ctx, bmcVersionSet)
	if err != nil {
		return ctrl.Result{}, fmt.Errorf("failed to get owned BMCVersion resources %w", err)
	}

	log.V(1).Info("Summary of BMC and BMCVersions", "BMCs count", len(bmcList.Items),
		"BMCVersion count", len(ownedBMCVersions.Items))

	// create BMCVersion for BMCs selected, if it does not exist
	if err := r.createMissingBMCVersions(ctx, log, bmcList, ownedBMCVersions, bmcVersionSet); err != nil {
		return ctrl.Result{}, fmt.Errorf("failed to create BMCVersion resources %w", err)
	}

	// delete BMCVersion for BMCs which do not exist anymore
	if _, err := r.deleteOrphanBMCVersions(ctx, log, bmcList, ownedBMCVersions); err != nil {
		return ctrl.Result{}, fmt.Errorf("failed to delete orphaned BMCVersion resources %w", err)
	}

	if err := r.patchBMCVersionfromTemplate(ctx, log, bmcList, bmcVersionSet, ownedBMCVersions); err != nil {
		return ctrl.Result{}, fmt.Errorf("failed to patch BMCVersion spec from template %w", err)
	}

	log.V(1).Info("updating the status of BMCVersionSet")
	currentStatus := r.getOwnedBMCVersionSetStatus(ownedBMCVersions)
	currentStatus.FullyLabeledBMCs = int32(len(bmcList.Items))

	err = r.updateStatus(ctx, log, currentStatus, bmcVersionSet)
	if err != nil {
		return ctrl.Result{}, fmt.Errorf("failed to update current BMCVersionSet Status %w", err)
	}
	if err := r.handleRetryAnnotationPropagation(ctx, log, bmcVersionSet); err != nil {
		return ctrl.Result{}, err
	}
	// wait for any updates from owned resources
	return ctrl.Result{}, nil
}

func (r *BMCVersionSetReconciler) createMissingBMCVersions(
	ctx context.Context,
	log logr.Logger,
	bmcList *metalv1alpha1.BMCList,
	bmcVersionList *metalv1alpha1.BMCVersionList,
	bmcVersionSet *metalv1alpha1.BMCVersionSet,
) error {

	BMCWithBMCVersion := make(map[string]struct{})
	for _, bmcVersion := range bmcVersionList.Items {
		BMCWithBMCVersion[bmcVersion.Spec.BMCRef.Name] = struct{}{}
	}

	var errs []error
	for _, bmc := range bmcList.Items {
		if _, ok := BMCWithBMCVersion[bmc.Name]; !ok {
			newBMCVersion := &metalv1alpha1.BMCVersion{
				ObjectMeta: metav1.ObjectMeta{
					GenerateName: "bmc-version-set-",
				}}
			opResult, err := controllerutil.CreateOrPatch(ctx, r.Client, newBMCVersion, func() error {
				newBMCVersion.Spec.BMCVersionTemplate = *bmcVersionSet.Spec.BMCVersionTemplate.DeepCopy()
				newBMCVersion.Spec.BMCRef = &corev1.LocalObjectReference{Name: bmc.Name}
				return controllerutil.SetControllerReference(bmcVersionSet, newBMCVersion, r.Client.Scheme())
			})
			if err != nil {
				errs = append(errs, err)
			}
			log.V(1).Info("Created BMCVersion", "BMCVersion", newBMCVersion.Name, "BMC ref", bmc.Name, "Operation", opResult)
		}
	}
	return errors.Join(errs...)
}

func (r *BMCVersionSetReconciler) deleteOrphanBMCVersions(
	ctx context.Context,
	log logr.Logger,
	bmcList *metalv1alpha1.BMCList,
	bmcVersionList *metalv1alpha1.BMCVersionList,
) ([]string, error) {

	bmcMap := make(map[string]struct{})
	for _, bmc := range bmcList.Items {
		bmcMap[bmc.Name] = struct{}{}
	}

	var errs []error
	var warnings []string
	for _, bmcVersion := range bmcVersionList.Items {
		if _, ok := bmcMap[bmcVersion.Spec.BMCRef.Name]; !ok {
			if bmcVersion.Status.State == metalv1alpha1.BMCVersionStateInProgress {
				log.V(1).Info("waiting for BMCVersion to move out of InProgress state", "BMCVersion", bmcVersion.Name, "status", bmcVersion.Status)
				warnings = append(warnings, fmt.Sprintf("BMCVersion %s is still in progress, skipping deletion", bmcVersion.Name))
				continue
			}
			if err := r.Delete(ctx, &bmcVersion); err != nil {
				errs = append(errs, err)
			}
		}
	}

	return warnings, errors.Join(errs...)
}

func (r *BMCVersionSetReconciler) patchBMCVersionfromTemplate(
	ctx context.Context,
	log logr.Logger,
	bmcList *metalv1alpha1.BMCList,
	bmcVersionSet *metalv1alpha1.BMCVersionSet,
	bmcVersionList *metalv1alpha1.BMCVersionList,
) error {
	if len(bmcVersionList.Items) == 0 {
		log.V(1).Info("No BMCVersion found, skipping spec template update")
		return nil
	}
	bmcNameMap := make(map[string]metalv1alpha1.BMC)
	for _, bmc := range bmcList.Items {
		bmcNameMap[bmc.Name] = bmc
	}

	var errs []error
	for _, bmcVersion := range bmcVersionList.Items {
		if bmcVersion.Status.State == metalv1alpha1.BMCVersionStateInProgress && bmcVersion.Status.UpgradeTask != nil {
			log.V(1).Info("Skipping BMCVersion spec patching as it is in InProgress state with an active UpgradeTask")
			continue
		}
		opResult, err := controllerutil.CreateOrPatch(ctx, r.Client, &bmcVersion, func() error {
<<<<<<< HEAD
			bmcVersion.Spec.BMCVersionTemplate = *bmcVersionSet.Spec.BMCVersionTemplate.DeepCopy()
=======
			if bmcVersionTemplate.ServerMaintenanceRefs != nil {
				bmcVersion.Spec.BMCVersionTemplate = *bmcVersionTemplate.DeepCopy()
			} else {
				// preserve existing serverMaintenanceRefs if not set in the template
				// temporary solution to avoid accidental deletion of Refs and unit test failure until PR #515 is merged
				existingServerMaintenanceRefs := bmcVersion.Spec.ServerMaintenanceRefs
				bmcVersion.Spec.BMCVersionTemplate = *bmcVersionTemplate.DeepCopy()
				bmcVersion.Spec.ServerMaintenanceRefs = existingServerMaintenanceRefs
			}
>>>>>>> 493d5879
			return nil
		}) //nolint:errcheck
		if err != nil {
			errs = append(errs, err)
		}
		if opResult != controllerutil.OperationResultNone {
			log.V(1).Info("Patched BMCVersion with updated spec", "BMCVersions", bmcVersion.Name, "Operation", opResult)
		}
	}
	return errors.Join(errs...)
}

func (r *BMCVersionSetReconciler) getOwnedBMCVersionSetStatus(
	bmcVersionList *metalv1alpha1.BMCVersionList,
) *metalv1alpha1.BMCVersionSetStatus {
	currentStatus := &metalv1alpha1.BMCVersionSetStatus{}
	currentStatus.AvailableBMCVersion = int32(len(bmcVersionList.Items))
	for _, bmcVersion := range bmcVersionList.Items {
		switch bmcVersion.Status.State {
		case metalv1alpha1.BMCVersionStateCompleted:
			currentStatus.CompletedBMCVersion += 1
		case metalv1alpha1.BMCVersionStateFailed:
			currentStatus.FailedBMCVersion += 1
		case metalv1alpha1.BMCVersionStateInProgress:
			currentStatus.InProgressBMCVersion += 1
		case metalv1alpha1.BMCVersionStatePending, "":
			currentStatus.PendingBMCVersion += 1
		}
	}
	return currentStatus
}

func (r *BMCVersionSetReconciler) getOwnedBMCVersions(
	ctx context.Context,
	bmcVersionSet *metalv1alpha1.BMCVersionSet,
) (*metalv1alpha1.BMCVersionList, error) {
	bmcVersionList := &metalv1alpha1.BMCVersionList{}
	if err := clientutils.ListAndFilterControlledBy(ctx, r.Client, bmcVersionSet, bmcVersionList); err != nil {
		return nil, err
	}
	return bmcVersionList, nil
}

func (r *BMCVersionSetReconciler) getBMCOwnedServers(
	ctx context.Context,
	bmc *metalv1alpha1.BMC,
) (*metalv1alpha1.ServerList, error) {
	serverList := &metalv1alpha1.ServerList{}
	if err := clientutils.ListAndFilterControlledBy(ctx, r.Client, bmc, serverList); err != nil {
		return nil, err
	}
	return serverList, nil
}

func (r *BMCVersionSetReconciler) getBMCBySelector(
	ctx context.Context,
	bmcVersionSet *metalv1alpha1.BMCVersionSet,
) (*metalv1alpha1.BMCList, error) {
	selector, err := metav1.LabelSelectorAsSelector(&bmcVersionSet.Spec.BMCSelector)
	if err != nil {
		return nil, err
	}
	bmcList := &metalv1alpha1.BMCList{}
	if err := r.List(ctx, bmcList, client.MatchingLabelsSelector{Selector: selector}); err != nil {
		return nil, err
	}

	return bmcList, nil
}

func (r *BMCVersionSetReconciler) updateStatus(
	ctx context.Context,
	log logr.Logger,
	currentStatus *metalv1alpha1.BMCVersionSetStatus,
	bmcVersionSet *metalv1alpha1.BMCVersionSet,
) error {

	bmcVersionSetBase := bmcVersionSet.DeepCopy()

	bmcVersionSet.Status = *currentStatus

	if err := r.Status().Patch(ctx, bmcVersionSet, client.MergeFrom(bmcVersionSetBase)); err != nil {
		return err
	}

	log.V(1).Info("Updated BMCVersionSet state ", "new state", currentStatus)

	return nil
}

func (r *BMCVersionSetReconciler) enqueueByBMC(ctx context.Context, obj client.Object) []ctrl.Request {
	log := ctrl.LoggerFrom(ctx)

	host := obj.(*metalv1alpha1.BMC)

	bmcVersionSetList := &metalv1alpha1.BMCVersionSetList{}
	if err := r.List(ctx, bmcVersionSetList); err != nil {
		log.V(1).Error(err, "failed to list BMCVersionSet")
		return nil
	}
	reqs := make([]ctrl.Request, 0)
	for _, bmcVersionSet := range bmcVersionSetList.Items {
		selector, err := metav1.LabelSelectorAsSelector(&bmcVersionSet.Spec.BMCSelector)
		if err != nil {
			log.V(1).Error(err, "failed to convert label selector")
			return nil
		}
		// if the host label matches the selector, enqueue the request
		if selector.Matches(labels.Set(host.GetLabels())) {
			reqs = append(reqs, ctrl.Request{
				NamespacedName: client.ObjectKey{
					Name:      bmcVersionSet.Name,
					Namespace: bmcVersionSet.Namespace,
				},
			})
		} else { // if the label has been removed
			ownedBMCVersions, err := r.getOwnedBMCVersions(ctx, &bmcVersionSet)
			if err != nil {
				log.V(1).Error(err, "failed to get owned BMCVersion resources")
				return nil
			}
			for _, bmcVersion := range ownedBMCVersions.Items {
				if bmcVersion.Spec.BMCRef.Name == host.Name {
					reqs = append(reqs, ctrl.Request{
						NamespacedName: client.ObjectKey{
							Name:      bmcVersionSet.Name,
							Namespace: bmcVersionSet.Namespace,
						},
					})
				}
			}
		}
	}
	return reqs
}

// SetupWithManager sets up the controller with the Manager.
func (r *BMCVersionSetReconciler) SetupWithManager(mgr ctrl.Manager) error {
	return ctrl.NewControllerManagedBy(mgr).
		For(&metalv1alpha1.BMCVersionSet{}).
		Watches(
			&metalv1alpha1.BMCVersion{},
			handler.EnqueueRequestForOwner(r.Scheme, r.RESTMapper(), &metalv1alpha1.BMCVersionSet{}),
			builder.WithPredicates(
				predicate.Funcs{
					CreateFunc: func(e event.CreateEvent) bool {
						return true
					},
					UpdateFunc: func(e event.UpdateEvent) bool {
						return enqueFromChildObjUpdatesExceptAnnotation(e)
					},
					DeleteFunc: func(e event.DeleteEvent) bool {
						return true
					}, GenericFunc: func(e event.GenericEvent) bool {
						return false
					},
				},
			),
		).
		Watches(&metalv1alpha1.BMC{},
			handler.EnqueueRequestsFromMapFunc(r.enqueueByBMC),
			builder.WithPredicates(predicate.LabelChangedPredicate{})).
		Complete(r)
}<|MERGE_RESOLUTION|>--- conflicted
+++ resolved
@@ -285,19 +285,7 @@
 			continue
 		}
 		opResult, err := controllerutil.CreateOrPatch(ctx, r.Client, &bmcVersion, func() error {
-<<<<<<< HEAD
 			bmcVersion.Spec.BMCVersionTemplate = *bmcVersionSet.Spec.BMCVersionTemplate.DeepCopy()
-=======
-			if bmcVersionTemplate.ServerMaintenanceRefs != nil {
-				bmcVersion.Spec.BMCVersionTemplate = *bmcVersionTemplate.DeepCopy()
-			} else {
-				// preserve existing serverMaintenanceRefs if not set in the template
-				// temporary solution to avoid accidental deletion of Refs and unit test failure until PR #515 is merged
-				existingServerMaintenanceRefs := bmcVersion.Spec.ServerMaintenanceRefs
-				bmcVersion.Spec.BMCVersionTemplate = *bmcVersionTemplate.DeepCopy()
-				bmcVersion.Spec.ServerMaintenanceRefs = existingServerMaintenanceRefs
-			}
->>>>>>> 493d5879
 			return nil
 		}) //nolint:errcheck
 		if err != nil {
@@ -339,17 +327,6 @@
 		return nil, err
 	}
 	return bmcVersionList, nil
-}
-
-func (r *BMCVersionSetReconciler) getBMCOwnedServers(
-	ctx context.Context,
-	bmc *metalv1alpha1.BMC,
-) (*metalv1alpha1.ServerList, error) {
-	serverList := &metalv1alpha1.ServerList{}
-	if err := clientutils.ListAndFilterControlledBy(ctx, r.Client, bmc, serverList); err != nil {
-		return nil, err
-	}
-	return serverList, nil
 }
 
 func (r *BMCVersionSetReconciler) getBMCBySelector(
