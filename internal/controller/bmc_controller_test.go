--- conflicted
+++ resolved
@@ -487,15 +487,16 @@
 		Eventually(Object(bmc)).Should(SatisfyAll(
 			HaveField("Annotations", Not(HaveKey(metalv1alpha1.OperationAnnotation))),
 		))
-
+		server := &metalv1alpha1.Server{
+			ObjectMeta: metav1.ObjectMeta{
+				Name: bmcutils.GetServerNameFromBMCandIndex(0, bmc),
+			},
+		}
+		Eventually(Get(server)).Should(Succeed())
 		// cleanup
 		Expect(k8sClient.Delete(ctx, bmc)).To(Succeed())
 		Expect(k8sClient.Delete(ctx, bmcSecret)).To(Succeed())
-		server := &metalv1alpha1.Server{
-			ObjectMeta: metav1.ObjectMeta{
-				Name: bmcutils.GetServerNameFromBMCandIndex(0, bmc),
-			},
-		}
+		Expect(k8sClient.Delete(ctx, server)).To(Succeed())
 		Eventually(Get(bmc)).Should(Satisfy(apierrors.IsNotFound))
 		Eventually(Get(server)).Should(Satisfy(apierrors.IsNotFound))
 	})
@@ -504,12 +505,6 @@
 var _ = Describe("BMC Conditions", func() {
 	_ = SetupTest()
 
-<<<<<<< HEAD
-			By("Creating a BMC resource")
-			bmc := &metalv1alpha1.BMC{
-				ObjectMeta: metav1.ObjectMeta{
-					GenerateName: "test-bmc-reset-",
-=======
 	AfterEach(func(ctx SpecContext) {
 		EnsureCleanState()
 	})
@@ -531,13 +526,12 @@
 		By("Creating a BMC resource")
 		bmc := &metalv1alpha1.BMC{
 			ObjectMeta: metav1.ObjectMeta{
-				GenerateName: "test-bmc-",
+				GenerateName: "test-bmc-reset-",
 			},
 			Spec: metalv1alpha1.BMCSpec{
 				Endpoint: &metalv1alpha1.InlineEndpoint{
 					IP:         metalv1alpha1.MustParseIP("127.0.0.1"),
 					MACAddress: "aa:bb:cc:dd:ee:ff",
->>>>>>> fe4f2153
 				},
 				Protocol: metalv1alpha1.Protocol{
 					Name: metalv1alpha1.ProtocolRedfishLocal,
@@ -583,81 +577,12 @@
 			bmc.Annotations = map[string]string{
 				metalv1alpha1.OperationAnnotation: metalv1alpha1.OperationAnnotationForceReset,
 			}
-<<<<<<< HEAD
-			Expect(k8sClient.Create(ctx, bmc)).To(Succeed())
-
-			By("Ensuring right conditions are present")
-			Eventually(Object(bmc)).Should(
-				HaveField("Status.Conditions", HaveLen(1)),
-			)
-			Eventually(Object(bmc)).Should(
-				HaveField("Status.Conditions", ContainElement(
-					SatisfyAll(
-						HaveField("Type", bmcReadyConditionType),
-						HaveField("Status", metav1.ConditionFalse),
-					),
-				)),
-			)
-
-			metalBmc.UnitTestMockUps.SimulateUnvailableBMC = false
-
-			By("Ensuring right conditions are present, after bmc becomes responsive again")
-			Eventually(Object(bmc)).Should(
-				HaveField("Status.Conditions", HaveLen(1)),
-			)
-			Eventually(Object(bmc)).Should(
-				HaveField("Status.Conditions", ContainElement(
-					SatisfyAll(
-						HaveField("Type", bmcReadyConditionType),
-						HaveField("Status", metav1.ConditionTrue),
-					),
-				)),
-			)
-
-			By("resetting the BMC")
-			Eventually(Update(bmc, func() {
-				bmc.Annotations = map[string]string{
-					metalv1alpha1.OperationAnnotation: metalv1alpha1.OperationAnnotationForceReset,
-				}
-			},
-			)).Should(Succeed())
-
-			By("Ensuring right conditions are present, after user requested reset")
-			Eventually(Object(bmc)).WithPolling(1 * time.Microsecond).MustPassRepeatedly(1).Should(SatisfyAll(
-				HaveField("Status.Conditions", HaveLen(2)),
-				HaveField("Status.Conditions", ContainElement(
-					SatisfyAll(
-						HaveField("Type", bmcResetConditionType),
-						HaveField("Status", metav1.ConditionTrue),
-						HaveField("Reason", bmcUserResetReason),
-					),
-				)),
-			))
-			By("BMC reset should remove the reset annotation")
-			Eventually(Object(bmc)).Should(
-				HaveField("Annotations", BeNil()),
-			)
-			By("Ensuring right conditions are present, after bmc reset is done")
-			Consistently(Object(bmc)).Should(
-				HaveField("Status.Conditions", ContainElement(
-					SatisfyAll(
-						HaveField("Type", bmcResetConditionType),
-						HaveField("Status", metav1.ConditionFalse),
-						HaveField("Reason", "ResetComplete"),
-					),
-				)),
-			)
-
-		})
-=======
 		},
 		)).Should(Succeed())
 
 		By("Ensuring right conditions are present, after user requested reset")
-		Eventually(Object(bmc)).Should(
+		Eventually(Object(bmc)).WithPolling(1 * time.Microsecond).MustPassRepeatedly(1).Should(SatisfyAll(
 			HaveField("Status.Conditions", HaveLen(2)),
-		)
-		Eventually(Object(bmc)).Should(
 			HaveField("Status.Conditions", ContainElement(
 				SatisfyAll(
 					HaveField("Type", bmcResetConditionType),
@@ -665,19 +590,33 @@
 					HaveField("Reason", bmcUserResetReason),
 				),
 			)),
+		))
+		By("BMC reset should remove the reset annotation")
+		Eventually(Object(bmc)).Should(
+			HaveField("Annotations", BeNil()),
 		)
+		By("Ensuring right conditions are present, after bmc reset is done")
+		Eventually(Object(bmc)).Should(
+			HaveField("Status.Conditions", ContainElement(
+				SatisfyAll(
+					HaveField("Type", bmcResetConditionType),
+					HaveField("Status", metav1.ConditionFalse),
+					HaveField("Reason", "ResetComplete"),
+				),
+			)),
+		)
+		server := &metalv1alpha1.Server{
+			ObjectMeta: metav1.ObjectMeta{
+				Name: bmcutils.GetServerNameFromBMCandIndex(0, bmc),
+			},
+		}
+		Eventually(Get(server)).Should(Succeed())
 
 		// cleanup
 		Expect(k8sClient.Delete(ctx, bmc)).To(Succeed())
 		Expect(k8sClient.Delete(ctx, bmcSecret)).To(Succeed())
-		server := &metalv1alpha1.Server{
-			ObjectMeta: metav1.ObjectMeta{
-				Name: bmcutils.GetServerNameFromBMCandIndex(0, bmc),
-			},
-		}
 		Expect(k8sClient.Delete(ctx, server)).To(Succeed())
 		Eventually(Get(bmc)).Should(Satisfy(apierrors.IsNotFound))
 		Eventually(Get(server)).Should(Satisfy(apierrors.IsNotFound))
->>>>>>> fe4f2153
 	})
 })