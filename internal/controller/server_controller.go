// SPDX-FileCopyrightText: 2024 SAP SE or an SAP affiliate company and IronCore contributors
// SPDX-License-Identifier: Apache-2.0

package controller

import (
	"context"
	"crypto/rand"
	"crypto/rsa"
	"encoding/json"
	"encoding/pem"
	"fmt"
	"io"
	"net/http"
	"sort"
	"strings"
	"time"

	"github.com/go-logr/logr"
	"github.com/ironcore-dev/controller-utils/clientutils"
	"github.com/ironcore-dev/controller-utils/conditionutils"
	metalv1alpha1 "github.com/ironcore-dev/metal-operator/api/v1alpha1"
	"github.com/ironcore-dev/metal-operator/bmc"
	"github.com/ironcore-dev/metal-operator/internal/api/registry"
	"github.com/ironcore-dev/metal-operator/internal/bmcutils"
	"github.com/ironcore-dev/metal-operator/internal/ignition"
	"github.com/stmcginnis/gofish/redfish"
	"golang.org/x/crypto/bcrypt"
	"golang.org/x/crypto/ssh"
	v1 "k8s.io/api/core/v1"
	apierrors "k8s.io/apimachinery/pkg/api/errors"
	metav1 "k8s.io/apimachinery/pkg/apis/meta/v1"
	"k8s.io/apimachinery/pkg/runtime"
	"k8s.io/apimachinery/pkg/types"
	ctrl "sigs.k8s.io/controller-runtime"
	"sigs.k8s.io/controller-runtime/pkg/client"
	"sigs.k8s.io/controller-runtime/pkg/controller"
	"sigs.k8s.io/controller-runtime/pkg/controller/controllerutil"
	"sigs.k8s.io/controller-runtime/pkg/handler"
)

const (
	// DefaultIgnitionSecretKeyName is the default key name for the ignition secret
	DefaultIgnitionSecretKeyName = "ignition"
	// DefaultIgnitionFormatKey is the key for the ignition format annotation
	DefaultIgnitionFormatKey = "format"
	// DefaultIgnitionFormatValue is the value for the ignition format annotation
	DefaultIgnitionFormatValue = "fcos"
	// SSHKeyPairSecretPrivateKeyName is the key name for the private key in the SSH key pair secret
	SSHKeyPairSecretPrivateKeyName = "pem"
	// SSHKeyPairSecretPublicKeyName is the key name for the public key in the SSH key pair secret
	SSHKeyPairSecretPublicKeyName = "pub"
	// SSHKeyPairSecretPasswordKeyName is the key name for the password in the SSH key pair secret
	SSHKeyPairSecretPasswordKeyName = "password"
	// ServerFinalizer is the finalizer for the server
	ServerFinalizer = "metal.ironcore.dev/server"
	// InternalAnnotationTypeKeyName is the key name for the internal annotation type
	InternalAnnotationTypeKeyName = "metal.ironcore.dev/type"
	// IsDefaultServerBootConfigOSImageKeyName is the key name for the is default OS image annotation
	IsDefaultServerBootConfigOSImageKeyName = "metal.ironcore.dev/is-default-os-image"
	// InternalAnnotationTypeValue is the value for the internal annotation type
	InternalAnnotationTypeValue = "Internal"
	// PoweringOnCondition is the condition type for powering on a server
	PoweringOnCondition = "PoweringOn"
)

const (
	// powerOpOn is the power on operation
	powerOpOn = "PowerOn"
	// powerOpOff is the power off operation
	powerOpOff = "PowerOff"
	// powerOpNoOP is the no operation
	powerOpNoOP = "NoOp"
)

// ServerReconciler reconciles a Server object
type ServerReconciler struct {
	client.Client
	Scheme                  *runtime.Scheme
	Insecure                bool
	ManagerNamespace        string
	ProbeImage              string
	RegistryURL             string
	ProbeOSImage            string
	RegistryResyncInterval  time.Duration
	EnforceFirstBoot        bool
	EnforcePowerOff         bool
	ResyncInterval          time.Duration
	BMCOptions              bmc.Options
	DiscoveryTimeout        time.Duration
	MaxConcurrentReconciles int
}

//+kubebuilder:rbac:groups=metal.ironcore.dev,resources=bmcs,verbs=get;list;watch
//+kubebuilder:rbac:groups=metal.ironcore.dev,resources=bmcsecrets,verbs=get;list;watch
//+kubebuilder:rbac:groups=metal.ironcore.dev,resources=endpoints,verbs=get;list;watch
//+kubebuilder:rbac:groups=metal.ironcore.dev,resources=servers,verbs=get;list;watch;create;update;patch;delete
//+kubebuilder:rbac:groups=metal.ironcore.dev,resources=servers/status,verbs=get;update;patch
//+kubebuilder:rbac:groups=metal.ironcore.dev,resources=servers/finalizers,verbs=update
//+kubebuilder:rbac:groups=metal.ironcore.dev,resources=serverconfigurations,verbs=get;list;watch;create;update;patch;delete
//+kubebuilder:rbac:groups="",resources=secrets,verbs=get;list;watch;create;update;patch;delete
//+kubebuilder:rbac:groups="batch",resources=jobs,verbs=get;list;watch;create;update;patch;delete

// Reconcile is part of the main kubernetes reconciliation loop which aims to
// move the current state of the cluster closer to the desired state.
func (r *ServerReconciler) Reconcile(ctx context.Context, req ctrl.Request) (ctrl.Result, error) {
	log := ctrl.LoggerFrom(ctx)
	server := &metalv1alpha1.Server{}
	if err := r.Get(ctx, req.NamespacedName, server); err != nil {
		return ctrl.Result{}, client.IgnoreNotFound(err)
	}

	return r.reconcileExists(ctx, log, server)
}

func (r *ServerReconciler) reconcileExists(ctx context.Context, log logr.Logger, server *metalv1alpha1.Server) (ctrl.Result, error) {
	if r.shouldDelete(log, server) {
		return r.delete(ctx, log, server)
	}
	return r.reconcile(ctx, log, server)
}

func (r *ServerReconciler) shouldDelete(
	log logr.Logger,
	server *metalv1alpha1.Server,
) bool {
	if server.DeletionTimestamp.IsZero() {
		return false
	}

	if controllerutil.ContainsFinalizer(server, ServerFinalizer) &&
		server.Status.State == metalv1alpha1.ServerStateMaintenance {
		log.V(1).Info("postponing delete as server is in Maintenance state")
		return false
	}
	return true
}

func (r *ServerReconciler) delete(ctx context.Context, log logr.Logger, server *metalv1alpha1.Server) (ctrl.Result, error) {
	if !controllerutil.ContainsFinalizer(server, ServerFinalizer) {
		return ctrl.Result{}, nil
	}

	log.V(1).Info("Deleting server")

	if server.Spec.BootConfigurationRef != nil {
		if err := r.Delete(ctx, &metalv1alpha1.ServerBootConfiguration{
			ObjectMeta: metav1.ObjectMeta{
				Namespace: server.Spec.BootConfigurationRef.Namespace,
				Name:      server.Spec.BootConfigurationRef.Name,
			}}); err != nil && !apierrors.IsNotFound(err) {
			return ctrl.Result{}, fmt.Errorf("failed to delete server bootconfiguration: %w", err)
		}
		log.V(1).Info("Deleted server boot configuration")
	}

	if server.Spec.BIOSSettingsRef != nil {
		if err := r.Delete(ctx, &metalv1alpha1.BIOSSettings{
			ObjectMeta: metav1.ObjectMeta{
				Name: server.Spec.BIOSSettingsRef.Name,
			}}); err != nil && !apierrors.IsNotFound(err) {
			return ctrl.Result{}, fmt.Errorf("failed to delete BIOS settings: %w", err)
		}
		log.V(1).Info("BIOS settings was deleted")
	}

	log.V(1).Info("Ensuring that the finalizer is removed")
	if modified, err := clientutils.PatchEnsureNoFinalizer(ctx, r.Client, server, ServerFinalizer); err != nil || modified {
		return ctrl.Result{}, err
	}
	log.V(1).Info("Ensured that the finalizer has been removed")

	log.V(1).Info("Deleted server")
	return ctrl.Result{}, nil
}

func (r *ServerReconciler) reconcile(ctx context.Context, log logr.Logger, server *metalv1alpha1.Server) (ctrl.Result, error) {
	log.V(1).Info("Reconciling Server")
	if shouldIgnoreReconciliation(server) {
		log.V(1).Info("Skipped Server reconciliation")
		return ctrl.Result{}, nil
	}

	// do late state initialization
	if server.Status.State == "" {
		if modified, err := r.patchServerState(ctx, server, metalv1alpha1.ServerStateInitial); err != nil || modified {
			return ctrl.Result{}, err
		}
	}

	bmcClient, err := bmcutils.GetBMCClientForServer(ctx, r.Client, server, r.Insecure, r.BMCOptions)
	if err != nil {
		return ctrl.Result{}, fmt.Errorf("failed to get BMC client for server: %w", err)
	}
	defer bmcClient.Logout()

	if modified, err := r.patchServerURI(ctx, log, bmcClient, server); err != nil || modified {
		return ctrl.Result{}, err
	}

	if modified, err := r.handleAnnotionOperations(ctx, log, bmcClient, server); err != nil || modified {
		return ctrl.Result{}, err
	}
	log.V(1).Info("Handled annotation operations")

	if modified, err := clientutils.PatchEnsureFinalizer(ctx, r.Client, server, ServerFinalizer); err != nil || modified {
		return ctrl.Result{}, err
	}
	log.V(1).Info("Ensured finalizer has been added")

	if server.Spec.ServerMaintenanceRef != nil {
		if modified, err := r.patchServerState(ctx, server, metalv1alpha1.ServerStateMaintenance); err != nil || modified {
			return ctrl.Result{}, err
		}
	} else {
		if server.Spec.ServerClaimRef != nil {
			if modified, err := r.patchServerState(ctx, server, metalv1alpha1.ServerStateReserved); err != nil || modified {
				return ctrl.Result{}, err
			}
		}
		// TODO: This needs be reworked later as the Server cleanup has to happen here. For now we just transition the server
		// 		 back to available state.
		if server.Spec.ServerClaimRef == nil && server.Status.State == metalv1alpha1.ServerStateReserved {
			if modified, err := r.patchServerState(ctx, server, metalv1alpha1.ServerStateAvailable); err != nil || modified {
				return ctrl.Result{}, err
			}
		}

	}

	if err := r.updateServerStatus(ctx, log, bmcClient, server); err != nil {
		return ctrl.Result{}, fmt.Errorf("failed to update server status: %w", err)
	}
	log.V(1).Info("Updated Server status")

	if err := r.applyBootOrder(ctx, log, bmcClient, server); err != nil {
		return ctrl.Result{}, fmt.Errorf("failed to update server bios boot order: %w", err)
	}
	log.V(1).Info("Updated Server BIOS boot order")

	requeue, err := r.ensureServerStateTransition(ctx, log, bmcClient, server)
	if requeue && err == nil {
		// we need to update the ServerStatus after state transition to make sure it reflects the changes done
		if err := r.updateServerStatus(ctx, log, bmcClient, server); err != nil {
			return ctrl.Result{}, fmt.Errorf("failed to update server status: %w", err)
		}
		log.V(1).Info("Updated Server status after state transition")
		return ctrl.Result{RequeueAfter: r.ResyncInterval}, nil
	}
	if err != nil {
		return ctrl.Result{}, fmt.Errorf("failed to ensure server state transition: %w", err)
	}

	// we need to update the ServerStatus after state transition to make sure it reflects the changes done
	if err := r.updateServerStatus(ctx, log, bmcClient, server); err != nil {
		return ctrl.Result{}, fmt.Errorf("failed to update server status: %w", err)
	}
	log.V(1).Info("Updated Server status after state transition")

	log.V(1).Info("Reconciled Server")
	return ctrl.Result{RequeueAfter: r.ResyncInterval}, nil
}

// Server state-machine:
//
// A Server goes through the following stages:
// Initial -> Discovery -> Available -> Reserved -> Tainted -> Available ...
//
// Initial:
// In the initial state we create a ServerBootConfiguration and an Ignition to start the Probe server on the
// Server. The Server is patched to the state Discovery.
//
// Discovery:
// In the discovery state we expect the Server to come up with the Probe server running.
// This Probe server registers with the managers /registry/{uuid} endpoint it's address, so the reconciler can
// fetch the server details from this endpoint. Once completed the Server is patched to the state Available.
//
// Available:
// In the available state, a Server can be claimed by a ServerClaim. Here the claim reconciler takes over to
// generate the necessary boot configuration. In the available state the Power state and indicator LEDs are being controlled.
//
// Reserved:
// A Server in a reserved state can not be claimed by another claim.
//
// Tainted:
// A tainted Server needs to be sanitized (clean up disks etc.). This is done in a similar way as in the
// initial state where the server reconciler will create a BootConfiguration and an Ignition secret to
// boot the server with a cleanup agent. This agent has also an endpoint to report its health state.
//
// Maintenance:
// A Maintenance state represents a special case where certain operations like BIOS updates should be performed.
func (r *ServerReconciler) ensureServerStateTransition(ctx context.Context, log logr.Logger, bmcClient bmc.BMC, server *metalv1alpha1.Server) (bool, error) {
	switch server.Status.State {
	case metalv1alpha1.ServerStateInitial:
		return r.handleInitialState(ctx, log, bmcClient, server)
	case metalv1alpha1.ServerStateDiscovery:
		return r.handleDiscoveryState(ctx, log, bmcClient, server)
	case metalv1alpha1.ServerStateAvailable:
		return r.handleAvailableState(ctx, log, bmcClient, server)
	case metalv1alpha1.ServerStateReserved:
		return r.handleReservedState(ctx, log, bmcClient, server)
	case metalv1alpha1.ServerStateMaintenance:
		return r.handleMaintenanceState(ctx, log, bmcClient, server)
	default:
		return false, nil
	}
}

func (r *ServerReconciler) handleInitialState(ctx context.Context, log logr.Logger, bmcClient bmc.BMC, server *metalv1alpha1.Server) (bool, error) {
	if requeue, err := r.ensureInitialConditions(ctx, log, bmcClient, server); err != nil || requeue {
		return requeue, err
	}
	log.V(1).Info("Initial conditions for Server met")

	if err := r.ensureServerPowerState(ctx, log, bmcClient, server); err != nil {
		return false, fmt.Errorf("failed to ensure server power state: %w", err)
	}
	log.V(1).Info("Ensured power state for Server")

	if err := r.applyBootConfigurationAndIgnitionForDiscovery(ctx, log, server); err != nil {
		return false, fmt.Errorf("failed to apply server boot configuration: %w", err)
	}
	log.V(1).Info("Applied Server boot configuration")

	if err := r.pxeBootServer(ctx, log, bmcClient, server); err != nil {
		return false, fmt.Errorf("failed to set PXE boot for server: %w", err)
	}
	log.V(1).Info("Set PXE Boot for Server")

	if modified, err := r.patchServerState(ctx, server, metalv1alpha1.ServerStateDiscovery); err != nil || modified {
		return false, err
	}
	return false, nil
}

func (r *ServerReconciler) handleDiscoveryState(ctx context.Context, log logr.Logger, bmcClient bmc.BMC, server *metalv1alpha1.Server) (bool, error) {
	if ready, err := r.serverBootConfigurationIsReady(ctx, server); err != nil || !ready {
		log.V(1).Info("Server boot configuration is not ready. Retrying ...")
		return true, err
	}
	log.V(1).Info("Server boot configuration is ready")

	serverBase := server.DeepCopy()
	server.Spec.Power = metalv1alpha1.PowerOn
	if err := r.Patch(ctx, server, client.MergeFrom(serverBase)); err != nil {
		return false, fmt.Errorf("failed to update server power state: %w", err)
	}
	log.V(1).Info("Updated Server power state", "PowerState", metalv1alpha1.PowerOn)

	if err := r.ensureServerPowerState(ctx, log, bmcClient, server); err != nil {
		return false, fmt.Errorf("failed to ensure server power state: %w", err)
	}
	log.V(1).Info("Server state set to power on")

<<<<<<< HEAD
=======
	storages, err := bmcClient.GetStorages(ctx, server.Spec.SystemURI)
	if err != nil {
		return false, fmt.Errorf("failed to get storages for Server: %w", err)
	}
	server.Status.Storages = nil
	for _, storage := range storages {
		metalStorage := metalv1alpha1.Storage{
			Name:  storage.Name,
			State: metalv1alpha1.StorageState(storage.State),
		}
		for _, drive := range storage.Drives {
			metalStorage.Drives = append(metalStorage.Drives, metalv1alpha1.StorageDrive{
				Name:      drive.Name,
				Model:     drive.Model,
				Vendor:    drive.Vendor,
				Capacity:  resource.NewQuantity(drive.SizeBytes, resource.BinarySI),
				Type:      string(drive.Type),
				State:     metalv1alpha1.StorageState(drive.State),
				MediaType: drive.MediaType,
			})
		}
		metalStorage.Volumes = make([]metalv1alpha1.StorageVolume, 0, len(storage.Volumes))
		for _, volume := range storage.Volumes {
			metalStorage.Volumes = append(metalStorage.Volumes, metalv1alpha1.StorageVolume{
				Name:        volume.Name,
				Capacity:    resource.NewQuantity(volume.SizeBytes, resource.BinarySI),
				State:       metalv1alpha1.StorageState(volume.State),
				RAIDType:    string(volume.RAIDType),
				VolumeUsage: volume.VolumeUsage,
			})
		}
		server.Status.Storages = append(server.Status.Storages, metalStorage)
	}
	if err := r.Status().Patch(ctx, server, client.MergeFrom(serverBase)); err != nil {
		return false, fmt.Errorf("failed to patch Server status: %w", err)
	}

>>>>>>> 64e4a496
	if r.checkLastStatusUpdateAfter(r.DiscoveryTimeout, server) {
		log.V(1).Info("Server did not post info to registry in time, back to initial state")
		if modified, err := r.patchServerState(ctx, server, metalv1alpha1.ServerStateInitial); err != nil || modified {
			return false, err
		}
	}

	ready, err := r.extractServerDetailsFromRegistry(ctx, log, server)
	if !ready && err == nil {
		log.V(1).Info("Server agent did not post info to registry")
		return true, nil
	}
	if err != nil {
		log.V(1).Info("Could not get server details from registry.")
		return false, err
	}
	log.V(1).Info("Extracted Server details")

	if err := r.invalidateRegistryEntryForServer(log, server); err != nil {
		return false, fmt.Errorf("failed to invalidate registry entry for server: %w", err)
	}
	log.V(1).Info("Removed Server from Registry")

	log.V(1).Info("Setting Server state set to available")
	if modified, err := r.patchServerState(ctx, server, metalv1alpha1.ServerStateAvailable); err != nil || modified {
		return false, err
	}
	return false, nil
}

func (r *ServerReconciler) handleAvailableState(ctx context.Context, log logr.Logger, bmcClient bmc.BMC, server *metalv1alpha1.Server) (bool, error) {
	serverBase := server.DeepCopy()
	if server.Status.PowerState != metalv1alpha1.ServerOffPowerState {
		server.Spec.Power = metalv1alpha1.PowerOff
		if err := r.Patch(ctx, server, client.MergeFrom(serverBase)); err != nil {
			return false, fmt.Errorf("failed to update server power state: %w", err)
		}
		log.V(1).Info("Updated Server power state", "PowerState", metalv1alpha1.PowerOff)

		if err := r.ensureServerPowerState(ctx, log, bmcClient, server); err != nil {
			return false, fmt.Errorf("failed to ensure server power state: %w", err)
		}
		log.V(1).Info("Server state set to power off")
	}
	log.V(1).Info("ensureInitialBootConfigurationIsDeleted")
	if err := r.ensureInitialBootConfigurationIsDeleted(ctx, server); err != nil {
		return false, fmt.Errorf("failed to ensure server initial boot configuration is deleted: %w", err)
	}
	log.V(1).Info("Ensured initial boot configuration is deleted")

	if err := r.ensureIndicatorLED(ctx, log, server); err != nil {
		return false, fmt.Errorf("failed to ensure server indicator led: %w", err)
	}
	log.V(1).Info("Reconciled available state")
	return true, nil
}

func (r *ServerReconciler) handleReservedState(ctx context.Context, log logr.Logger, bmcClient bmc.BMC, server *metalv1alpha1.Server) (bool, error) {
	if ready, err := r.serverBootConfigurationIsReady(ctx, server); err != nil || !ready {
		log.V(1).Info("Server boot configuration is not ready. Retrying ...")
		return true, err
	}
	log.V(1).Info("Server boot configuration is ready")

	// TODO: fix properly, we need to free up the server if the claim does not exist anymore
	if server.Spec.ServerClaimRef != nil {
		claim := &metalv1alpha1.ServerClaim{}
		err := r.Get(ctx, client.ObjectKey{
			Name:      server.Spec.ServerClaimRef.Name,
			Namespace: server.Spec.ServerClaimRef.Namespace}, claim)
		if err != nil {
			if apierrors.IsNotFound(err) {
				log.V(1).Info(
					"ServerClaim not found, removing ServerClaimRef",
					"Server", server.Name,
					"ServerClaim", server.Spec.ServerClaimRef.Name)
				serverBase := server.DeepCopy()
				server.Spec.ServerClaimRef = nil
				if err := r.Patch(ctx, server, client.MergeFrom(serverBase)); err != nil {
					return false, fmt.Errorf("failed to remove ServerClaimRef: %w", err)
				}
				return false, nil
			}
			return false, fmt.Errorf("failed to get ServerClaim: %w", err)
		}
	}

	//TODO: handle working Reserved Server that was suddenly powered off but needs to boot from disk
	if server.Status.PowerState == metalv1alpha1.ServerOffPowerState {
		if err := r.pxeBootServer(ctx, log, bmcClient, server); err != nil {
			return false, fmt.Errorf("failed to boot server: %w", err)
		}
		log.V(1).Info("Server is powered off, booting Server in PXE")
	}
	if err := r.ensureServerPowerState(ctx, log, bmcClient, server); err != nil {
		return false, fmt.Errorf("failed to ensure server power state: %w", err)
	}

	if err := r.ensureIndicatorLED(ctx, log, server); err != nil {
		return false, fmt.Errorf("failed to ensure server indicator led: %w", err)
	}
	log.V(1).Info("Reconciled reserved state")
	return true, nil
}

func (r *ServerReconciler) handleMaintenanceState(ctx context.Context, log logr.Logger, bmcClient bmc.BMC, server *metalv1alpha1.Server) (bool, error) {
	if server.Spec.ServerMaintenanceRef == nil && server.Spec.ServerClaimRef == nil {
		return r.patchServerState(ctx, server, metalv1alpha1.ServerStateInitial)
	}
	if server.Spec.ServerMaintenanceRef == nil && server.Spec.ServerClaimRef != nil {
		return r.patchServerState(ctx, server, metalv1alpha1.ServerStateReserved)
	}

	if err := r.ensureServerPowerState(ctx, log, bmcClient, server); err != nil {
		return false, fmt.Errorf("failed to ensure server power state: %w", err)
	}

	log.V(1).Info("Reconciled maintenance state")
	return false, nil
}

func (r *ServerReconciler) ensureServerBootConfigRef(ctx context.Context, server *metalv1alpha1.Server, config *metalv1alpha1.ServerBootConfiguration) error {
	serverBase := server.DeepCopy()
	server.Spec.BootConfigurationRef = &v1.ObjectReference{
		Namespace:  config.Namespace,
		Name:       config.Name,
		UID:        config.UID,
		APIVersion: "metal.ironcore.dev/v1alpha1",
		Kind:       "ServerBootConfiguration",
	}
	return r.Patch(ctx, server, client.MergeFrom(serverBase))
}

func (r *ServerReconciler) updateServerStatus(ctx context.Context, log logr.Logger, bmcClient bmc.BMC, server *metalv1alpha1.Server) error {
	if server.Spec.BMCRef == nil && server.Spec.BMC == nil {
		log.V(1).Info("Server has no BMC connection configured")
		return nil
	}

	systemInfo, err := bmcClient.GetSystemInfo(ctx, server.Spec.SystemURI)
	if err != nil {
		return fmt.Errorf("failed to get system info for Server: %w", err)
	}

	serverBase := server.DeepCopy()
	server.Status.PowerState = metalv1alpha1.ServerPowerState(systemInfo.PowerState)
	server.Status.IndicatorLED = metalv1alpha1.IndicatorLED(systemInfo.IndicatorLED)
<<<<<<< HEAD
=======
	server.Status.TotalSystemMemory = &systemInfo.TotalSystemMemory

	biosVersion, err := bmcClient.GetBiosVersion(ctx, server.Spec.SystemURI)
	if err != nil {
		return fmt.Errorf("failed to get BIOS version for Server: %w", err)
	}
	server.Status.BIOSVersion = biosVersion

	server.Status.Processors = make([]metalv1alpha1.Processor, 0, len(systemInfo.Processors))
	for _, processor := range systemInfo.Processors {
		server.Status.Processors = append(server.Status.Processors, metalv1alpha1.Processor{
			ID:             processor.ID,
			Type:           processor.Type,
			Architecture:   processor.Architecture,
			InstructionSet: processor.InstructionSet,
			Manufacturer:   processor.Manufacturer,
			Model:          processor.Model,
			MaxSpeedMHz:    processor.MaxSpeedMHz,
			TotalCores:     processor.TotalCores,
			TotalThreads:   processor.TotalThreads,
		})
	}
>>>>>>> 64e4a496

	if err = r.Status().Patch(ctx, server, client.MergeFrom(serverBase)); err != nil {
		return fmt.Errorf("failed to patch Server status: %w", err)
	}

	log.V(1).Info("Updated Server status", "Status", server.Status.State, "powerState", server.Status.PowerState)

	return nil
}

func (r *ServerReconciler) applyBootConfigurationAndIgnitionForDiscovery(ctx context.Context, log logr.Logger, server *metalv1alpha1.Server) error {
	bootConfig := &metalv1alpha1.ServerBootConfiguration{}
	bootConfig.Name = server.Name
	bootConfig.Namespace = r.ManagerNamespace
	opResult, err := controllerutil.CreateOrPatch(ctx, r.Client, bootConfig, func() error {
		if bootConfig.Annotations == nil {
			bootConfig.Annotations = make(map[string]string)
		}
		bootConfig.Annotations[InternalAnnotationTypeKeyName] = InternalAnnotationTypeValue
		bootConfig.Annotations[IsDefaultServerBootConfigOSImageKeyName] = "true"
		bootConfig.Spec.ServerRef = v1.LocalObjectReference{Name: server.Name}
		bootConfig.Spec.IgnitionSecretRef = &v1.LocalObjectReference{Name: server.Name}
		bootConfig.Spec.Image = r.ProbeOSImage
		return nil
	})
	if err != nil {
		return fmt.Errorf("failed to create or patch ServerBootConfiguration: %w", err)
	}

	log.V(1).Info("Created or patched", "ServerBootConfiguration", bootConfig.Name, "Namespace", bootConfig.Namespace, "Operation", opResult)

	if err := r.ensureServerBootConfigRef(ctx, server, bootConfig); err != nil {
		return err
	}
	return r.applyDefaultIgnitionForServer(ctx, log, server, bootConfig, r.RegistryURL)
}

func (r *ServerReconciler) applyDefaultIgnitionForServer(ctx context.Context, log logr.Logger, server *metalv1alpha1.Server, bootConfig *metalv1alpha1.ServerBootConfiguration, registryURL string) error {
	sshPrivateKey, sshPublicKey, password, err := generateSSHKeyPairAndPassword()
	if err != nil {
		return fmt.Errorf("failed to generate SSH keypair: %w", err)
	}

	sshSecret := &v1.Secret{
		TypeMeta: metav1.TypeMeta{
			APIVersion: "v1",
			Kind:       "Secret",
		},
		ObjectMeta: metav1.ObjectMeta{
			Namespace: r.ManagerNamespace,
			Name:      fmt.Sprintf("%s-ssh", bootConfig.Name),
		},
		Data: map[string][]byte{
			SSHKeyPairSecretPublicKeyName:   sshPublicKey,
			SSHKeyPairSecretPrivateKeyName:  sshPrivateKey,
			SSHKeyPairSecretPasswordKeyName: password,
		},
	}
	if err := controllerutil.SetControllerReference(bootConfig, sshSecret, r.Scheme); err != nil {
		return fmt.Errorf("failed to set controller reference: %w", err)
	}
	if err := r.Patch(ctx, sshSecret, client.Apply, fieldOwner, client.ForceOwnership); err != nil {
		return fmt.Errorf("failed to apply default SSH keypair: %w", err)
	}
	log.V(1).Info("Applied SSH keypair secret", "SSHKeyPair", client.ObjectKeyFromObject(sshSecret))

	probeFlags := fmt.Sprintf("--registry-url=%s --server-uuid=%s", registryURL, server.Spec.SystemUUID)
	ignitionData, err := r.generateDefaultIgnitionDataForServer(probeFlags, sshPublicKey, password)
	if err != nil {
		return fmt.Errorf("failed to generate default ignitionSecret data: %w", err)
	}

	ignitionSecret := &v1.Secret{
		TypeMeta: metav1.TypeMeta{
			APIVersion: "v1",
			Kind:       "Secret",
		},
		ObjectMeta: metav1.ObjectMeta{
			Namespace: r.ManagerNamespace,
			Name:      bootConfig.Name,
		},
		Data: map[string][]byte{
			DefaultIgnitionFormatKey:     []byte(DefaultIgnitionFormatValue),
			DefaultIgnitionSecretKeyName: ignitionData,
		},
	}

	if err := controllerutil.SetControllerReference(bootConfig, ignitionSecret, r.Scheme); err != nil {
		return fmt.Errorf("failed to set controller reference: %w", err)
	}

	if err := r.Patch(ctx, ignitionSecret, client.Apply, fieldOwner, client.ForceOwnership); err != nil {
		return fmt.Errorf("failed to apply default ignition secret: %w", err)
	}
	log.V(1).Info("Applied Ignition Secret")

	return nil
}

func generateSSHKeyPairAndPassword() ([]byte, []byte, []byte, error) {
	privateKey, err := rsa.GenerateKey(rand.Reader, 2048)
	if err != nil {
		return nil, nil, nil, fmt.Errorf("failed to generate private key: %w", err)
	}

	privateKeyBlock, err := ssh.MarshalPrivateKey(privateKey, "")
	if err != nil {
		return nil, nil, nil, err
	}
	privateKeyPem := pem.EncodeToMemory(privateKeyBlock)

	sshPubKey, err := ssh.NewPublicKey(&privateKey.PublicKey)
	if err != nil {
		return nil, nil, nil, fmt.Errorf("failed to create SSH public key: %w", err)
	}
	publicKeyAuthorized := ssh.MarshalAuthorizedKey(sshPubKey)

	password, err := GenerateRandomPassword(20)
	if err != nil {
		return nil, nil, nil, fmt.Errorf("failed to generate password: %w", err)
	}

	return privateKeyPem, publicKeyAuthorized, password, nil
}

func (r *ServerReconciler) generateDefaultIgnitionDataForServer(flags string, sshPublicKey []byte, password []byte) ([]byte, error) {
	passwordHash, err := bcrypt.GenerateFromPassword(password, bcrypt.DefaultCost)
	if err != nil {
		return nil, fmt.Errorf("failed to generate password hash: %w", err)
	}

	ignitionData, err := ignition.GenerateDefaultIgnitionData(ignition.Config{
		Image:        r.ProbeImage,
		Flags:        flags,
		SSHPublicKey: string(sshPublicKey),
		PasswordHash: string(passwordHash),
	})
	if err != nil {
		return nil, fmt.Errorf("failed to generate default ignition data: %w", err)
	}

	return ignitionData, nil
}

func (r *ServerReconciler) ensureInitialConditions(ctx context.Context, log logr.Logger, bmcClient bmc.BMC, server *metalv1alpha1.Server) (bool, error) {
	if server.Spec.Power == "" && server.Status.PowerState == metalv1alpha1.ServerOffPowerState {
		requeue, err := r.setAndPatchServerPowerState(ctx, log, bmcClient, server, metalv1alpha1.PowerOff)
		if err != nil {
			return false, fmt.Errorf("failed to set server power state: %w", err)
		}
		if requeue {
			return requeue, nil
		}
	}

	if server.Status.State == metalv1alpha1.ServerStateInitial &&
		server.Status.PowerState == metalv1alpha1.ServerOnPowerState &&
		r.EnforceFirstBoot {
		log.V(1).Info("Server in initial state is powered on. Ensure that it is powered off.")
		requeue, err := r.setAndPatchServerPowerState(ctx, log, bmcClient, server, metalv1alpha1.PowerOff)
		if err != nil {
			return false, fmt.Errorf("failed to set server power state: %w", err)
		}
		if requeue {
			return requeue, nil
		}
	}
	return false, nil
}

func (r *ServerReconciler) setAndPatchServerPowerState(ctx context.Context, log logr.Logger, bmcClient bmc.BMC, server *metalv1alpha1.Server, powerState metalv1alpha1.Power) (bool, error) {
	op, err := controllerutil.CreateOrPatch(ctx, r.Client, server, func() error {
		server.Spec.Power = powerState
		return nil
	})
	if err != nil {
		return false, fmt.Errorf("failed to patch Server: %w", err)
	}
	if op == controllerutil.OperationResultUpdated {
		log.V(1).Info("Server updated to power off state.")
		if err := r.ensureServerPowerState(ctx, log, bmcClient, server); err != nil {
			log.V(1).Info("ensuring power state failed.")
		}
		return true, nil
	}
	return false, nil
}

func (r *ServerReconciler) serverBootConfigurationIsReady(ctx context.Context, server *metalv1alpha1.Server) (bool, error) {
	if server.Spec.BootConfigurationRef == nil {
		return false, nil
	}
	config := &metalv1alpha1.ServerBootConfiguration{}
	if err := r.Get(ctx, client.ObjectKey{Namespace: server.Spec.BootConfigurationRef.Namespace, Name: server.Spec.BootConfigurationRef.Name}, config); err != nil {
		return false, err
	}
	return config.Status.State == metalv1alpha1.ServerBootConfigurationStateReady, nil
}

func (r *ServerReconciler) pxeBootServer(ctx context.Context, log logr.Logger, bmcClient bmc.BMC, server *metalv1alpha1.Server) error {
	if server == nil || server.Spec.BootConfigurationRef == nil {
		log.V(1).Info("Server not ready for netboot")
		return nil
	}

	if server.Spec.BMCRef == nil && server.Spec.BMC == nil {
		return fmt.Errorf("can only PXE boot server with valid BMC ref or inline BMC configuration")
	}

	if err := bmcClient.SetPXEBootOnce(ctx, server.Spec.SystemURI); err != nil {
		return fmt.Errorf("failed to set PXE boot one for server: %w", err)
	}
	return nil
}

func (r *ServerReconciler) extractServerDetailsFromRegistry(ctx context.Context, log logr.Logger, server *metalv1alpha1.Server) (bool, error) {
	resp, err := http.Get(fmt.Sprintf("%s/systems/%s", r.RegistryURL, server.Spec.SystemUUID))
	if resp != nil && resp.StatusCode == http.StatusNotFound {
		log.V(1).Info("Did not find server information in registry")
		return false, nil
	}

	if resp == nil {
		return false, fmt.Errorf("failed to find server information in registry")
	}

	if err != nil {
		return false, fmt.Errorf("failed to fetch server details: %w", err)
	}

	serverDetails := &registry.Server{}
	if err := json.NewDecoder(resp.Body).Decode(serverDetails); err != nil {
		return false, fmt.Errorf("failed to decode server details: %w", err)
	}

	serverBase := server.DeepCopy()
	// update network interfaces
	nics := make([]metalv1alpha1.NetworkInterface, 0, len(serverDetails.NetworkInterfaces))
	for _, s := range serverDetails.NetworkInterfaces {
		nics = append(nics, metalv1alpha1.NetworkInterface{
			Name:       s.Name,
			IP:         metalv1alpha1.MustParseIP(s.IPAddress),
			MACAddress: s.MACAddress,
		})
	}
	server.Status.NetworkInterfaces = nics

	if err := r.Status().Patch(ctx, server, client.MergeFrom(serverBase)); err != nil {
		return false, fmt.Errorf("failed to patch server status: %w", err)
	}

	return true, nil
}

func (r *ServerReconciler) patchServerState(ctx context.Context, server *metalv1alpha1.Server, state metalv1alpha1.ServerState) (bool, error) {
	if server.Status.State == state {
		return false, nil
	}
	serverBase := server.DeepCopy()
	server.Status.State = state
	if err := r.Status().Patch(ctx, server, client.MergeFrom(serverBase)); err != nil {
		return false, fmt.Errorf("failed to patch server state: %w", err)
	}
	return true, nil
}

func (r *ServerReconciler) patchServerURI(ctx context.Context, log logr.Logger, bmcClient bmc.BMC, server *metalv1alpha1.Server) (bool, error) {
	if len(server.Spec.SystemURI) != 0 {
		return false, nil
	}
	log.V(1).Info("Patching systemURI to the server resource")

	systems, err := bmcClient.GetSystems(ctx)
	if err != nil {
		return false, err
	}

	for _, system := range systems {
		if strings.EqualFold(system.UUID, server.Spec.SystemUUID) {
			serverBase := server.DeepCopy()
			server.Spec.SystemURI = system.URI
			if err := r.Patch(ctx, server, client.MergeFrom(serverBase)); err != nil {
				return false, fmt.Errorf("failed to patch server URI: %w", err)
			}
		}
	}
	if len(server.Spec.SystemURI) == 0 {
		log.V(1).Info("Patching systemURI failed", "no system found for UUID", server.Spec.SystemUUID)
		return false, fmt.Errorf("unable to find system URI for UUID: %v", server.Spec.SystemUUID)
	}

	return true, nil
}

func (r *ServerReconciler) ensureServerPowerState(ctx context.Context, log logr.Logger, bmcClient bmc.BMC, server *metalv1alpha1.Server) error {
	if server.Spec.Power == "" {
		// no desired power state set
		return nil
	}

	powerOp := powerOpNoOP
	if server.Status.PowerState != metalv1alpha1.ServerOnPowerState &&
		server.Status.PowerState != metalv1alpha1.ServerPoweringOnPowerState &&
		server.Spec.Power == metalv1alpha1.PowerOn {
		powerOp = powerOpOn
	}

	if server.Status.PowerState != metalv1alpha1.ServerOffPowerState &&
		server.Status.PowerState != metalv1alpha1.ServerPoweringOffPowerState &&
		server.Spec.Power == metalv1alpha1.PowerOff {
		powerOp = powerOpOff
	}

	if powerOp == powerOpNoOP {
		log.V(1).Info("Server already in target power state", "powerState", server.Status.PowerState)
		return nil
	}

	switch powerOp {
	case powerOpOn:
		log.V(1).Info("Server Power On")
		if err := bmcClient.PowerOn(ctx, server.Spec.SystemURI); err != nil {
			return fmt.Errorf("failed to power on server: %w", err)
		}
		if err := bmcClient.WaitForServerPowerState(ctx, server.Spec.SystemURI, redfish.OnPowerState); err != nil {
			return fmt.Errorf("failed to wait for server power on server: %w", err)
		}
		if err := r.updatePowerOnCondition(ctx, server); err != nil {
			return fmt.Errorf("failed to update power on condition: %w", err)
		}
	case powerOpOff:
		log.V(1).Info("Server Power Off")
		powerOffType := bmcClient.PowerOff

		if err := powerOffType(ctx, server.Spec.SystemURI); err != nil {
			return fmt.Errorf("failed to power off server: %w", err)
		}
		if err := bmcClient.WaitForServerPowerState(ctx, server.Spec.SystemURI, redfish.OffPowerState); err != nil {
			if r.EnforcePowerOff {
				log.V(1).Info("Failed to wait for server graceful shutdown, retrying with force power off")
				powerOffType = bmcClient.ForcePowerOff
				if err := powerOffType(ctx, server.Spec.SystemURI); err != nil {
					return fmt.Errorf("failed to power off server: %w", err)
				}
				if err := bmcClient.WaitForServerPowerState(ctx, server.Spec.SystemURI, redfish.OffPowerState); err != nil {
					return fmt.Errorf("failed to wait for server force power off: %w", err)
				}
			} else {
				return fmt.Errorf("failed to wait for server power off: %w", err)
			}
		}
	}
	log.V(1).Info("Ensured server power state", "PowerState", server.Spec.Power)

	return nil
}

func (r *ServerReconciler) updatePowerOnCondition(ctx context.Context, server *metalv1alpha1.Server) error {
	original := server.DeepCopy()
	acc := conditionutils.NewAccessor(conditionutils.AccessorOptions{})
	err := acc.UpdateSlice(
		&server.Status.Conditions,
		PoweringOnCondition,
		conditionutils.UpdateStatus(metav1.ConditionTrue),
		conditionutils.UpdateReason("ServerPowerOn"),
		conditionutils.UpdateMessage("Server is powering on"),
		conditionutils.UpdateObserved(server),
	)
	if err != nil {
		return fmt.Errorf("failed to update powering on condition: %w", err)
	}
	return r.Status().Patch(ctx, server, client.MergeFrom(original))
}

func (r *ServerReconciler) ensureIndicatorLED(ctx context.Context, log logr.Logger, server *metalv1alpha1.Server) error {
	// TODO: implement
	return nil
}

func (r *ServerReconciler) ensureInitialBootConfigurationIsDeleted(ctx context.Context, server *metalv1alpha1.Server) error {
	if server.Spec.BootConfigurationRef == nil {
		return nil
	}

	config := &metalv1alpha1.ServerBootConfiguration{}
	if err := r.Get(ctx, client.ObjectKey{Namespace: server.Spec.BootConfigurationRef.Namespace, Name: server.Spec.BootConfigurationRef.Name}, config); err != nil {
		return err
	}

	if val, ok := config.Annotations[InternalAnnotationTypeKeyName]; !ok || val != InternalAnnotationTypeValue {
		// hit a non-initial boot config
		return nil
	}

	if err := r.Delete(ctx, config); err != nil {
		return err
	}

	serverBase := server.DeepCopy()
	server.Spec.BootConfigurationRef = nil
	if err := r.Patch(ctx, server, client.MergeFrom(serverBase)); err != nil {
		return err
	}

	return nil
}

func (r *ServerReconciler) invalidateRegistryEntryForServer(log logr.Logger, server *metalv1alpha1.Server) error {
	url := fmt.Sprintf("%s/delete/%s", r.RegistryURL, server.Spec.SystemUUID)

	c := &http.Client{}

	// Create the DELETE request
	req, err := http.NewRequest(http.MethodDelete, url, nil)
	if err != nil {
		return err
	}

	// Send the request
	resp, err := c.Do(req)
	if err != nil {
		return err
	}
	defer func(Body io.ReadCloser) {
		err := Body.Close()
		if err != nil {
			log.Error(err, "Failed to close response body")
		}
	}(resp.Body)
	return nil
}

func (r *ServerReconciler) applyBootOrder(ctx context.Context, log logr.Logger, bmcClient bmc.BMC, server *metalv1alpha1.Server) error {
	if server.Spec.BMCRef == nil && server.Spec.BMC == nil {
		log.V(1).Info("Server has no BMC connection configured")
		return nil
	}

	order, err := bmcClient.GetBootOrder(ctx, server.Spec.SystemURI)
	if err != nil {
		return fmt.Errorf("failed to create BMC client: %w", err)
	}

	sort.Slice(server.Spec.BootOrder, func(i, j int) bool {
		return server.Spec.BootOrder[i].Priority < server.Spec.BootOrder[j].Priority
	})
	newOrder := []string{}
	change := false
	for i, boot := range server.Spec.BootOrder {
		newOrder = append(newOrder, boot.Device)
		if order[i] != boot.Device {
			change = true
		}
	}
	if change {
		return bmcClient.SetBootOrder(ctx, server.Spec.SystemURI, newOrder)
	}
	return nil
}

func (r *ServerReconciler) handleAnnotionOperations(ctx context.Context, log logr.Logger, bmcClient bmc.BMC, server *metalv1alpha1.Server) (bool, error) {
	annotations := server.GetAnnotations()
	operation, ok := annotations[metalv1alpha1.OperationAnnotation]
	if !ok {
		return false, nil
	}

	log.V(1).Info("Handling operation", "Operation", operation)
	if err := bmcClient.Reset(ctx, server.Spec.SystemURI, redfish.ResetType(operation)); err != nil {
		return false, fmt.Errorf("failed to reset server: %w", err)
	}
	log.V(1).Info("Operation completed", "Operation", operation)
	serverBase := server.DeepCopy()
	delete(annotations, metalv1alpha1.OperationAnnotation)
	server.SetAnnotations(annotations)
	if err := r.Patch(ctx, server, client.MergeFrom(serverBase)); err != nil {
		return false, fmt.Errorf("failed to patch server annotations: %w", err)
	}
	return true, nil
}

func (r *ServerReconciler) checkLastStatusUpdateAfter(duration time.Duration, server *metalv1alpha1.Server) bool {
	length := len(server.ManagedFields) - 1
	if server.ManagedFields[length].Operation == "Update" {
		if server.ManagedFields[length].Subresource == "status" {
			if server.ManagedFields[length].Time.Add(duration).Before(time.Now()) {
				return true
			}
		}
	}
	return false
}

// SetupWithManager sets up the controller with the Manager.
func (r *ServerReconciler) SetupWithManager(mgr ctrl.Manager) error {
	return ctrl.NewControllerManagedBy(mgr).
		WithOptions(controller.Options{
			MaxConcurrentReconciles: r.MaxConcurrentReconciles,
		}).
		For(&metalv1alpha1.Server{}).
		Watches(
			&metalv1alpha1.ServerBootConfiguration{},
			r.enqueueServerByServerBootConfiguration(),
		).
		Complete(r)
}

func (r *ServerReconciler) enqueueServerByServerBootConfiguration() handler.EventHandler {
	return handler.EnqueueRequestsFromMapFunc(func(ctx context.Context, obj client.Object) []ctrl.Request {
		config := obj.(*metalv1alpha1.ServerBootConfiguration)
		return []ctrl.Request{
			{
				NamespacedName: types.NamespacedName{Name: config.Spec.ServerRef.Name},
			},
		}
	})
}<|MERGE_RESOLUTION|>--- conflicted
+++ resolved
@@ -29,6 +29,7 @@
 	"golang.org/x/crypto/ssh"
 	v1 "k8s.io/api/core/v1"
 	apierrors "k8s.io/apimachinery/pkg/api/errors"
+	"k8s.io/apimachinery/pkg/api/resource"
 	metav1 "k8s.io/apimachinery/pkg/apis/meta/v1"
 	"k8s.io/apimachinery/pkg/runtime"
 	"k8s.io/apimachinery/pkg/types"
@@ -352,8 +353,6 @@
 	}
 	log.V(1).Info("Server state set to power on")
 
-<<<<<<< HEAD
-=======
 	storages, err := bmcClient.GetStorages(ctx, server.Spec.SystemURI)
 	if err != nil {
 		return false, fmt.Errorf("failed to get storages for Server: %w", err)
@@ -391,7 +390,6 @@
 		return false, fmt.Errorf("failed to patch Server status: %w", err)
 	}
 
->>>>>>> 64e4a496
 	if r.checkLastStatusUpdateAfter(r.DiscoveryTimeout, server) {
 		log.V(1).Info("Server did not post info to registry in time, back to initial state")
 		if modified, err := r.patchServerState(ctx, server, metalv1alpha1.ServerStateInitial); err != nil || modified {
@@ -539,8 +537,6 @@
 	serverBase := server.DeepCopy()
 	server.Status.PowerState = metalv1alpha1.ServerPowerState(systemInfo.PowerState)
 	server.Status.IndicatorLED = metalv1alpha1.IndicatorLED(systemInfo.IndicatorLED)
-<<<<<<< HEAD
-=======
 	server.Status.TotalSystemMemory = &systemInfo.TotalSystemMemory
 
 	biosVersion, err := bmcClient.GetBiosVersion(ctx, server.Spec.SystemURI)
@@ -563,7 +559,6 @@
 			TotalThreads:   processor.TotalThreads,
 		})
 	}
->>>>>>> 64e4a496
 
 	if err = r.Status().Patch(ctx, server, client.MergeFrom(serverBase)); err != nil {
 		return fmt.Errorf("failed to patch Server status: %w", err)
