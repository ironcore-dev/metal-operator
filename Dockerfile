# Build the manager binary
<<<<<<< HEAD
FROM --platform=${BUILDPLATFORM} golang:1.24.7 AS builder
=======
FROM --platform=$BUILDPLATFORM golang:1.25.1 AS builder
>>>>>>> 038925a9
ARG TARGETOS
ARG TARGETARCH

WORKDIR /workspace
# Copy the Go Modules manifests
COPY go.mod go.mod
COPY go.sum go.sum
# cache deps before building and copying source so that we don't need to re-download as much
# and so that source changes don't invalidate our downloaded layer
RUN go mod download

# Copy the go source
COPY cmd/manager/main.go cmd/manager/main.go
COPY cmd/metalprobe/main.go cmd/metalprobe/main.go
COPY api/ api/
COPY internal/ internal/
COPY bmc/ bmc/

# Build
# the GOARCH has not a default value to allow the binary be built according to the host where the command
# was called. For example, if we call make docker-build in a local env which has the Apple Silicon M1 SO
# the docker BUILDPLATFORM arg will be linux/arm64 when for Apple x86 it will be linux/amd64. Therefore,
# by leaving it empty we can ensure that the container and binary shipped on it will have the same platform.
FROM builder AS manager-builder
RUN --mount=type=cache,target=/root/.cache/go-build \
    --mount=type=cache,target=/go/pkg \
    CGO_ENABLED=0 GOOS=${TARGETOS:-linux} GOARCH=${TARGETARCH} go build -a -o manager cmd/manager/main.go

FROM builder AS probe-builder
RUN --mount=type=cache,target=/root/.cache/go-build \
    --mount=type=cache,target=/go/pkg \
    CGO_ENABLED=0 GOOS=${TARGETOS:-linux} GOARCH=${TARGETARCH} go build -a -o metalprobe cmd/metalprobe/main.go


# Use distroless as minimal base image to package the manager binary
# Refer to https://github.com/GoogleContainerTools/distroless for more details
FROM gcr.io/distroless/static:nonroot AS manager
LABEL source_repository="https://github.com/ironcore-dev/metal-operator"
WORKDIR /
COPY --from=manager-builder /workspace/manager .
USER 65532:65532

ENTRYPOINT ["/manager"]

FROM gcr.io/distroless/static:nonroot AS probe
LABEL source_repository="https://github.com/ironcore-dev/metal-operator"
WORKDIR /
COPY --from=probe-builder /workspace/metalprobe .
USER 65532:65532

ENTRYPOINT ["/metalprobe"]<|MERGE_RESOLUTION|>--- conflicted
+++ resolved
@@ -1,9 +1,5 @@
 # Build the manager binary
-<<<<<<< HEAD
-FROM --platform=${BUILDPLATFORM} golang:1.24.7 AS builder
-=======
-FROM --platform=$BUILDPLATFORM golang:1.25.1 AS builder
->>>>>>> 038925a9
+FROM --platform=${BUILDPLATFORM} golang:1.25.1 AS builder
 ARG TARGETOS
 ARG TARGETARCH
 
