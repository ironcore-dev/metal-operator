// SPDX-FileCopyrightText: 2025 SAP SE or an SAP affiliate company and IronCore contributors
// SPDX-License-Identifier: Apache-2.0

package controller

import (
	"context"
	"errors"
	"fmt"
	"time"

	"github.com/go-logr/logr"
	"github.com/ironcore-dev/controller-utils/clientutils"
	"github.com/ironcore-dev/controller-utils/conditionutils"
	metalv1alpha1 "github.com/ironcore-dev/metal-operator/api/v1alpha1"
	"github.com/ironcore-dev/metal-operator/bmc"
	"github.com/ironcore-dev/metal-operator/internal/bmcutils"
	"github.com/stmcginnis/gofish/common"
	"github.com/stmcginnis/gofish/redfish"
	corev1 "k8s.io/api/core/v1"
	apierrors "k8s.io/apimachinery/pkg/api/errors"
	metav1 "k8s.io/apimachinery/pkg/apis/meta/v1"
	"k8s.io/apimachinery/pkg/runtime"
	"k8s.io/apimachinery/pkg/types"
	ctrl "sigs.k8s.io/controller-runtime"
	"sigs.k8s.io/controller-runtime/pkg/client"
	"sigs.k8s.io/controller-runtime/pkg/controller/controllerutil"
	"sigs.k8s.io/controller-runtime/pkg/handler"
)

// BMCVersionReconciler reconciles a BMCVersion object
type BMCVersionReconciler struct {
	client.Client
	ManagerNamespace string
	Insecure         bool
	Scheme           *runtime.Scheme
	BMCOptions       bmc.Options
	ResyncInterval   time.Duration
}

const (
	BMCVersionFinalizer                   = "metal.ironcore.dev/bmcversion"
	bmcVersionUpgradeIssued               = "BMCVersionUpgradeIssued"
	bmcVersionUpgradeCompleted            = "BMCVersionUpgradeCompleted"
	bmcVersionUpgradeRebootBMC            = "BMCVersionUpgradeReboot"
	bmcVersionUpgradeVerficationCondition = "BMCVersionUpgradeVerification"
)

// +kubebuilder:rbac:groups=metal.ironcore.dev,resources=bmcversions,verbs=get;list;watch;create;update;patch;delete
// +kubebuilder:rbac:groups=metal.ironcore.dev,resources=bmcversions/status,verbs=get;update;patch
// +kubebuilder:rbac:groups=metal.ironcore.dev,resources=bmcversions/finalizers,verbs=update
// +kubebuilder:rbac:groups=metal.ironcore.dev,resources=servers,verbs=get;list;watch;update
// +kubebuilder:rbac:groups=metal.ironcore.dev,resources=bmcs,verbs=get;list;watch;update
// +kubebuilder:rbac:groups=metal.ironcore.dev,resources=servermaintenances,verbs=get;list;watch;create;update;patch;delete
// +kubebuilder:rbac:groups=metal.ironcore.dev,resources=servermaintenances/status,verbs=get;update;patch
// +kubebuilder:rbac:groups="",resources=secrets,verbs=get;list;watch;create;update;patch;delete
// +kubebuilder:rbac:groups="batch",resources=jobs,verbs=get;list;watch;create;update;patch;delete

// Reconcile is part of the main kubernetes reconciliation loop which aims to
// move the current state of the cluster closer to the desired state.
func (r *BMCVersionReconciler) Reconcile(ctx context.Context, req ctrl.Request) (ctrl.Result, error) {
	log := ctrl.LoggerFrom(ctx)
	bmcVersion := &metalv1alpha1.BMCVersion{}
	if err := r.Get(ctx, req.NamespacedName, bmcVersion); err != nil {
		return ctrl.Result{}, client.IgnoreNotFound(err)
	}
	log.V(1).Info("Reconciling BMCVersion")

	return r.reconcileExists(ctx, log, bmcVersion)
}

func (r *BMCVersionReconciler) reconcileExists(ctx context.Context, log logr.Logger, bmcVersion *metalv1alpha1.BMCVersion) (ctrl.Result, error) {
	if r.shouldDelete(log, bmcVersion) {
		log.V(1).Info("Object is being deleted")
		return r.delete(ctx, log, bmcVersion)
	}
	return r.reconcile(ctx, log, bmcVersion)
}

func (r *BMCVersionReconciler) shouldDelete(log logr.Logger, bmcVersion *metalv1alpha1.BMCVersion) bool {
	if bmcVersion.DeletionTimestamp.IsZero() {
		return false
	}

	if controllerutil.ContainsFinalizer(bmcVersion, BMCVersionFinalizer) &&
		bmcVersion.Status.State == metalv1alpha1.BMCVersionStateInProgress {
		log.V(1).Info("postponing delete as Version update is in progress")
		return false
	}
	return true
}

func (r *BMCVersionReconciler) delete(ctx context.Context, log logr.Logger, bmcVersion *metalv1alpha1.BMCVersion) (ctrl.Result, error) {
	if !controllerutil.ContainsFinalizer(bmcVersion, BMCVersionFinalizer) {
		return ctrl.Result{}, nil
	}

	if bmcVersion.Status.State == metalv1alpha1.BMCVersionStateInProgress {
		log.V(1).Info("Skipping delete as version update is in progress")
		return r.reconcile(ctx, log, bmcVersion)
	}

	log.V(1).Info("Ensuring that the finalizer is removed")
	if modified, err := clientutils.PatchEnsureNoFinalizer(ctx, r.Client, bmcVersion, BMCVersionFinalizer); err != nil || modified {
		return ctrl.Result{}, err
	}

	log.V(1).Info("BMCVersion is deleted")
	return ctrl.Result{}, nil
}

func (r *BMCVersionReconciler) cleanupServerMaintenanceReferences(ctx context.Context, log logr.Logger, bmcVersion *metalv1alpha1.BMCVersion) error {
	if bmcVersion.Spec.ServerMaintenanceRefs == nil {
		return nil
	}
	// try to get the serverMaintenances created
	serverMaintenances, errs := r.getReferredServerMaintenances(ctx, log, bmcVersion.Spec.ServerMaintenanceRefs)

	var finalErr []error
	var missingServerMaintenanceRef []error

	if len(errs) > 0 {
		for _, err := range errs {
			if apierrors.IsNotFound(err) {
				missingServerMaintenanceRef = append(missingServerMaintenanceRef, err)
			} else {
				finalErr = append(finalErr, err)
			}
		}
	}

	if len(missingServerMaintenanceRef) != len(bmcVersion.Spec.ServerMaintenanceRefs) {
		// delete the serverMaintenance if not marked for deletion already
		for _, serverMaintenance := range serverMaintenances {
			if serverMaintenance.DeletionTimestamp.IsZero() && metav1.IsControlledBy(serverMaintenance, bmcVersion) {
				log.V(1).Info("Deleting server maintenance", "ServerMaintenance", serverMaintenance.Name, "State", serverMaintenance.Status.State)
				if err := r.Delete(ctx, serverMaintenance); err != nil {
					log.V(1).Info("Failed to delete server maintenance", "ServerMaintenance", serverMaintenance.Name)
					finalErr = append(finalErr, err)
				}
			} else {
				log.V(1).Info(
					"ServerMaintenance not deleted",
					"ServerMaintenance", serverMaintenance.Name,
					"State", serverMaintenance.Status.State,
					"Owner", serverMaintenance.OwnerReferences,
				)
			}
		}
	}

	if len(finalErr) == 0 {
		// all serverMaintenance are deleted
		err := r.patchMaintenanceRequestRefOnBMCVersion(ctx, log, bmcVersion, nil)
		if err != nil {
			return fmt.Errorf("failed to clean up serverMaintenance ref in bmcVersion status: %w", err)
		}
		log.V(1).Info("ServerMaintenance ref all cleaned up")
	}
	return errors.Join(finalErr...)
}

func (r *BMCVersionReconciler) reconcile(ctx context.Context, log logr.Logger, bmcVersion *metalv1alpha1.BMCVersion) (ctrl.Result, error) {
	if shouldIgnoreReconciliation(bmcVersion) {
		log.V(1).Info("Skipped BMCVersion reconciliation")
		return ctrl.Result{}, nil
	}

	if modified, err := clientutils.PatchEnsureFinalizer(ctx, r.Client, bmcVersion, BMCVersionFinalizer); err != nil || modified {
		return ctrl.Result{}, err
	}

	return r.ensureBMCVersionStateTransition(ctx, log, bmcVersion)
}

func (r *BMCVersionReconciler) ensureBMCVersionStateTransition(ctx context.Context, log logr.Logger, bmcVersion *metalv1alpha1.BMCVersion) (ctrl.Result, error) {
	bmcObj, err := r.getBMCFromBMCVersion(ctx, bmcVersion)
	if err != nil {
		log.V(1).Info("Referred server object could not be fetched")
		return ctrl.Result{}, err
	}

	bmcClient, err := bmcutils.GetBMCClientFromBMC(ctx, r.Client, bmcObj, r.Insecure, r.BMCOptions)
	if err != nil {
<<<<<<< HEAD
		if errors.As(err, &bmcutils.BMCUnAvailableError{}) {
			log.V(1).Info("BMC is not available, skipping", "BMC", bmc.Name, "error", err)
			return ctrl.Result{RequeueAfter: r.ResyncInterval}, nil
		}
		log.V(1).Error(err, "failed to create BMC client", "BMC", bmc.Name)
=======
		log.V(1).Error(err, "failed to create BMC client", "BMC", bmcObj.Name)
>>>>>>> fe4f2153
		return ctrl.Result{}, err
	}
	defer bmcClient.Logout()

	switch bmcVersion.Status.State {
	case "", metalv1alpha1.BMCVersionStatePending:
		return ctrl.Result{}, r.checkVersionAndTransistionState(ctx, log, bmcVersion, bmcClient, bmcObj)
	case metalv1alpha1.BMCVersionStateInProgress:
		servers, err := r.getServers(ctx, log, bmcClient, bmcVersion)
		if err != nil {
			log.V(1).Error(err, "Failed to get ref. servers to determine maintenance state ")
			return ctrl.Result{}, err
		}

		if len(bmcVersion.Spec.ServerMaintenanceRefs) != len(servers) {
			log.V(1).Info("Not all servers have Maintenance", "ServerMaintenanceRefs", bmcVersion.Spec.ServerMaintenanceRefs, "Servers", servers)
			if requeue, err := r.requestMaintenanceOnServers(ctx, log, bmcClient, bmcVersion); err != nil || requeue {
				return ctrl.Result{}, err
			}
		}

		// check if the maintenance is granted
		if ok := r.checkIfMaintenanceGranted(ctx, log, bmcClient, bmcVersion); !ok {
			log.V(1).Info("Waiting for maintenance to be granted before continuing with updating bmc version")
			return ctrl.Result{}, err
		}

<<<<<<< HEAD
		if ok, err := r.handleBMCReset(ctx, log, bmcVersion, bmc, BMCConditionReset); !ok || err != nil {
			return ctrl.Result{}, err
		}

		return r.handleUpgradeInProgressState(ctx, log, bmcVersion, bmcClient, bmc)
=======
		return r.handleUpgradeInProgressState(ctx, log, bmcVersion, bmcClient, bmcObj)
>>>>>>> fe4f2153
	case metalv1alpha1.BMCVersionStateCompleted:
		// clean up maintenance crd and references and mark completed if version matches.
		return ctrl.Result{}, r.checkVersionAndTransistionState(ctx, log, bmcVersion, bmcClient, bmcObj)
	case metalv1alpha1.BMCVersionStateFailed:
		if shouldRetryReconciliation(bmcVersion) {
			log.V(1).Info("Retrying BMCVersion reconciliation")

			bmcVersionBase := bmcVersion.DeepCopy()
			bmcVersion.Status.State = metalv1alpha1.BMCVersionStatePending
			bmcVersion.Status.Conditions = nil
			annotations := bmcVersion.GetAnnotations()
			delete(annotations, metalv1alpha1.OperationAnnotation)
			bmcVersion.SetAnnotations(annotations)
			if err := r.Status().Patch(ctx, bmcVersion, client.MergeFrom(bmcVersionBase)); err != nil {
				return ctrl.Result{}, fmt.Errorf("failed to patch BMCVersion status for retrying: %w", err)
			}
			return ctrl.Result{}, nil
		}
		log.V(1).Info("Failed to upgrade BMCVersion", "ctx", ctx, "BMCVersion", bmcVersion, "BMC", bmcObj.Name)
		return ctrl.Result{}, nil
	}
	log.V(1).Info("Unknown State found", "BMCVersion state", bmcVersion.Status.State)
	return ctrl.Result{}, nil
}

func (r *BMCVersionReconciler) handleUpgradeInProgressState(
	ctx context.Context,
	log logr.Logger,
	bmcVersion *metalv1alpha1.BMCVersion,
	bmcClient bmc.BMC,
	BMC *metalv1alpha1.BMC,
) (ctrl.Result, error) {
	acc := conditionutils.NewAccessor(conditionutils.AccessorOptions{})
	issuedCondition, err := r.getCondition(acc, bmcVersion.Status.Conditions, bmcVersionUpgradeIssued)
	if err != nil {
		return ctrl.Result{}, err
	}

	if issuedCondition.Status != metav1.ConditionTrue {
		log.V(1).Info("Issuing upgrade of BMC version")
		if BMC.Status.PowerState != metalv1alpha1.OnPowerState {
			log.V(1).Info("BMC is still powered off. waiting", "BMC", BMC.Name, "BMC power state", BMC.Status.PowerState)
			return ctrl.Result{}, nil
		}
		return ctrl.Result{}, r.issueBMCUpgrade(ctx, log, bmcVersion, bmcClient, BMC, issuedCondition, acc)
	}

	completedCondition, err := r.getCondition(acc, bmcVersion.Status.Conditions, bmcVersionUpgradeCompleted)
	if err != nil {
		return ctrl.Result{}, err
	}

	if completedCondition.Status != metav1.ConditionTrue {
		log.V(1).Info("Check upgrade task of BMC")
		return r.checkBMCUpgradeStatus(ctx, log, bmcVersion, bmcClient, BMC, bmcVersion.Status.UpgradeTask.URI, completedCondition, acc)
	}

	if ok, err := r.handleBMCReset(ctx, log, bmcVersion, BMC, bmcVersionUpgradeRebootBMC); !ok || err != nil {
		return ctrl.Result{}, err
	}

	VerificationCondition, err := r.getCondition(acc, bmcVersion.Status.Conditions, bmcVersionUpgradeVerficationCondition)
	if err != nil {
		return ctrl.Result{}, err
	}

	if VerificationCondition.Status != metav1.ConditionTrue {
		log.V(1).Info("Verify BMC Version update")

		currentBMCVersion, err := r.getBMCVersionFromBMC(ctx, bmcClient, BMC)
		if err != nil {
			return ctrl.Result{}, err
		}
		if currentBMCVersion != bmcVersion.Spec.Version {
			// todo: add timeout
			log.V(1).Info("BMC version not updated", "current BMC Version", currentBMCVersion, "Required Version", bmcVersion.Spec.Version)
			if VerificationCondition.Reason == "" {
				if err := acc.Update(
					VerificationCondition,
					conditionutils.UpdateStatus(corev1.ConditionFalse),
					conditionutils.UpdateReason("VerifyBMCVersionUpdate"),
					conditionutils.UpdateMessage("waiting for BMC Version update"),
				); err != nil {
					log.V(1).Error(err, "failed to update the conditions status. retrying...")
					return ctrl.Result{}, err
				}
			}
			log.V(1).Info("Waiting for BMC version to reflect the new version")
			return ctrl.Result{RequeueAfter: r.ResyncInterval}, nil
		}

		if err := acc.Update(
			VerificationCondition,
			conditionutils.UpdateStatus(corev1.ConditionTrue),
			conditionutils.UpdateReason("VerifedBMCVersionUpdate"),
			conditionutils.UpdateMessage("BMC Version updated"),
		); err != nil {
			log.V(1).Error(err, "failed to update the conditions status. retrying...")
			return ctrl.Result{}, err
		}
		err = r.updateBMCVersionStatus(
			ctx,
			log,
			bmcVersion,
			metalv1alpha1.BMCVersionStateCompleted,
			bmcVersion.Status.UpgradeTask,
			VerificationCondition,
			acc,
		)
		return ctrl.Result{}, err
	}

	log.V(1).Info("Unknown Conditions found", "BMCVersion Conditions", bmcVersion.Status.Conditions)
	return ctrl.Result{}, nil
}

func (r *BMCVersionReconciler) getBMCVersionFromBMC(ctx context.Context, bmcClient bmc.BMC, BMC *metalv1alpha1.BMC) (string, error) {
	currentBMCVersion, err := bmcClient.GetBMCVersion(ctx, BMC.Spec.BMCUUID)
	if err != nil {
		return currentBMCVersion, fmt.Errorf("failed to load BMC version: %w for BMC %v", err, BMC.Name)
	}

	return currentBMCVersion, nil
}

func (r *BMCVersionReconciler) checkIfMaintenanceGranted(ctx context.Context, log logr.Logger, bmcClient bmc.BMC, bmcVersion *metalv1alpha1.BMCVersion) bool {
	// todo length
	if bmcVersion.Spec.ServerMaintenanceRefs == nil {
		return true
	}

	servers, err := r.getServers(ctx, log, bmcClient, bmcVersion)
	if err != nil {
		log.V(1).Error(err, "Failed to get ref. servers to determine maintenance state ")
		return false
	}

	if len(bmcVersion.Spec.ServerMaintenanceRefs) != len(servers) {
		log.V(1).Info("Not all servers have Maintenance", "ServerMaintenanceRefs", bmcVersion.Spec.ServerMaintenanceRefs, "Servers", servers)
		return false
	}

	notInMaintenanceState := make(map[string]bool, len(servers))
	for _, server := range servers {
		if server.Status.State == metalv1alpha1.ServerStateMaintenance {
			serverMaintenanceRef, ok := r.getServerMaintenanceRefForServer(bmcVersion.Spec.ServerMaintenanceRefs, server.Spec.ServerMaintenanceRef.UID)
			if server.Spec.ServerMaintenanceRef == nil || !ok || server.Spec.ServerMaintenanceRef.UID != serverMaintenanceRef.UID {
				// server in maintenance for other tasks. or
				// server maintenance ref is wrong in either server or bmcVersion
				// wait for update on the server obj
				log.V(1).Info("Server is already in maintenance for other tasks",
					"Server", server.Name,
					"ServerMaintenanceRef", server.Spec.ServerMaintenanceRef,
					"BMCVersionMaintenaceRef", serverMaintenanceRef,
				)
				notInMaintenanceState[server.Name] = false
			}
		} else {
			// we still need to wait for server to enter maintenance
			// wait for update on the server obj
			log.V(1).Info("Server not yet in maintenance", "Server", server.Name, "State", server.Status.State, "MaintenanceRef", server.Spec.ServerMaintenanceRef)
			notInMaintenanceState[server.Name] = false
		}
	}

	if len(notInMaintenanceState) > 0 {
		log.V(1).Info("Some servers not yet in maintenance", "req maintenances on servers", bmcVersion.Spec.ServerMaintenanceRefs)
		return false
	}

	return true
}

func (r *BMCVersionReconciler) checkVersionAndTransistionState(
	ctx context.Context,
	log logr.Logger,
	bmcVersion *metalv1alpha1.BMCVersion,
	bmcClient bmc.BMC,
	BMC *metalv1alpha1.BMC,
) error {
	currentBMCVersion, err := r.getBMCVersionFromBMC(ctx, bmcClient, BMC)
	if err != nil {
		return err
	}
	state := metalv1alpha1.BMCVersionStateInProgress
	if currentBMCVersion == bmcVersion.Spec.Version {
		if err := r.cleanupServerMaintenanceReferences(ctx, log, bmcVersion); err != nil {
			return err
		}
		log.V(1).Info("Done with BMC version upgrade", "ctx", ctx, "current BMC Version", currentBMCVersion, "BMC", BMC.Name)
		state = metalv1alpha1.BMCVersionStateCompleted
	}
	err = r.updateBMCVersionStatus(ctx, log, bmcVersion, state, nil, nil, nil)
	return err
}

func (r *BMCVersionReconciler) getCondition(acc *conditionutils.Accessor, conditions []metav1.Condition, conditionType string) (*metav1.Condition, error) {
	condition := &metav1.Condition{}
	condFound, err := acc.FindSlice(conditions, conditionType, condition)

	if err != nil {
		return nil, fmt.Errorf("failed to find Condition %v. error: %v", conditionType, err)
	}
	if !condFound {
		condition.Type = conditionType
		if err := acc.Update(
			condition,
			conditionutils.UpdateStatus(corev1.ConditionFalse),
		); err != nil {
			return condition, fmt.Errorf("failed to create/update new Condition %v. error: %v", conditionType, err)
		}
	}

	return condition, nil
}

func (r *BMCVersionReconciler) getReferredServerMaintenances(
	ctx context.Context,
	log logr.Logger,
	serverMaintenanceRefs []metalv1alpha1.ServerMaintenanceRefItem,
) ([]*metalv1alpha1.ServerMaintenance, []error) {
	serverMaintenances := make([]*metalv1alpha1.ServerMaintenance, 0, len(serverMaintenanceRefs))
	var errs []error
	cnt := 0
	for _, serverMaintenanceRef := range serverMaintenanceRefs {
		key := client.ObjectKey{Name: serverMaintenanceRef.ServerMaintenanceRef.Name, Namespace: r.ManagerNamespace}
		serverMaintenance := &metalv1alpha1.ServerMaintenance{}
		if err := r.Get(ctx, key, serverMaintenance); err != nil {
			log.V(1).Error(err, "failed to get referred serverMaintenance obj", serverMaintenanceRef.ServerMaintenanceRef.Name)
			errs = append(errs, err)
			continue
		}
		serverMaintenances = append(serverMaintenances, serverMaintenance)
		cnt = cnt + 1
	}

	if len(errs) > 0 {
		return serverMaintenances, errs
	}

	return serverMaintenances, nil
}

func (r *BMCVersionReconciler) getReferredSecret(
	ctx context.Context,
	log logr.Logger,
	secretRef *corev1.LocalObjectReference,
) (string, string, error) {
	if secretRef == nil {
		return "", "", nil
	}
	key := client.ObjectKey{Name: secretRef.Name}
	secret := &corev1.Secret{}
	if err := r.Get(ctx, key, secret); err != nil {
		log.V(1).Error(err, "failed to get referred Secret obj", "secret name", secretRef.Name)
		return "", "", err
	}

	return secret.StringData[metalv1alpha1.BMCSecretUsernameKeyName], secret.StringData[metalv1alpha1.BMCSecretPasswordKeyName], nil
}

func (r *BMCVersionReconciler) handleBMCReset(
	ctx context.Context,
	log logr.Logger,
	bmcVersion *metalv1alpha1.BMCVersion,
	BMC *metalv1alpha1.BMC,
	conditionType string,
) (bool, error) {
	acc := conditionutils.NewAccessor(conditionutils.AccessorOptions{})
	// reset BMC if not already done
	resetBMC, err := r.getCondition(acc, bmcVersion.Status.Conditions, conditionType)
	if err != nil {
		return false, fmt.Errorf("failed to get condition for reset of BMC of server %v", err)
	}

	if resetBMC.Status != metav1.ConditionTrue {
		annotations := BMC.GetAnnotations()
		// once the server is powered on, reset the BMC to make sure its in stable state
		// this avoids problems with some BMCs that hang up in subsequent operations
		if resetBMC.Reason != BMCReasonReset {
			if annotations != nil {
				if op, ok := annotations[metalv1alpha1.OperationAnnotation]; ok {
					if op == metalv1alpha1.OperationAnnotationForceReset {
						log.V(1).Info("Waiting for BMC reset as annotation on BMC object is set")
						if err := acc.Update(
							resetBMC,
							conditionutils.UpdateStatus(corev1.ConditionFalse),
							conditionutils.UpdateReason(BMCReasonReset),
							conditionutils.UpdateMessage("Issued BMC reset to stabilize BMC of the server"),
						); err != nil {
							return false, fmt.Errorf("failed to update reset BMC condition: %w", err)
						}
						// patch condition to reset issued
						return false, r.updateBMCVersionStatus(ctx, log, bmcVersion, bmcVersion.Status.State, nil, resetBMC, acc)
					} else {
						return false, fmt.Errorf("unknown annotation on BMC object for operation annotation %v", op)
					}
				}
			}
			log.V(1).Info("Setting annotation on BMC resource to trigger with BMC reset")

			BMCBase := BMC.DeepCopy()
			if annotations == nil {
				annotations = map[string]string{}
			}
			annotations[metalv1alpha1.OperationAnnotation] = metalv1alpha1.OperationAnnotationForceReset
			BMC.SetAnnotations(annotations)
			if err := r.Patch(ctx, BMC, client.MergeFrom(BMCBase)); err != nil {
				return false, err
			}

			if err := acc.Update(
				resetBMC,
				conditionutils.UpdateStatus(corev1.ConditionFalse),
				conditionutils.UpdateReason(BMCReasonReset),
				conditionutils.UpdateMessage("Issued BMC reset to stabilize BMC of the server"),
			); err != nil {
				return false, fmt.Errorf("failed to update reset BMC condition: %w", err)
			}
			// patch condition to reset issued
			return false, r.updateBMCVersionStatus(ctx, log, bmcVersion, bmcVersion.Status.State, nil, resetBMC, acc)
		}

		// we need to wait until the BMC resource annotation is removed
		if annotations != nil {
			if op, ok := annotations[metalv1alpha1.OperationAnnotation]; ok {
				if op == metalv1alpha1.OperationAnnotationForceReset {
					log.V(1).Info("Waiting for BMC reset as annotation on BMC object is set")
					return false, nil
				}
			}
		}

		if err := acc.Update(
			resetBMC,
			conditionutils.UpdateStatus(corev1.ConditionTrue),
			conditionutils.UpdateReason(BMCReasonReset),
			conditionutils.UpdateMessage("BMC reset to stabilize BMC of the server is completed"),
		); err != nil {
			return false, fmt.Errorf("failed to update power on server condition: %w", err)
		}
		return false, r.updateBMCVersionStatus(ctx, log, bmcVersion, bmcVersion.Status.State, nil, resetBMC, acc)
	}
	return true, nil
}

func (r *BMCVersionReconciler) getServers(
	ctx context.Context,
	log logr.Logger,
	bmcClient bmc.BMC,
	bmcVersion *metalv1alpha1.BMCVersion,
) ([]*metalv1alpha1.Server, error) {
	if bmcVersion.Spec.BMCRef == nil {
		return nil, fmt.Errorf("BMC reference not found")
	}
	bmcObj, err := r.getBMCFromBMCVersion(ctx, bmcVersion)
	if err != nil {
		log.V(1).Error(err, "failed to get referred BMC")
		return nil, err
	}
	bmcServers, err := bmcClient.GetSystems(ctx)
	if err != nil {
		return nil, fmt.Errorf("failed to get servers from BMC %s: %w", bmcObj.Name, err)
	}
	serversRefList := make([]*corev1.LocalObjectReference, len(bmcServers))
	for i := range bmcServers {
		serversRefList[i] = &corev1.LocalObjectReference{Name: bmcutils.GetServerNameFromBMCandIndex(i, bmcObj)}
	}
	servers, err := r.getReferredServers(ctx, log, serversRefList)
	if err != nil {
		return servers, fmt.Errorf("errors occurred during fetching servers from BMC: %v", err)
	}
	return servers, nil
}

func (r *BMCVersionReconciler) getReferredServers(
	ctx context.Context,
	log logr.Logger,
	serverRefList []*corev1.LocalObjectReference,
) ([]*metalv1alpha1.Server, error) {
	var errs []error
	servers := make([]*metalv1alpha1.Server, len(serverRefList))
	for idx, serverRef := range serverRefList {
		key := client.ObjectKey{Name: serverRef.Name}
		server := &metalv1alpha1.Server{}
		if err := r.Get(ctx, key, server); err != nil {
			log.V(1).Error(err, "failed to get referred server", "reference", serverRef.Name)
			errs = append(errs, err)
			continue
		}
		servers[idx] = server
	}

	return servers, errors.Join(errs...)
}

func (r *BMCVersionReconciler) getBMCFromBMCVersion(ctx context.Context, bmcVersion *metalv1alpha1.BMCVersion) (*metalv1alpha1.BMC, error) {
	if bmcVersion.Spec.BMCRef == nil {
		return nil, fmt.Errorf("no BMC reference found for BMC version %s", bmcVersion.Name)
	}

	bmcObj := &metalv1alpha1.BMC{}
	if err := r.Get(ctx, client.ObjectKey{Name: bmcVersion.Spec.BMCRef.Name}, bmcObj); err != nil {
		return bmcObj, fmt.Errorf("failed to get referred server's Manager: %w", err)
	}

	return bmcObj, nil
}

func (r *BMCVersionReconciler) getServerMaintenanceRefForServer(serverMaintenanceRefs []metalv1alpha1.ServerMaintenanceRefItem, serverMaintenanceUID types.UID) (*corev1.ObjectReference, bool) {
	for _, serverMaintenanceRef := range serverMaintenanceRefs {
		if serverMaintenanceRef.ServerMaintenanceRef.UID == serverMaintenanceUID {
			return serverMaintenanceRef.ServerMaintenanceRef, true
		}
	}
	return nil, false
}

func (r *BMCVersionReconciler) updateBMCVersionStatus(
	ctx context.Context,
	log logr.Logger,
	bmcVersion *metalv1alpha1.BMCVersion,
	state metalv1alpha1.BMCVersionState,
	upgradeTask *metalv1alpha1.Task,
	condition *metav1.Condition,
	acc *conditionutils.Accessor,
) error {
	if bmcVersion.Status.State == state && condition == nil && upgradeTask == nil {
		return nil
	}

	bmcVersionBase := bmcVersion.DeepCopy()
	bmcVersion.Status.State = state

	if condition != nil {
		if err := acc.UpdateSlice(
			&bmcVersion.Status.Conditions,
			condition.Type,
			conditionutils.UpdateStatus(condition.Status),
			conditionutils.UpdateReason(condition.Reason),
			conditionutils.UpdateMessage(condition.Message),
		); err != nil {
			return fmt.Errorf("failed to patch BMCVersion condition: %w", err)
		}
	} else {
		bmcVersion.Status.Conditions = nil
	}

	bmcVersion.Status.UpgradeTask = upgradeTask

	if err := r.Status().Patch(ctx, bmcVersion, client.MergeFrom(bmcVersionBase)); err != nil {
		return fmt.Errorf("failed to patch BMCVersion status: %w", err)
	}

	log.V(1).Info("Updated BMCVersion state ",
		"State", state,
		"Conditions", bmcVersion.Status.Conditions,
		"Upgrade Task status", bmcVersion.Status.UpgradeTask,
	)

	return nil
}

func (r *BMCVersionReconciler) patchMaintenanceRequestRefOnBMCVersion(
	ctx context.Context,
	log logr.Logger,
	bmcVersion *metalv1alpha1.BMCVersion,
	serverMaintenanceRefs []metalv1alpha1.ServerMaintenanceRefItem,
) error {
	bmcVersionsBase := bmcVersion.DeepCopy()

	if serverMaintenanceRefs == nil {
		bmcVersion.Spec.ServerMaintenanceRefs = nil
	} else {
		bmcVersion.Spec.ServerMaintenanceRefs = serverMaintenanceRefs
	}

	if err := r.Patch(ctx, bmcVersion, client.MergeFrom(bmcVersionsBase)); err != nil {
		log.V(1).Error(err, "failed to patch BMCVersion ref")
		return err
	}

	return nil
}

func (r *BMCVersionReconciler) requestMaintenanceOnServers(
	ctx context.Context,
	log logr.Logger,
	bmcClient bmc.BMC,
	bmcVersion *metalv1alpha1.BMCVersion,
) (bool, error) {

	servers, err := r.getServers(ctx, log, bmcClient, bmcVersion)
	if err != nil {
		log.V(1).Error(err, "Failed to get ref. servers to request maintenance on servers")
		return false, err
	}

	// if Server maintenance ref is already given. no further action required.
	if bmcVersion.Spec.ServerMaintenanceRefs != nil && len(bmcVersion.Spec.ServerMaintenanceRefs) == len(servers) {
		return false, nil
	}

	// if user gave some server with serverMaintenance but not all
	// we want to request maintenance for the missing servers only.
	// find the servers which has maintenance and do not create maintenance for them.
	serverWithMaintenances := make(map[string]bool, len(servers))
	if bmcVersion.Spec.ServerMaintenanceRefs != nil {
		// we fetch all the references already in the Spec (self created/provided by user)
		serverMaintenances, err := r.getReferredServerMaintenances(ctx, log, bmcVersion.Spec.ServerMaintenanceRefs)
		if err != nil {
			return false, errors.Join(err...)
		}
		for _, serverMaintenance := range serverMaintenances {
			serverWithMaintenances[serverMaintenance.Spec.ServerRef.Name] = true
		}
	}

	// we also fetch all the references owned by this Resource.
	// This is needed in case we are reconciling before we have patched the references.
	// possible when we reconcile after CreateOrPatch, before ref have been written
	serverMaintenancesList := &metalv1alpha1.ServerMaintenanceList{}
	if err := clientutils.ListAndFilterControlledBy(ctx, r.Client, bmcVersion, serverMaintenancesList); err != nil {
		return false, err
	}
	for _, serverMaintenance := range serverMaintenancesList.Items {
		serverWithMaintenances[serverMaintenance.Spec.ServerRef.Name] = true
	}

	var errs []error
	serverMaintenanceRefs := make([]metalv1alpha1.ServerMaintenanceRefItem, 0, len(servers))
	for _, server := range servers {
		if _, ok := serverWithMaintenances[server.Name]; ok {
			continue
		}
		serverMaintenance := &metalv1alpha1.ServerMaintenance{
			ObjectMeta: metav1.ObjectMeta{
				Namespace:    r.ManagerNamespace,
				GenerateName: "bmc-version-",
			},
		}

		opResult, err := controllerutil.CreateOrPatch(ctx, r.Client, serverMaintenance, func() error {
			serverMaintenance.Spec.Policy = bmcVersion.Spec.ServerMaintenancePolicy
			serverMaintenance.Spec.ServerPower = metalv1alpha1.PowerOn
			serverMaintenance.Spec.ServerRef = &corev1.LocalObjectReference{Name: server.Name}
			if serverMaintenance.Status.State != metalv1alpha1.ServerMaintenanceStateInMaintenance && serverMaintenance.Status.State != "" {
				serverMaintenance.Status.State = ""
			}
			return controllerutil.SetControllerReference(bmcVersion, serverMaintenance, r.Client.Scheme())
		})
		if err != nil {
			log.V(1).Error(err, "failed to create or patch serverMaintenance", "Server", server.Name)
			errs = append(errs, err)
			continue
		}
		log.V(1).Info("Created serverMaintenance", "ServerMaintenance", serverMaintenance.Name, "ServerMaintenance label", serverMaintenance.Labels, "Operation", opResult)

		serverMaintenanceRefs = append(
			serverMaintenanceRefs,
			metalv1alpha1.ServerMaintenanceRefItem{
				ServerMaintenanceRef: &corev1.ObjectReference{
					APIVersion: metalv1alpha1.GroupVersion.String(),
					Kind:       "ServerMaintenance",
					Namespace:  serverMaintenance.Namespace,
					Name:       serverMaintenance.Name,
					UID:        serverMaintenance.UID,
				}})
	}

	if len(errs) > 0 {
		return false, errors.Join(errs...)
	}

	err = r.patchMaintenanceRequestRefOnBMCVersion(ctx, log, bmcVersion, serverMaintenanceRefs)
	if err != nil {
		return false, fmt.Errorf("failed to patch serverMaintenance ref in bmcVersion status: %w", err)
	}

	log.V(1).Info("Patched serverMaintenanceMap on BMCVersion")

	return true, nil
}

func (r *BMCVersionReconciler) checkBMCUpgradeStatus(
	ctx context.Context,
	log logr.Logger,
	bmcVersion *metalv1alpha1.BMCVersion,
	bmcClient bmc.BMC,
	bmc *metalv1alpha1.BMC,
	bmcUpgradeTaskUri string,
	completedCondition *metav1.Condition,
	acc *conditionutils.Accessor,
) (ctrl.Result, error) {
	taskCurrentStatus, err := func() (*redfish.Task, error) {
		if bmcUpgradeTaskUri == "" {
			return nil, fmt.Errorf("invalid task URI. uri provided: '%v'", bmcUpgradeTaskUri)
		}
		return bmcClient.GetBMCUpgradeTask(ctx, bmc.Status.Manufacturer, bmcUpgradeTaskUri)
	}()
	if err != nil {
		log.V(1).Error(err, "failed to get the task details of bmc upgrade task", "task uri", bmcUpgradeTaskUri)
		return ctrl.Result{}, err
	}
	log.V(1).Info("bmc upgrade task current status", "Task status", taskCurrentStatus)

	upgradeCurrentTaskStatus := &metalv1alpha1.Task{
		URI:             bmcVersion.Status.UpgradeTask.URI,
		State:           taskCurrentStatus.TaskState,
		Status:          taskCurrentStatus.TaskStatus,
		PercentComplete: int32(taskCurrentStatus.PercentComplete),
	}

	// use checkpoint incase the job has stalled and we need to requeue
	transition := &conditionutils.FieldsTransition{
		IncludeStatus:  true,
		IncludeReason:  true,
		IncludeMessage: true,
	}
	checkpoint, err := transition.Checkpoint(acc, *completedCondition)
	if err != nil {
		return ctrl.Result{}, fmt.Errorf("failed to create checkpoint for Condition. %v", err)
	}

	if taskCurrentStatus.TaskState == redfish.KilledTaskState ||
		taskCurrentStatus.TaskState == redfish.ExceptionTaskState ||
		taskCurrentStatus.TaskState == redfish.CancelledTaskState ||
		(taskCurrentStatus.TaskStatus != common.OKHealth && taskCurrentStatus.TaskStatus != "") {
		message := fmt.Sprintf(
			"Upgrade BMC task has failed. with message %v check '%v' for details",
			taskCurrentStatus.Messages,
			bmcUpgradeTaskUri,
		)
		if err := acc.Update(
			completedCondition,
			conditionutils.UpdateStatus(corev1.ConditionTrue),
			conditionutils.UpdateReason("BMCUpgradeTaskFailed"),
			conditionutils.UpdateMessage(message),
		); err != nil {
			log.V(1).Error(err, "failed to update the conditions status. reconcile again ")
			return ctrl.Result{}, err
		}
		err = r.updateBMCVersionStatus(
			ctx,
			log,
			bmcVersion,
			metalv1alpha1.BMCVersionStateFailed,
			upgradeCurrentTaskStatus,
			completedCondition,
			acc,
		)
		return ctrl.Result{}, err
	}

	if taskCurrentStatus.TaskState == redfish.CompletedTaskState {
		if err := acc.Update(
			completedCondition,
			conditionutils.UpdateStatus(corev1.ConditionTrue),
			conditionutils.UpdateReason("taskCompleted"),
			conditionutils.UpdateMessage("BMC successfully upgraded to: "+bmcVersion.Spec.Version),
		); err != nil {
			log.V(1).Error(err, "failed to update the conditions status. reconcile again")
			return ctrl.Result{}, err
		}
		err = r.updateBMCVersionStatus(
			ctx,
			log,
			bmcVersion,
			bmcVersion.Status.State,
			upgradeCurrentTaskStatus,
			completedCondition,
			acc,
		)
		return ctrl.Result{}, err
	}

	// in progress task states
	if err := acc.Update(
		completedCondition,
		conditionutils.UpdateStatus(corev1.ConditionFalse),
		conditionutils.UpdateReason(string(taskCurrentStatus.TaskState)),
		conditionutils.UpdateMessage(
			fmt.Sprintf("BMC upgrade in state: %v: PercentageCompleted %v",
				taskCurrentStatus.TaskState,
				taskCurrentStatus.PercentComplete),
		),
	); err != nil {
		log.V(1).Error(err, "failed to update the conditions status. retrying... ")
		return ctrl.Result{}, err
	}
	ok, err := checkpoint.Transitioned(acc, *completedCondition)
	if !ok && err == nil {
		log.V(1).Info("BMC upgrade task has not Progressed. retrying....")
		// the job has stalled or slow, we need to requeue with exponential backoff
		return ctrl.Result{RequeueAfter: r.ResyncInterval}, nil
	}
	// todo: Fail the state after certain timeout
	err = r.updateBMCVersionStatus(
		ctx,
		log,
		bmcVersion,
		bmcVersion.Status.State,
		upgradeCurrentTaskStatus,
		completedCondition,
		acc,
	)
	return ctrl.Result{}, err
}

func (r *BMCVersionReconciler) issueBMCUpgrade(
	ctx context.Context,
	log logr.Logger,
	bmcVersion *metalv1alpha1.BMCVersion,
	bmcClient bmc.BMC,
	bmc *metalv1alpha1.BMC,
	issuedCondition *metav1.Condition,
	acc *conditionutils.Accessor,
) error {
	password, username, err := r.getReferredSecret(ctx, log, bmcVersion.Spec.Image.SecretRef)
	if err != nil {
		log.V(1).Error(err, "failed to get secret ref for", "secretRef", bmcVersion.Spec.Image.SecretRef.Name)
		return err
	}
	var forceUpdate bool
	if bmcVersion.Spec.UpdatePolicy != nil && *bmcVersion.Spec.UpdatePolicy == metalv1alpha1.UpdatePolicyForce {
		forceUpdate = true
	}

	parameters := &redfish.SimpleUpdateParameters{
		ForceUpdate:      forceUpdate,
		ImageURI:         bmcVersion.Spec.Image.URI,
		Passord:          password,
		Username:         username,
		TransferProtocol: redfish.TransferProtocolType(bmcVersion.Spec.Image.TransferProtocol),
	}

	taskMonitor, isFatal, err := func() (string, bool, error) {
		return bmcClient.UpgradeBMCVersion(ctx, bmc.Status.Manufacturer, parameters)
	}()

	upgradeCurrentTaskStatus := &metalv1alpha1.Task{URI: taskMonitor}

	if isFatal {
		log.V(1).Error(err, "failed to issue bmc upgrade", "requested bmc version", bmcVersion.Spec.Version, "BMC", bmc.Name)
		var errCond error
		if errCond = acc.Update(
			issuedCondition,
			conditionutils.UpdateStatus(corev1.ConditionFalse),
			conditionutils.UpdateReason("IssueBMCUpgradeFailed"),
			conditionutils.UpdateMessage("Fatal error occurred. Upgrade might still go through on server."),
		); errCond != nil {
			log.V(1).Error(errCond, "failed to update the conditions status")
		}
		err := r.updateBMCVersionStatus(
			ctx,
			log,
			bmcVersion,
			metalv1alpha1.BMCVersionStateFailed,
			upgradeCurrentTaskStatus,
			issuedCondition,
			acc,
		)
		return errors.Join(errCond, err)
	}
	if err != nil {
		log.V(1).Error(err, "failed to issue bmc upgrade", "bmc version", bmcVersion.Spec.Version, "BMC", bmc.Name)
		return err
	}
	var errCond error
	state := bmcVersion.Status.State
	if errCond = acc.Update(
		issuedCondition,
		conditionutils.UpdateStatus(corev1.ConditionTrue),
		conditionutils.UpdateReason("UpgradeIssued"),
		conditionutils.UpdateMessage(fmt.Sprintf("Task to upgrade has been created %v", taskMonitor)),
	); errCond != nil {
		log.V(1).Error(errCond, "failed to update the conditions status... retrying")
		if errCond = acc.Update(
			issuedCondition,
			conditionutils.UpdateStatus(corev1.ConditionTrue),
			conditionutils.UpdateReason("UpgradeIssued"),
			conditionutils.UpdateMessage(fmt.Sprintf("Task to upgrade has been created %v", taskMonitor)),
		); errCond != nil {
			state = metalv1alpha1.BMCVersionStateFailed
			log.V(1).Error(errCond, "failed to update the conditions status, failing the upgrade process! BMC might still be updated to new version")
		}
	}
	err = r.updateBMCVersionStatus(
		ctx,
		log,
		bmcVersion,
		state,
		upgradeCurrentTaskStatus,
		issuedCondition,
		acc,
	)
	return errors.Join(errCond, err)
}

func (r *BMCVersionReconciler) enqueueBMCVersionByServerRefs(
	ctx context.Context,
	obj client.Object,
) []ctrl.Request {
	log := ctrl.LoggerFrom(ctx)
	host := obj.(*metalv1alpha1.Server)

	// return early if hosts are not required states
	if host.Status.State != metalv1alpha1.ServerStateMaintenance || host.Spec.ServerMaintenanceRef == nil {
		return nil
	}

	bmcVersionList := &metalv1alpha1.BMCVersionList{}
	if err := r.List(ctx, bmcVersionList); err != nil {
		log.Error(err, "failed to list BMCVersion")
		return nil
	}
	var req []ctrl.Request

	for _, bmcVersion := range bmcVersionList.Items {
		// if we dont have maintenance request on this bmcVersion we do not want to queue changes from servers.
		if bmcVersion.Spec.ServerMaintenanceRefs == nil {
			continue
		}
		if bmcVersion.Status.State == metalv1alpha1.BMCVersionStateCompleted || bmcVersion.Status.State == metalv1alpha1.BMCVersionStateFailed {
			continue
		}
		serverMaintenanceRef, ok := r.getServerMaintenanceRefForServer(bmcVersion.Spec.ServerMaintenanceRefs, host.Spec.ServerMaintenanceRef.UID)
		if ok && serverMaintenanceRef != nil {
			req = append(req, ctrl.Request{
				NamespacedName: types.NamespacedName{Namespace: bmcVersion.Namespace, Name: bmcVersion.Name},
			})
		}
	}
	return req
}

func (r *BMCVersionReconciler) enqueueBMCVersionByBMCRefs(
	ctx context.Context,
	obj client.Object,
) []ctrl.Request {

	log := ctrl.LoggerFrom(ctx)
	BMC := obj.(*metalv1alpha1.BMC)
	bmcVersionList := &metalv1alpha1.BMCVersionList{}
	if err := r.List(ctx, bmcVersionList); err != nil {
		log.Error(err, "failed to list BMCVersionList")
		return nil
	}

	for _, bmcVersion := range bmcVersionList.Items {
		if bmcVersion.Spec.BMCRef != nil && bmcVersion.Spec.BMCRef.Name == BMC.Name {
			if bmcVersion.Status.State == metalv1alpha1.BMCVersionStateCompleted || bmcVersion.Status.State == metalv1alpha1.BMCVersionStateFailed {
				return nil
			}
			return []ctrl.Request{{NamespacedName: types.NamespacedName{Namespace: bmcVersion.Namespace, Name: bmcVersion.Name}}}
		}
		if bmcVersion.Status.State == metalv1alpha1.BMCVersionStateCompleted || bmcVersion.Status.State == metalv1alpha1.BMCVersionStateFailed {
			continue
		}
		if bmcVersion.Spec.BMCRef == nil {
			if referredBMC, err := r.getBMCFromBMCVersion(ctx, &bmcVersion); err != nil && referredBMC.Name == BMC.Name {
				return []ctrl.Request{{NamespacedName: types.NamespacedName{Namespace: bmcVersion.Namespace, Name: bmcVersion.Name}}}
			}
		}
	}
	return nil
}

// SetupWithManager sets up the controller with the Manager.
func (r *BMCVersionReconciler) SetupWithManager(mgr ctrl.Manager) error {
	return ctrl.NewControllerManagedBy(mgr).
		For(&metalv1alpha1.BMCVersion{}).
		Owns(&metalv1alpha1.ServerMaintenance{}).
		Watches(&metalv1alpha1.Server{}, handler.EnqueueRequestsFromMapFunc(r.enqueueBMCVersionByServerRefs)).
		Watches(&metalv1alpha1.BMC{}, handler.EnqueueRequestsFromMapFunc(r.enqueueBMCVersionByBMCRefs)).
		Complete(r)
}<|MERGE_RESOLUTION|>--- conflicted
+++ resolved
@@ -182,15 +182,11 @@
 
 	bmcClient, err := bmcutils.GetBMCClientFromBMC(ctx, r.Client, bmcObj, r.Insecure, r.BMCOptions)
 	if err != nil {
-<<<<<<< HEAD
 		if errors.As(err, &bmcutils.BMCUnAvailableError{}) {
-			log.V(1).Info("BMC is not available, skipping", "BMC", bmc.Name, "error", err)
+			log.V(1).Info("BMC is not available, skipping", "BMC", bmcObj.Name, "error", err)
 			return ctrl.Result{RequeueAfter: r.ResyncInterval}, nil
 		}
-		log.V(1).Error(err, "failed to create BMC client", "BMC", bmc.Name)
-=======
 		log.V(1).Error(err, "failed to create BMC client", "BMC", bmcObj.Name)
->>>>>>> fe4f2153
 		return ctrl.Result{}, err
 	}
 	defer bmcClient.Logout()
@@ -218,15 +214,11 @@
 			return ctrl.Result{}, err
 		}
 
-<<<<<<< HEAD
-		if ok, err := r.handleBMCReset(ctx, log, bmcVersion, bmc, BMCConditionReset); !ok || err != nil {
+		if ok, err := r.handleBMCReset(ctx, log, bmcVersion, bmcObj, BMCConditionReset); !ok || err != nil {
 			return ctrl.Result{}, err
 		}
 
-		return r.handleUpgradeInProgressState(ctx, log, bmcVersion, bmcClient, bmc)
-=======
 		return r.handleUpgradeInProgressState(ctx, log, bmcVersion, bmcClient, bmcObj)
->>>>>>> fe4f2153
 	case metalv1alpha1.BMCVersionStateCompleted:
 		// clean up maintenance crd and references and mark completed if version matches.
 		return ctrl.Result{}, r.checkVersionAndTransistionState(ctx, log, bmcVersion, bmcClient, bmcObj)
