--- conflicted
+++ resolved
@@ -166,21 +166,14 @@
 		}).SetupWithManager(k8sManager)).To(Succeed())
 
 		Expect((&BMCReconciler{
-<<<<<<< HEAD
-			Client:           k8sManager.GetClient(),
-			Scheme:           k8sManager.GetScheme(),
-			EventURL:         "http://localhost:8008",
-			Insecure:         true,
-			ManagerNamespace: ns.Name,
-=======
 			Client:                 k8sManager.GetClient(),
 			Scheme:                 k8sManager.GetScheme(),
 			Insecure:               true,
 			ManagerNamespace:       ns.Name,
 			BMCResetWaitTime:       400 * time.Millisecond,
 			BMCClientRetryInterval: 25 * time.Millisecond,
+			EventURL:               "http://localhost:8008",
 			Conditions:             accessor,
->>>>>>> 37bd3736
 		}).SetupWithManager(k8sManager)).To(Succeed())
 
 		Expect((&ServerReconciler{
