// SPDX-FileCopyrightText: 2025 SAP SE or an SAP affiliate company and IronCore contributors
// SPDX-License-Identifier: Apache-2.0

package bmc

import (
	"github.com/stmcginnis/gofish/common"
	"github.com/stmcginnis/gofish/redfish"
)

// RedfishMockUps is an implementation of the BMC interface for Redfish.
type RedfishMockUps struct {
	BIOSSettingAttr       map[string]map[string]any
	PendingBIOSSetting    map[string]map[string]any
	BIOSVersion           string
	BIOSUpgradingVersion  string
	BIOSUpgradeTaskIndex  int
	BIOSUpgradeTaskStatus []redfish.Task

	BMCSettingAttr    map[string]map[string]any
	PendingBMCSetting map[string]map[string]any

	BMCVersion           string
	BMCUpgradingVersion  string
	BMCUpgradeTaskIndex  int
	BMCUpgradeTaskStatus []redfish.Task

<<<<<<< HEAD
	Accounts map[string]*redfish.ManagerAccount
=======
	SimulateUnvailableBMC bool
>>>>>>> f14ae88c
}

func (r *RedfishMockUps) InitializeDefaults() {
	r.BIOSSettingAttr = map[string]map[string]any{
		"abc":       {"type": "string", "reboot": false, "value": "bar"},
		"fooreboot": {"type": "integer", "reboot": true, "value": 123},
	}
	r.BMCSettingAttr = map[string]map[string]any{
		"abc":       {"type": redfish.StringAttributeType, "reboot": false, "value": "bar"},
		"fooreboot": {"type": redfish.IntegerAttributeType, "reboot": true, "value": 123},
	}
	r.PendingBIOSSetting = map[string]map[string]any{}
	r.BIOSVersion = ""
	r.BIOSUpgradingVersion = ""

	r.BIOSUpgradeTaskIndex = 0
	r.BIOSUpgradeTaskStatus = []redfish.Task{
		{
			TaskState:       redfish.NewTaskState,
			PercentComplete: 0,
		},
		{
			TaskState:       redfish.PendingTaskState,
			PercentComplete: 0,
		},
		{
			TaskState:       redfish.StartingTaskState,
			PercentComplete: 0,
		},
		{
			TaskState:       redfish.RunningTaskState,
			PercentComplete: 10,
		},
		{
			TaskState:       redfish.RunningTaskState,
			PercentComplete: 20,
		},
		{
			TaskState:       redfish.RunningTaskState,
			PercentComplete: 100,
		},
		{
			TaskState:       redfish.CompletedTaskState,
			PercentComplete: 100,
		},
	}

	r.PendingBMCSetting = map[string]map[string]any{}

	r.BMCVersion = ""
	r.BMCUpgradingVersion = ""

	r.BMCUpgradeTaskIndex = 0
	r.BMCUpgradeTaskStatus = []redfish.Task{
		{
			TaskState:       redfish.NewTaskState,
			PercentComplete: 0,
		},
		{
			TaskState:       redfish.PendingTaskState,
			PercentComplete: 0,
		},
		{
			TaskState:       redfish.StartingTaskState,
			PercentComplete: 0,
		},
		{
			TaskState:       redfish.RunningTaskState,
			PercentComplete: 10,
		},
		{
			TaskState:       redfish.RunningTaskState,
			PercentComplete: 20,
		},
		{
			TaskState:       redfish.RunningTaskState,
			PercentComplete: 100,
		},
		{
			TaskState:       redfish.CompletedTaskState,
			PercentComplete: 100,
		},
	}

<<<<<<< HEAD
	r.Accounts = map[string]*redfish.ManagerAccount{
		"foo": {
			Entity: common.Entity{
				ID: "0",
			},
			UserName: "foo",
			Enabled:  true,
			RoleID:   "ReadOnly",
			Locked:   false,
			Password: "bar",
		},
		"admin": {
			Entity: common.Entity{
				ID: "1",
			},

			UserName: "admin",
			Enabled:  true,
			RoleID:   "Administrator",
			Locked:   false,
			Password: "adminpass",
		},
		"user": {
			Entity: common.Entity{
				ID: "2",
			},
			UserName: "user",
			Enabled:  true,
			RoleID:   "ReadOnly",
			Locked:   false,
			Password: "userpass",
		},
	}
=======
	r.SimulateUnvailableBMC = false
>>>>>>> f14ae88c
}

func (r *RedfishMockUps) ResetBIOSSettings() {
	r.BIOSSettingAttr = map[string]map[string]any{
		"abc":       {"type": "string", "reboot": false, "value": "bar"},
		"fooreboot": {"type": "integer", "reboot": true, "value": 123},
	}
	r.PendingBIOSSetting = map[string]map[string]any{}
}

func (r *RedfishMockUps) ResetPendingBIOSSetting() {
	r.PendingBIOSSetting = map[string]map[string]any{}
}

func (r *RedfishMockUps) ResetBIOSVersionUpdate() {
	r.ResetBIOSSettings()
	r.BIOSUpgradeTaskIndex = 0
	r.BIOSUpgradingVersion = ""
	r.BIOSVersion = ""
}

func (r *RedfishMockUps) ResetPendingBMCSetting() {
	r.PendingBMCSetting = map[string]map[string]any{}
}

func (r *RedfishMockUps) ResetBMCSettings() {
	r.BMCSettingAttr = map[string]map[string]any{
		"abc":       {"type": redfish.StringAttributeType, "reboot": false, "value": "bar"},
		"fooreboot": {"type": redfish.IntegerAttributeType, "reboot": true, "value": 123},
	}
	r.PendingBMCSetting = map[string]map[string]any{}
}

func (r *RedfishMockUps) ResetBMCVersionUpdate() {
	r.ResetBMCSettings()
	r.BMCVersion = ""
	r.BMCUpgradingVersion = ""
	r.BMCUpgradeTaskIndex = 0
}

func InitMockUp() {
	UnitTestMockUps = &RedfishMockUps{}
	UnitTestMockUps.InitializeDefaults()
}

var UnitTestMockUps *RedfishMockUps<|MERGE_RESOLUTION|>--- conflicted
+++ resolved
@@ -25,11 +25,8 @@
 	BMCUpgradeTaskIndex  int
 	BMCUpgradeTaskStatus []redfish.Task
 
-<<<<<<< HEAD
-	Accounts map[string]*redfish.ManagerAccount
-=======
+	Accounts              map[string]*redfish.ManagerAccount
 	SimulateUnvailableBMC bool
->>>>>>> f14ae88c
 }
 
 func (r *RedfishMockUps) InitializeDefaults() {
@@ -114,7 +111,6 @@
 		},
 	}
 
-<<<<<<< HEAD
 	r.Accounts = map[string]*redfish.ManagerAccount{
 		"foo": {
 			Entity: common.Entity{
@@ -148,9 +144,7 @@
 			Password: "userpass",
 		},
 	}
-=======
 	r.SimulateUnvailableBMC = false
->>>>>>> f14ae88c
 }
 
 func (r *RedfishMockUps) ResetBIOSSettings() {
