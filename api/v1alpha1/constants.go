// SPDX-FileCopyrightText: 2024 SAP SE or an SAP affiliate company and IronCore contributors
// SPDX-License-Identifier: Apache-2.0

package v1alpha1

const (
	// OperationAnnotation indicates which operation should be performed outside the current spec definition flow.
	OperationAnnotation = "metal.ironcore.dev/operation"
	// OperationAnnotationIgnore skips the reconciliation of a resource if set to true.
	OperationAnnotationIgnore = "ignore"
<<<<<<< HEAD
	// OperationAnnotationUpdateServerDetails is used to trigger bmc controller to update server details like cpu, memory, and disk.
	OperationAnnotationUpdateServerDetails = "update-server-details"
=======
	// OperationAnnotationRetry restarts the reconciliation of a resource from failed state -> initial state.
	OperationAnnotationRetry = "retry"
>>>>>>> 64e4a496
	// InstanceTypeAnnotation is used to specify the type of Server.
	InstanceTypeAnnotation = "metal.ironcore.dev/instance-type"
	// ForceUpdateAnnotation is used to indicate that the spec should be forcefully updated.
	ForceUpdateAnnotation = "metal.ironcore.dev/force-update-resource"

	// OperationAnnotationForceUpdateOrDeleteInProgress allows update/Delete of a resource even if it is in progress.
	OperationAnnotationForceUpdateOrDeleteInProgress = "ForceUpdateOrDeleteInProgress"
	// OperationAnnotationForceUpdateOrDeleteInProgress allows update/Delete of a resource even if it is in progress.
	OperationAnnotationForceUpdateInProgress = "ForceUpdateInProgress"
)<|MERGE_RESOLUTION|>--- conflicted
+++ resolved
@@ -8,20 +8,16 @@
 	OperationAnnotation = "metal.ironcore.dev/operation"
 	// OperationAnnotationIgnore skips the reconciliation of a resource if set to true.
 	OperationAnnotationIgnore = "ignore"
-<<<<<<< HEAD
 	// OperationAnnotationUpdateServerDetails is used to trigger bmc controller to update server details like cpu, memory, and disk.
 	OperationAnnotationUpdateServerDetails = "update-server-details"
-=======
 	// OperationAnnotationRetry restarts the reconciliation of a resource from failed state -> initial state.
 	OperationAnnotationRetry = "retry"
->>>>>>> 64e4a496
 	// InstanceTypeAnnotation is used to specify the type of Server.
 	InstanceTypeAnnotation = "metal.ironcore.dev/instance-type"
 	// ForceUpdateAnnotation is used to indicate that the spec should be forcefully updated.
 	ForceUpdateAnnotation = "metal.ironcore.dev/force-update-resource"
-
 	// OperationAnnotationForceUpdateOrDeleteInProgress allows update/Delete of a resource even if it is in progress.
 	OperationAnnotationForceUpdateOrDeleteInProgress = "ForceUpdateOrDeleteInProgress"
-	// OperationAnnotationForceUpdateOrDeleteInProgress allows update/Delete of a resource even if it is in progress.
+	// OperationAnnotationForceUpdateInProgress allows update of a resource even if it is in progress.
 	OperationAnnotationForceUpdateInProgress = "ForceUpdateInProgress"
 )