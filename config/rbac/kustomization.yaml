--- conflicted
+++ resolved
@@ -9,21 +9,6 @@
 - role_binding.yaml
 - leader_election_role.yaml
 - leader_election_role_binding.yaml
-<<<<<<< HEAD
-# Comment the following 4 lines if you want to disable
-# the auth proxy (https://github.com/brancz/kube-rbac-proxy)
-# which protects your /metrics endpoint.
-- auth_proxy_service.yaml
-- auth_proxy_role.yaml
-- auth_proxy_role_binding.yaml
-- auth_proxy_client_clusterrole.yaml
-# For each CRD, "Editor" and "Viewer" roles are scaffolded by
-# default, aiding admins in cluster management. Those roles are
-# not used by the Project itself. You can comment the following lines
-# if you do not want those helpers be installed with your Project.
-- account_editor_role.yaml
-- account_viewer_role.yaml
-=======
 # The following RBAC configurations are used to protect
 # the metrics endpoint with authn/authz. These configurations
 # ensure that only authorized users and service accounts
@@ -48,4 +33,3 @@
 - biossettings_admin_role.yaml
 - biossettings_editor_role.yaml
 - biossettings_viewer_role.yaml
->>>>>>> aa1e458f
