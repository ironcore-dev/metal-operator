--- conflicted
+++ resolved
@@ -573,62 +573,8 @@
 		By("resetting the BMC")
 		Eventually(Update(bmc, func() {
 			bmc.Annotations = map[string]string{
-				metalv1alpha1.OperationAnnotation: metalv1alpha1.OperationAnnotationForceReset,
+				metalv1alpha1.OperationAnnotation: metalv1alpha1.GracefulRestartBMCPower,
 			}
-<<<<<<< HEAD
-			Expect(k8sClient.Create(ctx, bmc)).To(Succeed())
-
-			By("Ensuring right conditions are present")
-			Eventually(Object(bmc)).Should(
-				HaveField("Status.Conditions", HaveLen(1)),
-			)
-			Eventually(Object(bmc)).Should(
-				HaveField("Status.Conditions", ContainElement(
-					SatisfyAll(
-						HaveField("Type", bmcReadyConditionType),
-						HaveField("Status", metav1.ConditionFalse),
-					),
-				)),
-			)
-
-			metalBmc.UnitTestMockUps.SimulateUnvailableBMC = false
-
-			By("Ensuring right conditions are present, after bmc becomes responsive again")
-			Eventually(Object(bmc)).Should(
-				HaveField("Status.Conditions", HaveLen(1)),
-			)
-			Eventually(Object(bmc)).Should(
-				HaveField("Status.Conditions", ContainElement(
-					SatisfyAll(
-						HaveField("Type", bmcReadyConditionType),
-						HaveField("Status", metav1.ConditionTrue),
-					),
-				)),
-			)
-
-			By("resetting the BMC")
-			Eventually(Update(bmc, func() {
-				bmc.Annotations = map[string]string{
-					metalv1alpha1.OperationAnnotation: metalv1alpha1.GracefulRestartBMCPower,
-				}
-			},
-			)).Should(Succeed())
-
-			By("Ensuring right conditions are present, after user requested reset")
-			Eventually(Object(bmc)).Should(
-				HaveField("Status.Conditions", HaveLen(2)),
-			)
-			Eventually(Object(bmc)).Should(
-				HaveField("Status.Conditions", ContainElement(
-					SatisfyAll(
-						HaveField("Type", bmcResetConditionType),
-						HaveField("Status", metav1.ConditionTrue),
-						HaveField("Reason", bmcUserResetReason),
-					),
-				)),
-			)
-		})
-=======
 		},
 		)).Should(Succeed())
 
@@ -657,6 +603,5 @@
 		Expect(k8sClient.Delete(ctx, server)).To(Succeed())
 		Eventually(Get(bmc)).Should(Satisfy(apierrors.IsNotFound))
 		Eventually(Get(server)).Should(Satisfy(apierrors.IsNotFound))
->>>>>>> fe4f2153
 	})
 })