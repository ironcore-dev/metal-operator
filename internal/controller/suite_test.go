// SPDX-FileCopyrightText: 2024 SAP SE or an SAP affiliate company and IronCore contributors
// SPDX-License-Identifier: Apache-2.0

package controller

import (
	"context"
	"fmt"
	"path/filepath"
	"runtime"
	"testing"
	"time"

	"github.com/ironcore-dev/controller-utils/clientutils"
	metalv1alpha1 "github.com/ironcore-dev/metal-operator/api/v1alpha1"
	"github.com/ironcore-dev/metal-operator/bmc"
	"github.com/ironcore-dev/metal-operator/internal/api/macdb"
	"github.com/ironcore-dev/metal-operator/internal/registry"
	. "github.com/onsi/ginkgo/v2"
	. "github.com/onsi/gomega"
	corev1 "k8s.io/api/core/v1"
	metav1 "k8s.io/apimachinery/pkg/apis/meta/v1"
	"k8s.io/client-go/kubernetes/scheme"
	"k8s.io/client-go/rest"
	"k8s.io/utils/ptr"
	ctrl "sigs.k8s.io/controller-runtime"
	"sigs.k8s.io/controller-runtime/pkg/client"
	"sigs.k8s.io/controller-runtime/pkg/config"
	"sigs.k8s.io/controller-runtime/pkg/controller/controllerutil"
	"sigs.k8s.io/controller-runtime/pkg/envtest"
	. "sigs.k8s.io/controller-runtime/pkg/envtest/komega"
	logf "sigs.k8s.io/controller-runtime/pkg/log"
	"sigs.k8s.io/controller-runtime/pkg/log/zap"
	metricsserver "sigs.k8s.io/controller-runtime/pkg/metrics/server"
	//+kubebuilder:scaffold:imports
)

const (
	pollingInterval      = 50 * time.Millisecond
	eventuallyTimeout    = 5 * time.Second
	consistentlyDuration = 1 * time.Second
)

var (
	cfg                            *rest.Config
	k8sClient                      client.Client
	testEnv                        *envtest.Environment
	registryURL                    = "http://localhost:30000"
	defaultMockUpServerBiosVersion = "P79 v1.45 (12/06/2017)"
	defaultMockUpServerBMCVersion  = "1.45.455b66-rev4"
)

func TestControllers(t *testing.T) {
	SetDefaultConsistentlyPollingInterval(pollingInterval)
	SetDefaultEventuallyPollingInterval(pollingInterval)
	SetDefaultEventuallyTimeout(eventuallyTimeout)
	SetDefaultConsistentlyDuration(consistentlyDuration)
	RegisterFailHandler(Fail)

	RunSpecs(t, "Controller Suite")
}

func DeleteAllMetalResources(ctx context.Context, namespace string) {
	Eventually(deleteAndList(ctx, &metalv1alpha1.ServerClaim{}, &metalv1alpha1.ServerClaimList{}, client.InNamespace(namespace))).Should(
		HaveField("Items", BeEmpty()))

	Eventually(deleteAndList(ctx, &metalv1alpha1.Endpoint{}, &metalv1alpha1.EndpointList{})).Should(
		HaveField("Items", BeEmpty()))

	Eventually(deleteAndList(ctx, &metalv1alpha1.BMC{}, &metalv1alpha1.BMCList{})).Should(
		HaveField("Items", BeEmpty()))

	Eventually(deleteAndList(ctx, &metalv1alpha1.ServerMaintenance{}, &metalv1alpha1.ServerMaintenanceList{}, client.InNamespace(namespace))).Should(
		HaveField("Items", BeEmpty()))

	Eventually(deleteAndList(ctx, &metalv1alpha1.ServerBootConfiguration{}, &metalv1alpha1.ServerBootConfigurationList{}, client.InNamespace(namespace))).Should(
		HaveField("Items", BeEmpty()))

	// Need to delete all the finalizer on the server in Maintenance before deleting it
	serverList := &metalv1alpha1.ServerList{}
	Eventually(
		func(g Gomega) {
			err := List(serverList)()
			g.Expect(err).ToNot(HaveOccurred())
			for _, server := range serverList.Items {
				if server.Status.State == metalv1alpha1.ServerStateMaintenance && controllerutil.ContainsFinalizer(&server, ServerFinalizer) {
					_, err := clientutils.PatchEnsureNoFinalizer(ctx, k8sClient, &server, ServerFinalizer)
					g.Expect(err).ToNot(HaveOccurred())
				}
			}
		}).Should(Succeed())
	Eventually(deleteAndList(ctx, &metalv1alpha1.Server{}, &metalv1alpha1.ServerList{})).Should(
		HaveField("Items", BeEmpty()))

	Eventually(deleteAndList(ctx, &metalv1alpha1.BIOSSettingsSet{}, &metalv1alpha1.BIOSSettingsSetList{})).Should(
		HaveField("Items", BeEmpty()))

	Eventually(deleteAndList(ctx, &metalv1alpha1.BIOSSettings{}, &metalv1alpha1.BIOSSettingsList{})).Should(
		HaveField("Items", BeEmpty()))

	Eventually(deleteAndList(ctx, &metalv1alpha1.BIOSVersion{}, &metalv1alpha1.BIOSVersionList{})).Should(
		HaveField("Items", BeEmpty()))
	Eventually(deleteAndList(ctx, &metalv1alpha1.BIOSVersionSet{}, &metalv1alpha1.BIOSVersionSetList{})).Should(
		HaveField("Items", BeEmpty()))

	Eventually(deleteAndList(ctx, &metalv1alpha1.BMCSettings{}, &metalv1alpha1.BMCSettingsList{})).Should(
		HaveField("Items", BeEmpty()))

	Eventually(deleteAndList(ctx, &metalv1alpha1.BMCVersion{}, &metalv1alpha1.BMCVersionList{})).Should(
		HaveField("Items", BeEmpty()))
	Eventually(deleteAndList(ctx, &metalv1alpha1.BMCVersionSet{}, &metalv1alpha1.BMCVersionList{})).Should(
		HaveField("Items", BeEmpty()))
}

func deleteAndList(ctx context.Context, obj client.Object, objList client.ObjectList, namespaceOpt ...client.DeleteAllOfOption) func() (client.ObjectList, error) {
	Expect(k8sClient.DeleteAllOf(ctx, obj, namespaceOpt...)).To(Succeed())
	return ObjectList(objList)
}

var _ = BeforeSuite(func() {
	logf.SetLogger(zap.New(zap.WriteTo(GinkgoWriter), zap.UseDevMode(true)))

	By("bootstrapping test environment")
	testEnv = &envtest.Environment{
		CRDDirectoryPaths:     []string{filepath.Join("..", "..", "config", "crd", "bases")},
		ErrorIfCRDPathMissing: true,

		// The BinaryAssetsDirectory is only required if you want to run the tests directly
		// without call the makefile target test. If not informed it will look for the
		// default path defined in controller-runtime which is /usr/local/kubebuilder/.
		// Note that you must have the required binaries setup under the bin directory to perform
		// the tests directly. When we run make test it will be setup and used automatically.
		BinaryAssetsDirectory: filepath.Join("..", "..", "bin", "k8s",
			fmt.Sprintf("1.33.0-%s-%s", runtime.GOOS, runtime.GOARCH)),
	}

	var err error
	// cfg is defined in this file globally.
	cfg, err = testEnv.Start()
	Expect(err).NotTo(HaveOccurred())
	Expect(cfg).NotTo(BeNil())

	DeferCleanup(testEnv.Stop)

	Expect(metalv1alpha1.AddToScheme(scheme.Scheme)).NotTo(HaveOccurred())

	err = metalv1alpha1.AddToScheme(scheme.Scheme)
	Expect(err).NotTo(HaveOccurred())

	//+kubebuilder:scaffold:scheme

	k8sClient, err = client.New(cfg, client.Options{Scheme: scheme.Scheme})
	Expect(err).NotTo(HaveOccurred())
	Expect(k8sClient).NotTo(BeNil())

	// set komega client
	SetClient(k8sClient)

	By("Starting the registry server")
	var mgrCtx context.Context
	mgrCtx, cancel := context.WithCancel(context.Background())
	DeferCleanup(cancel)
	registryServer := registry.NewServer(":30000")
	go func() {
		defer GinkgoRecover()
		Expect(registryServer.Start(mgrCtx)).To(Succeed(), "failed to start registry server")
	}()

	bmc.InitMockUp()
})

func SetupTest() *corev1.Namespace {
	ns := &corev1.Namespace{}

	BeforeEach(func(ctx SpecContext) {
		var mgrCtx context.Context
		mgrCtx, cancel := context.WithCancel(context.Background())
		DeferCleanup(cancel)

		*ns = corev1.Namespace{
			ObjectMeta: metav1.ObjectMeta{
				GenerateName: "test-",
			},
		}
		Expect(k8sClient.Create(ctx, ns)).To(Succeed(), "failed to create test namespace")
		DeferCleanup(k8sClient.Delete, ns)

		k8sManager, err := ctrl.NewManager(cfg, ctrl.Options{
			Scheme: scheme.Scheme,
			Controller: config.Controller{
				// need to skip unique controller name validation
				// since all tests need a dedicated controller
				SkipNameValidation: ptr.To(true),
			},
			Metrics: metricsserver.Options{
				BindAddress: "0",
			},
		})
		Expect(err).ToNot(HaveOccurred())

		prefixDB := &macdb.MacPrefixes{
			MacPrefixes: []macdb.MacPrefix{
				{
					MacPrefix:    "23",
					Manufacturer: "Foo",
					Protocol:     "RedfishLocal",
					Port:         8000,
					Type:         "bmc",
					DefaultCredentials: []macdb.Credential{
						{
							Username: "foo",
							Password: "bar",
						},
					},
					Console: macdb.Console{
						Type: string(metalv1alpha1.ConsoleProtocolNameSSH),
						Port: 22,
					},
				},
			},
		}

		// register reconciler here
		Expect((&EndpointReconciler{
			Client:      k8sManager.GetClient(),
			Scheme:      k8sManager.GetScheme(),
			MACPrefixes: prefixDB,
			Insecure:    true,
		}).SetupWithManager(k8sManager)).To(Succeed())

		Expect((&BMCReconciler{
			Client:   k8sManager.GetClient(),
			Scheme:   k8sManager.GetScheme(),
			Insecure: true,
		}).SetupWithManager(k8sManager)).To(Succeed())

		Expect((&ServerReconciler{
			Client:                  k8sManager.GetClient(),
			Scheme:                  k8sManager.GetScheme(),
			Insecure:                true,
			ManagerNamespace:        ns.Name,
			ProbeImage:              "foo:latest",
			ProbeOSImage:            "fooOS:latest",
			RegistryURL:             registryURL,
			RegistryResyncInterval:  50 * time.Millisecond,
			ResyncInterval:          50 * time.Millisecond,
			EnforceFirstBoot:        true,
			MaxConcurrentReconciles: 5,
			BMCOptions: bmc.Options{
				PowerPollingInterval: 50 * time.Millisecond,
				PowerPollingTimeout:  200 * time.Millisecond,
				BasicAuth:            true,
			},
			DiscoveryTimeout: time.Second, // Force timeout to be quick for tests
		}).SetupWithManager(k8sManager)).To(Succeed())

		Expect((&ServerClaimReconciler{
			Client:                  k8sManager.GetClient(),
			Cache:                   k8sManager.GetCache(),
			Scheme:                  k8sManager.GetScheme(),
			MaxConcurrentReconciles: 5,
		}).SetupWithManager(k8sManager)).To(Succeed())

		Expect((&ServerBootConfigurationReconciler{
			Client: k8sManager.GetClient(),
			Scheme: k8sManager.GetScheme(),
		}).SetupWithManager(k8sManager)).To(Succeed())

		Expect((&ServerMaintenanceReconciler{
			Client: k8sManager.GetClient(),
			Scheme: k8sManager.GetScheme(),
		}).SetupWithManager(k8sManager)).To(Succeed())

		Expect((&BiosSettingsReconciler{
			Client:           k8sManager.GetClient(),
			ManagerNamespace: ns.Name,
			Insecure:         true,
			Scheme:           k8sManager.GetScheme(),
			ResyncInterval:   10 * time.Millisecond,
			BMCOptions: bmc.Options{
				PowerPollingInterval: 50 * time.Millisecond,
				PowerPollingTimeout:  200 * time.Millisecond,
				BasicAuth:            true,
			},
			TimeoutExpiry: 4 * time.Second,
		}).SetupWithManager(k8sManager)).To(Succeed())

		Expect((&BIOSVersionReconciler{
			Client:           k8sManager.GetClient(),
			ManagerNamespace: ns.Name,
			Insecure:         true,
			Scheme:           k8sManager.GetScheme(),
			ResyncInterval:   10 * time.Millisecond,
			BMCOptions: bmc.Options{
				PowerPollingInterval: 50 * time.Millisecond,
				PowerPollingTimeout:  200 * time.Millisecond,
				BasicAuth:            true,
			},
		}).SetupWithManager(k8sManager)).To(Succeed())

		Expect((&BIOSVersionSetReconciler{
			Client: k8sManager.GetClient(),
			Scheme: k8sManager.GetScheme(),
		}).SetupWithManager(k8sManager)).To(Succeed())

		Expect((&BMCSettingsReconciler{
			Client:           k8sManager.GetClient(),
			ManagerNamespace: ns.Name,
			Insecure:         true,
			Scheme:           k8sManager.GetScheme(),
			ResyncInterval:   10 * time.Millisecond,
			BMCOptions: bmc.Options{
				PowerPollingInterval: 50 * time.Millisecond,
				PowerPollingTimeout:  200 * time.Millisecond,
				BasicAuth:            true,
			},
		}).SetupWithManager(k8sManager)).To(Succeed())

		Expect((&BMCVersionReconciler{
			Client:           k8sManager.GetClient(),
			ManagerNamespace: ns.Name,
			Insecure:         true,
			Scheme:           k8sManager.GetScheme(),
			ResyncInterval:   10 * time.Millisecond,
			BMCOptions: bmc.Options{
				PowerPollingInterval: 50 * time.Millisecond,
				PowerPollingTimeout:  200 * time.Millisecond,
				BasicAuth:            true,
			},
		}).SetupWithManager(k8sManager)).To(Succeed())

<<<<<<< HEAD
		Expect((&BIOSSettingsSetReconciler{
			Client: k8sManager.GetClient(),
=======
		Expect((&BMCVersionSetReconciler{
			Client: k8sManager.GetClient(),
			Scheme: k8sManager.GetScheme(),
>>>>>>> 7fb6275d
		}).SetupWithManager(k8sManager)).To(Succeed())

		go func() {
			defer GinkgoRecover()
			Expect(k8sManager.Start(mgrCtx)).To(Succeed(), "failed to start manager")
		}()
	})

	return ns
}<|MERGE_RESOLUTION|>--- conflicted
+++ resolved
@@ -329,14 +329,14 @@
 			},
 		}).SetupWithManager(k8sManager)).To(Succeed())
 
-<<<<<<< HEAD
+		Expect((&BMCVersionSetReconciler{
+			Client: k8sManager.GetClient(),
+			Scheme: k8sManager.GetScheme(),
+		}).SetupWithManager(k8sManager)).To(Succeed())
+
 		Expect((&BIOSSettingsSetReconciler{
 			Client: k8sManager.GetClient(),
-=======
-		Expect((&BMCVersionSetReconciler{
-			Client: k8sManager.GetClient(),
-			Scheme: k8sManager.GetScheme(),
->>>>>>> 7fb6275d
+			Scheme: k8sManager.GetScheme(),
 		}).SetupWithManager(k8sManager)).To(Succeed())
 
 		go func() {
