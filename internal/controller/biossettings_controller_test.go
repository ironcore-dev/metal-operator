--- conflicted
+++ resolved
@@ -659,17 +659,6 @@
 				GenerateName: "test-from-server-avail",
 			},
 			Spec: metalv1alpha1.BIOSSettingsSpec{
-<<<<<<< HEAD
-				Version: defaultMockUpServerBiosVersion,
-				SettingsFlow: []metalv1alpha1.SettingsFlowItem{
-					{
-						Priority: 100,
-						Settings: BIOSSetting,
-						Name:     "100",
-					}},
-				ServerRef:               &v1.LocalObjectReference{Name: server.Name},
-				ServerMaintenancePolicy: metalv1alpha1.ServerMaintenancePolicyEnforced,
-=======
 				BIOSSettingsTemplate: metalv1alpha1.BIOSSettingsTemplate{
 					Version: defaultMockUpServerBiosVersion,
 					SettingsFlow: []metalv1alpha1.SettingsFlowItem{{
@@ -680,7 +669,6 @@
 					ServerMaintenancePolicy: metalv1alpha1.ServerMaintenancePolicyEnforced,
 				},
 				ServerRef: &v1.LocalObjectReference{Name: server.Name},
->>>>>>> 33920c75
 			},
 		}
 		Expect(k8sClient.Create(ctx, biosSettings)).To(Succeed())
@@ -982,21 +970,23 @@
 				GenerateName: "test-setting-flow-",
 			},
 			Spec: metalv1alpha1.BIOSSettingsSpec{
-				Version: defaultMockUpServerBiosVersion,
-				SettingsFlow: []metalv1alpha1.SettingsFlowItem{
-					{
-						Priority: 100,
-						Settings: map[string]string{"abc": "10"},
-						Name:     oldNames[0],
+				BIOSSettingsTemplate: metalv1alpha1.BIOSSettingsTemplate{
+					Version: defaultMockUpServerBiosVersion,
+					SettingsFlow: []metalv1alpha1.SettingsFlowItem{
+						{
+							Priority: 100,
+							Settings: map[string]string{"abc": "10"},
+							Name:     oldNames[0],
+						},
+						{
+							Priority: 1000,
+							Settings: map[string]string{"fooreboot": "100"},
+							Name:     oldNames[1],
+						},
 					},
-					{
-						Priority: 1000,
-						Settings: map[string]string{"fooreboot": "100"},
-						Name:     oldNames[1],
-					},
-				},
-				ServerRef:               &v1.LocalObjectReference{Name: server.Name},
-				ServerMaintenancePolicy: metalv1alpha1.ServerMaintenancePolicyEnforced,
+					ServerMaintenancePolicy: metalv1alpha1.ServerMaintenancePolicyEnforced,
+				},
+				ServerRef: &v1.LocalObjectReference{Name: server.Name},
 			},
 		}
 		Expect(k8sClient.Create(ctx, biosSettings)).To(Succeed())
