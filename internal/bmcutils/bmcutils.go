// SPDX-FileCopyrightText: 2024 SAP SE or an SAP affiliate company and IronCore contributors
// SPDX-License-Identifier: Apache-2.0

package bmcutils

import (
	"context"
	"errors"
	"fmt"
	"net"
	"slices"
	"time"

	metalv1alpha1 "github.com/ironcore-dev/metal-operator/api/v1alpha1"
	"github.com/ironcore-dev/metal-operator/bmc"
	"golang.org/x/crypto/ssh"
	"sigs.k8s.io/controller-runtime/pkg/client"
)

const (
	BmcSecretUsernameKey = "username"
	BmcSecretPasswordKey = "password"
)

type BMCUnAvailableError struct {
	Message string
}

func (e BMCUnAvailableError) Error() string {
	return e.Message
}

type BMCClientOptions string

const (
	BMCConnectivityCheckOption BMCClientOptions = "BMCConnectivityCheck"
)

func GetProtocolScheme(scheme metalv1alpha1.ProtocolScheme, insecure bool) metalv1alpha1.ProtocolScheme {
	if scheme != "" {
		return scheme
	}
	if insecure {
		return metalv1alpha1.HTTPProtocolScheme
	}
	return metalv1alpha1.HTTPSProtocolScheme
}

func GetBMCCredentialsFromSecret(secret *metalv1alpha1.BMCSecret) (string, string, error) {
	// TODO: use constants for secret keys
	username, err := getValueFromSecret(secret, BmcSecretUsernameKey)
	if err != nil {
		return "", "", err
	}
	password, err := getValueFromSecret(secret, BmcSecretPasswordKey)
	if err != nil {
		return "", "", err
	}
	return username, password, nil
}

func getValueFromSecret(secret *metalv1alpha1.BMCSecret, key string) (string, error) {
	if secret == nil {
		return "", errors.New("secret cannot be nil")
	}
	value, ok := secret.Data[key]
	if ok {
		return string(value), nil
	}
	valueStr, ok := secret.StringData[key]
	if ok {
		return valueStr, nil
	}
	return "", fmt.Errorf("cannot find value in BMCSecret '%s' for key '%s' in data nor in stringData", secret.Name, key)
}

func GetBMCFromBMCName(ctx context.Context, c client.Client, bmcName string) (*metalv1alpha1.BMC, error) {
	bmcObj := &metalv1alpha1.BMC{}
	if err := c.Get(ctx, client.ObjectKey{Name: bmcName}, bmcObj); err != nil {
		return nil, fmt.Errorf("failed to get bmc %q: %w", bmcName, err)
	}
	return bmcObj, nil
}

func GetBMCCredentialsForBMCSecretName(ctx context.Context, c client.Client, bmcSecretName string) (string, string, error) {
	bmcSecret := &metalv1alpha1.BMCSecret{}
	if err := c.Get(ctx, client.ObjectKey{Name: bmcSecretName}, bmcSecret); err != nil {
		return "", "", fmt.Errorf("failed to get bmc secret: %w", err)
	}
	return GetBMCCredentialsFromSecret(bmcSecret)
}

func GetBMCAddressForBMC(ctx context.Context, c client.Client, bmcObj *metalv1alpha1.BMC) (string, error) {
	var address string

	if bmcObj.Spec.EndpointRef != nil {
		endpoint := &metalv1alpha1.Endpoint{}
		if err := c.Get(ctx, client.ObjectKey{Name: bmcObj.Spec.EndpointRef.Name}, endpoint); err != nil {
			return "", fmt.Errorf("failed to get Endpoints for BMC: %w", err)
		}
		return endpoint.Spec.IP.String(), nil
	}

	if bmcObj.Spec.Endpoint != nil {
		return bmcObj.Spec.Endpoint.IP.String(), nil
	}

	return address, nil
}

const DefaultKubeNamespace = "default"

func GetBMCClientForServer(ctx context.Context, c client.Client, server *metalv1alpha1.Server, insecure bool, options bmc.Options) (bmc.BMC, error) {
	if server.Spec.BMCRef != nil {
		b := &metalv1alpha1.BMC{}
		bmcName := server.Spec.BMCRef.Name
		if err := c.Get(ctx, client.ObjectKey{Name: bmcName}, b); err != nil {
			return nil, fmt.Errorf("failed to get BMC: %w", err)
		}

		return GetBMCClientFromBMC(ctx, c, b, insecure, options)
	}

	if server.Spec.BMC != nil {
		bmcSecret := &metalv1alpha1.BMCSecret{}
		if err := c.Get(ctx, client.ObjectKey{Name: server.Spec.BMC.BMCSecretRef.Name}, bmcSecret); err != nil {
			return nil, fmt.Errorf("failed to get BMC secret: %w", err)
		}

		protocolScheme := GetProtocolScheme(server.Spec.BMC.Protocol.Scheme, insecure)

		return CreateBMCClient(
			ctx,
			c,
			protocolScheme,
			server.Spec.BMC.Protocol.Name,
			server.Spec.BMC.Address,
			server.Spec.BMC.Protocol.Port,
			bmcSecret,
			options,
		)
	}

	return nil, fmt.Errorf("server %s has neither a BMCRef nor a BMC configured", server.Name)
}

func GetBMCClientFromBMC(ctx context.Context, c client.Client, bmcObj *metalv1alpha1.BMC, insecure bool, options bmc.Options, opts ...BMCClientOptions) (bmc.BMC, error) {
	var address string

	if !slices.Contains(opts, BMCConnectivityCheckOption) {
		if bmcObj.Status.State != metalv1alpha1.BMCStateEnabled && bmcObj.Status.State != "" {
			return nil, BMCUnAvailableError{Message: fmt.Sprintf("BMC %s is not in enabled state: current state: %s", bmcObj.Name, bmcObj.Status.State)}
		}
	}

	if bmcObj.Spec.EndpointRef != nil {
		endpoint := &metalv1alpha1.Endpoint{}
		if err := c.Get(ctx, client.ObjectKey{Name: bmcObj.Spec.EndpointRef.Name}, endpoint); err != nil {
			return nil, fmt.Errorf("failed to get Endpoints for BMC: %w", err)
		}
		address = endpoint.Spec.IP.String()
	}
	if bmcObj.Spec.Endpoint != nil {
		address = bmcObj.Spec.Endpoint.IP.String()
	}

	bmcSecret := &metalv1alpha1.BMCSecret{}
	protocolScheme := GetProtocolScheme(bmcObj.Spec.Protocol.Scheme, insecure)
	/* we need that once we support admin users
	if bmcObj.Spec.AdminUserRef != nil {
		user := &metalv1alpha1.User{}
		if err := c.Get(ctx, client.ObjectKey{Name: bmcObj.Spec.AdminUserRef.Name}, user); err != nil {
			return nil, fmt.Errorf("failed to get admin user: %w", err)
		}
		if user.Status.EffectiveBMCSecretRef == nil {
			return nil, fmt.Errorf("admin user %s has no effective BMC secret reference", user.Name)
		}
		if err := c.Get(ctx, client.ObjectKey{Name: user.Status.EffectiveBMCSecretRef.Name}, bmcSecret); err != nil {
			return nil, fmt.Errorf("failed to get BMC secret: %w", err)
		}
		return CreateBMCClient(ctx, c, protocolScheme, bmcObj.Spec.Protocol.Name, address, bmcObj.Spec.Protocol.Port, bmcSecret, options)
	}
	*/
	if err := c.Get(ctx, client.ObjectKey{Name: bmcObj.Spec.BMCSecretRef.Name}, bmcSecret); err != nil {
		return nil, fmt.Errorf("failed to get BMC secret: %w", err)
	}
<<<<<<< HEAD
	return CreateBMCClient(ctx, c, protocolScheme, bmcObj.Spec.Protocol.Name, address, bmcObj.Spec.Protocol.Port, bmcSecret, options)
=======

	protocolScheme := GetProtocolScheme(bmcObj.Spec.Protocol.Scheme, insecure)
	bmcClient, err := CreateBMCClient(ctx, c, protocolScheme, bmcObj.Spec.Protocol.Name, address, bmcObj.Spec.Protocol.Port, bmcSecret, options)
	return bmcClient, err
>>>>>>> a3c4378d
}

func CreateBMCClient(
	ctx context.Context,
	c client.Client,
	protocolScheme metalv1alpha1.ProtocolScheme,
	bmcProtocol metalv1alpha1.ProtocolName,
	address string,
	port int32,
	bmcSecret *metalv1alpha1.BMCSecret,
	bmcOptions bmc.Options,
) (bmc.BMC, error) {
	var bmcClient bmc.BMC
	var err error

	bmcOptions.Endpoint = fmt.Sprintf("%s://%s", protocolScheme, net.JoinHostPort(address, fmt.Sprintf("%d", port)))
	bmcOptions.Username, bmcOptions.Password, err = GetBMCCredentialsFromSecret(bmcSecret)
	if err != nil {
		return nil, fmt.Errorf("failed to get credentials from BMC secret: %w", err)
	}

	switch bmcProtocol {
	case metalv1alpha1.ProtocolRedfish:
		bmcClient, err = bmc.NewRedfishBMCClient(ctx, bmcOptions)
		if err != nil {
			return nil, err
		}
	case metalv1alpha1.ProtocolRedfishLocal:
		bmcClient, err = bmc.NewRedfishLocalBMCClient(ctx, bmcOptions)
		if err != nil {
			return nil, err
		}
	case metalv1alpha1.ProtocolRedfishKube:
		bmcClient, err = bmc.NewRedfishKubeBMCClient(ctx, bmcOptions, c, DefaultKubeNamespace)
		if err != nil {
			return nil, err
		}
	default:
		return nil, fmt.Errorf("unsupported BMC protocol %s", bmcProtocol)
	}
	return bmcClient, nil
}

func GetServerNameFromBMCandIndex(index int, bmc *metalv1alpha1.BMC) string {
	return fmt.Sprintf("%s-%s-%d", bmc.Name, "system", index)
}

func SSHResetBMC(ctx context.Context, ip, manufacturer, username, password string, timeout time.Duration) error {
	// If Redfish reset fails, try SSH-based reset for known manufacturers
	config := &ssh.ClientConfig{
		User: username,
		Auth: []ssh.AuthMethod{ssh.Password(password)},
		HostKeyCallback: func(hostname string, remote net.Addr, key ssh.PublicKey) error {
			return nil
		},
		Timeout: timeout,
	}
	resetCMD := ""
	switch manufacturer {
	case string(bmc.ManufacturerDell):
		resetCMD = "racreset"
	case string(bmc.ManufacturerHPE):
		resetCMD = "cd /map1 && reset"
	case string(bmc.ManufacturerLenovo):
		resetCMD = "resetsp"
	default:
		return fmt.Errorf("unsupported BMC manufacturer %s for bmc reset", manufacturer)
	}
	client, err := ssh.Dial("tcp", net.JoinHostPort(ip, "22"), config)
	if err != nil {
		return fmt.Errorf("failed to dial ssh: %w", err)
	}
	defer func() {
		_ = client.Close()
	}()

	session, err := client.NewSession()
	if err != nil {
		return fmt.Errorf("failed to create ssh session: %w", err)
	}
	defer func() {
		_ = session.Close()
	}()
	// cancel reset cmd after 5 minutes
	ctx, cancel := context.WithTimeout(ctx, timeout)
	defer cancel()
	done := make(chan error, 1)
	go func() {
		done <- session.Run(resetCMD)
	}()
	select {
	case <-ctx.Done():
		return fmt.Errorf("timeout waiting for BMC reset command to complete: %w", ctx.Err())
	case err := <-done:
		if err != nil {
			return fmt.Errorf("failed to run reset command: %w", err)
		}
	}
	return nil
}<|MERGE_RESOLUTION|>--- conflicted
+++ resolved
@@ -184,14 +184,7 @@
 	if err := c.Get(ctx, client.ObjectKey{Name: bmcObj.Spec.BMCSecretRef.Name}, bmcSecret); err != nil {
 		return nil, fmt.Errorf("failed to get BMC secret: %w", err)
 	}
-<<<<<<< HEAD
 	return CreateBMCClient(ctx, c, protocolScheme, bmcObj.Spec.Protocol.Name, address, bmcObj.Spec.Protocol.Port, bmcSecret, options)
-=======
-
-	protocolScheme := GetProtocolScheme(bmcObj.Spec.Protocol.Scheme, insecure)
-	bmcClient, err := CreateBMCClient(ctx, c, protocolScheme, bmcObj.Spec.Protocol.Name, address, bmcObj.Spec.Protocol.Port, bmcSecret, options)
-	return bmcClient, err
->>>>>>> a3c4378d
 }
 
 func CreateBMCClient(
