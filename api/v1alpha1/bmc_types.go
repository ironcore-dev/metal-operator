// SPDX-FileCopyrightText: 2024 SAP SE or an SAP affiliate company and IronCore contributors
// SPDX-License-Identifier: Apache-2.0

package v1alpha1

import (
	v1 "k8s.io/api/core/v1"
	metav1 "k8s.io/apimachinery/pkg/apis/meta/v1"
)

const (
	// BMCType is the type of the BMC resource.
	BMCType = "bmc"

	// ProtocolRedfish is the Redfish protocol.
	ProtocolRedfish = "Redfish"
	// ProtocolRedfishLocal is the RedfishLocal protocol.
	ProtocolRedfishLocal = "RedfishLocal"
	// ProtocolRedfishKube is the RedfishKube protocol.
	ProtocolRedfishKube = "RedfishKube"
)

type PasswordPolicy string

const (
	// PasswordPolicyExternal indicates that the password policy is managed externally, such as by an external identity provider.
	PasswordPolicyExternal PasswordPolicy = "External"
	// PasswordPolicyInternal indicates that the password policy is managed internally, such as by the BMC itself.
	PasswordPolicyInternal PasswordPolicy = "Internal"
)

// BMCSpec defines the desired state of BMC
// +kubebuilder:validation:XValidation:rule="has(self.access) != has(self.endpointRef)",message="exactly one of access or endpointRef needs to be set"
type BMCSpec struct {

	// bmcUUID is the unique identifier for the BMC as defined in REDFISH API.
	// +kubebuilder:validation:Optional
	// +optional
	// This field is optional and can be omitted, controller will choose the first avaialbe Manager
	BMCUUID string `json:"bmcUUID,omitempty"`

	// EndpointRef is a reference to the Kubernetes object that contains the endpoint information for the BMC.
	// This reference is typically used to locate the BMC endpoint within the cluster.
	// +optional
	// +kubebuilder:validation:Optional
	// +kubebuilder:validation:XValidation:rule="self == oldSelf",message="endpointRef is immutable"
	EndpointRef *v1.LocalObjectReference `json:"endpointRef"`

	// Endpoint allows inline configuration of network access details for the BMC.
	// Use this field if access settings like address are to be configured directly within the BMC resource.
	// +optional
	// +kubebuilder:validation:Optional
	// +kubebuilder:validation:XValidation:rule="self == oldSelf",message="access is immutable"
	Endpoint *InlineEndpoint `json:"access,omitempty"`

	// BMCSecretRef is a reference to the Kubernetes Secret object that contains the credentials
	// required to access the BMC. This secret includes sensitive information such as usernames and passwords.
	// BMCSecretRef is deprecated and will be removed in a future release.
	BMCSecretRef v1.LocalObjectReference `json:"bmcSecretRef"`

	AdminUserRef *v1.LocalObjectReference `json:"adminUserRef,omitempty"`

	// Protocol specifies the protocol to be used for communicating with the BMC.
	// It could be a standard protocol such as IPMI or Redfish.
	Protocol Protocol `json:"protocol"`

	// ConsoleProtocol specifies the protocol to be used for console access to the BMC.
	// This field is optional and can be omitted if console access is not required.
	// +optional
	ConsoleProtocol *ConsoleProtocol `json:"consoleProtocol,omitempty"`

<<<<<<< HEAD
	// UserAccounts is a list of user accounts that can be used to access the BMC.
	// Each account includes a name, role ID, description, and other relevant details.
	// +optional
	UserRefs []UserSpec `json:"userRefs,omitempty"`
=======
	// BMCSettingRef is a reference to a BMCSettings object that specifies
	// the BMC configuration for this BMC.
	BMCSettingRef *v1.LocalObjectReference `json:"bmcSettingsRef,omitempty"`
>>>>>>> 38e7239c
}

// InlineEndpoint defines inline network access configuration for the BMC.
type InlineEndpoint struct {
	// MACAddress is the MAC address of the endpoint.
	MACAddress string `json:"macAddress,omitempty"`
	// IP is the IP address of the BMC.
	// +kubebuilder:validation:Type=string
	// +kubebuilder:validation:Schemaless
	IP IP `json:"ip"`
}

// ConsoleProtocol defines the protocol and port used for console access to the BMC.
type ConsoleProtocol struct {
	// Name specifies the name of the console protocol.
	// This could be a protocol such as "SSH", "Telnet", etc.
	Name ConsoleProtocolName `json:"name"`

	// Port specifies the port number used for console access.
	// This port is used by the specified console protocol to establish connections.
	Port int32 `json:"port"`
}

// ConsoleProtocolName defines the possible names for console protocols.
type ConsoleProtocolName string

const (
	// ConsoleProtocolNameIPMI represents the IPMI console protocol.
	ConsoleProtocolNameIPMI ConsoleProtocolName = "IPMI"

	// ConsoleProtocolNameSSH represents the SSH console protocol.
	ConsoleProtocolNameSSH ConsoleProtocolName = "SSH"

	// ConsoleProtocolNameSSHLenovo represents the SSH console protocol specific to Lenovo hardware.
	ConsoleProtocolNameSSHLenovo ConsoleProtocolName = "SSHLenovo"
)

// ProtocolScheme is a string that contains the protocol scheme
type ProtocolScheme string

const (
	// HTTPProtocolScheme is the http protocol scheme
	HTTPProtocolScheme ProtocolScheme = "http"
	// HTTPSProtocolScheme is the https protocol scheme
	HTTPSProtocolScheme ProtocolScheme = "https"
)

// Protocol defines the protocol and port used for communicating with the BMC.
type Protocol struct {
	// Name specifies the name of the protocol.
	// This could be a protocol such as "IPMI", "Redfish", etc.
	Name ProtocolName `json:"name"`

	// Port specifies the port number used for communication.
	// This port is used by the specified protocol to establish connections.
	Port int32 `json:"port"`

	// Scheme specifies the scheme used for communication.
	Scheme ProtocolScheme `json:"scheme,omitempty"`
}

// ProtocolName defines the possible names for protocols used for communicating with the BMC.
type ProtocolName string

const (
	// ProtocolNameRedfish represents the Redfish protocol.
	ProtocolNameRedfish ProtocolName = "Redfish"

	// ProtocolNameIPMI represents the IPMI protocol.
	ProtocolNameIPMI ProtocolName = "IPMI"

	// ProtocolNameSSH represents the SSH protocol.
	ProtocolNameSSH ProtocolName = "SSH"
)

// BMCPowerState defines the possible power states for a BMC.
type BMCPowerState string

const (
	// OnPowerState the system is powered on.
	OnPowerState BMCPowerState = "On"
	// OffPowerState the system is powered off, although some components may
	// continue to have AUX power such as management controller.
	OffPowerState BMCPowerState = "Off"
	// PausedPowerState the system is paused.
	PausedPowerState BMCPowerState = "Paused"
	// PoweringOnPowerState A temporary state between Off and On. This
	// temporary state can be very short.
	PoweringOnPowerState BMCPowerState = "PoweringOn"
	// PoweringOffPowerState A temporary state between On and Off. The power
	// off action can take time while the OS is in the shutdown process.
	PoweringOffPowerState BMCPowerState = "PoweringOff"
)

// BMCStatus defines the observed state of BMC.
type BMCStatus struct {
	// MACAddress is the MAC address of the BMC.
	// The format is validated using a regular expression pattern.
	// +kubebuilder:validation:Pattern=`^([0-9A-Fa-f]{2}[:-]){5}([0-9A-Fa-f]{2})$`
	MACAddress string `json:"macAddress,omitempty"`

	// IP is the IP address of the BMC.
	// The type is specified as string and is schemaless.
	// +kubebuilder:validation:Type=string
	// +kubebuilder:validation:Schemaless
	IP IP `json:"ip,omitempty"`

	// Manufacturer is the name of the BMC manufacturer.
	Manufacturer string `json:"manufacturer,omitempty"`

	// Model is the model number or name of the BMC.
	Model string `json:"model,omitempty"`

	// SKU is the stock keeping unit identifier for the BMC.
	SKU string `json:"sku,omitempty"`

	// SerialNumber is the serial number of the BMC.
	SerialNumber string `json:"serialNumber,omitempty"`

	// FirmwareVersion is the version of the firmware currently running on the BMC.
	FirmwareVersion string `json:"firmwareVersion,omitempty"`

	// State represents the current state of the BMC.
	State BMCState `json:"state,omitempty"`

	// PowerState represents the current power state of the BMC.
	PowerState BMCPowerState `json:"powerState,omitempty"`

	// Conditions represents the latest available observations of the BMC's current state.
	// +patchStrategy=merge
	// +patchMergeKey=type
	// +optional
	Conditions []metav1.Condition `json:"conditions,omitempty" patchStrategy:"merge" patchMergeKey:"type" protobuf:"bytes,1,rep,name=conditions"`
}

// BMCState defines the possible states of a BMC.
type BMCState string

const (
	// BMCStateEnabled indicates that the BMC is enabled and functioning correctly.
	BMCStateEnabled BMCState = "Enabled"

	// BMCStateError indicates that there is an error with the BMC.
	BMCStateError BMCState = "Error"
)

// +kubebuilder:object:root=true
// +kubebuilder:subresource:status
// +kubebuilder:resource:scope=Cluster
// +kubebuilder:printcolumn:name="MACAddress",type=string,JSONPath=`.status.macAddress`
// +kubebuilder:printcolumn:name="IP",type=string,JSONPath=`.status.ip`
// +kubebuilder:printcolumn:name="Model",type=string,JSONPath=`.status.model`
// +kubebuilder:printcolumn:name="SKU",type=string,JSONPath=`.status.sku`,priority=100
// +kubebuilder:printcolumn:name="SerialNumber",type=string,JSONPath=`.status.serialNumber`,priority=100
// +kubebuilder:printcolumn:name="FirmwareVersion",type=string,JSONPath=`.status.firmwareVersion`,priority=100
// +kubebuilder:printcolumn:name="State",type=string,JSONPath=`.status.state`
// +kubebuilder:printcolumn:name="PowerState",type=string,JSONPath=`.status.powerState`
// +kubebuilder:printcolumn:name="Age",type=date,JSONPath=`.metadata.creationTimestamp`

// BMC is the Schema for the bmcs API
type BMC struct {
	metav1.TypeMeta   `json:",inline"`
	metav1.ObjectMeta `json:"metadata,omitempty"`

	Spec   BMCSpec   `json:"spec,omitempty"`
	Status BMCStatus `json:"status,omitempty"`
}

//+kubebuilder:object:root=true

// BMCList contains a list of BMC
type BMCList struct {
	metav1.TypeMeta `json:",inline"`
	metav1.ListMeta `json:"metadata,omitempty"`
	Items           []BMC `json:"items"`
}

func init() {
	SchemeBuilder.Register(&BMC{}, &BMCList{})
}<|MERGE_RESOLUTION|>--- conflicted
+++ resolved
@@ -69,16 +69,14 @@
 	// +optional
 	ConsoleProtocol *ConsoleProtocol `json:"consoleProtocol,omitempty"`
 
-<<<<<<< HEAD
 	// UserAccounts is a list of user accounts that can be used to access the BMC.
 	// Each account includes a name, role ID, description, and other relevant details.
 	// +optional
 	UserRefs []UserSpec `json:"userRefs,omitempty"`
-=======
+
 	// BMCSettingRef is a reference to a BMCSettings object that specifies
 	// the BMC configuration for this BMC.
 	BMCSettingRef *v1.LocalObjectReference `json:"bmcSettingsRef,omitempty"`
->>>>>>> 38e7239c
 }
 
 // InlineEndpoint defines inline network access configuration for the BMC.
