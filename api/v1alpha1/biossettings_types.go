// SPDX-FileCopyrightText: 2025 SAP SE or an SAP affiliate company and IronCore contributors
// SPDX-License-Identifier: Apache-2.0

package v1alpha1

import (
	corev1 "k8s.io/api/core/v1"
	metav1 "k8s.io/apimachinery/pkg/apis/meta/v1"
)

// BIOSSettingsSpec defines the desired state of BIOSSettings.
type BIOSSettingsSpec struct {
	// Version contains software (eg: BIOS, BMC) version this settings applies to
	// +required
	Version string `json:"version"`

	// SettingsMap contains software (eg: BIOS, BMC) settings as map
	// +optional
	SettingsMap map[string]string `json:"settings,omitempty"`

	// SettingUpdatePolicy dictates how the settings are applied.
	// if 'Sequence', the BIOSSettings resource will enter 'Waiting' state after applying the settings
	// if 'OneShotUpdate' the BIOSSettings resource will enter 'Completed' state after applying the settings
	SettingUpdatePolicy SettingUpdatePolicy `json:"settingUpdatePolicy,omitempty"`

	// CurrentSettingPriority specifies the number of sequence left to complete the settings workflow
	// used in conjunction with SettingUpdatePolicy and BIOSSettingFlow
	CurrentSettingPriority int32 `json:"currentSettingPriority,omitempty"`

	// ServerRef is a reference to a specific server to apply bios setting on.
	// +kubebuilder:validation:XValidation:rule="self == oldSelf",message="serverRef is immutable"
	ServerRef *corev1.LocalObjectReference `json:"serverRef,omitempty"`

	// ServerMaintenancePolicy is maintenance policy to be enforced on the server.
	ServerMaintenancePolicy ServerMaintenancePolicy `json:"serverMaintenancePolicy,omitempty"`

	// ServerMaintenanceRef is a reference to a ServerMaintenance object that BiosSetting has requested for the referred server.
	ServerMaintenanceRef *corev1.ObjectReference `json:"serverMaintenanceRef,omitempty"`
}

// BIOSSettingsState specifies the current state of the BIOS maintenance.
type BIOSSettingsState string

const (
	// BIOSSettingsStatePending specifies that the bios setting maintenance is waiting
	BIOSSettingsStatePending BIOSSettingsState = "Pending"
	// BIOSSettingsStateInWaiting specifies that the BIOSSetting Controller is updating the settings
	BIOSSettingsStateInWaiting BIOSSettingsState = "Waiting"
	// BIOSSettingsStateInProgress specifies that the BIOSSetting Controller is updating the settings
	BIOSSettingsStateInProgress BIOSSettingsState = "InProgress"
	// BIOSSettingsStateApplied specifies that the bios setting maintenance has been completed.
	BIOSSettingsStateApplied BIOSSettingsState = "Applied"
	// BIOSSettingsStateFailed specifies that the bios setting maintenance has failed.
	BIOSSettingsStateFailed BIOSSettingsState = "Failed"
)

type SettingUpdatePolicy string

const (
	SequencialUpdate SettingUpdatePolicy = "Sequence"
	OneShotUpdate    SettingUpdatePolicy = "OneShotUpdate"
)

type BIOSSettingUpdateState string

const (
	// BIOSSettingUpdateWaitOnServerRebootPowerOff specifies that the bios setting state is waiting on server to turn off during Reboot.
	BIOSSettingUpdateWaitOnServerRebootPowerOff BIOSSettingUpdateState = "WaitOnServerRebootPowerOff"
	// BIOSSettingUpdateWaitOnServerRebootPowerOn specifies that the bios setting state is waiting on server to turn on during Reboot.
	BIOSSettingUpdateWaitOnServerRebootPowerOn BIOSSettingUpdateState = "WaitOnServerRebootPowerOn"
	// BIOSSettingUpdateStateIssue specifies that the bios new setting was posted to server's RedFish API
	BIOSSettingUpdateStateIssue BIOSSettingUpdateState = "IssueSettingUpdate"
	// BIOSSettingUpdateStateVerification specifies that the bios setting is beening verified.
	BIOSSettingUpdateStateVerification BIOSSettingUpdateState = "VerifySettingUpdate"
)

// BIOSSettingsStatus defines the observed state of BIOSSettings.
type BIOSSettingsStatus struct {

	// State represents the current state of the bios configuration task.
	State BIOSSettingsState `json:"state,omitempty"`
<<<<<<< HEAD
	// UpdateSettingState represents the current state of the bios setting update task.
	UpdateSettingState BIOSSettingUpdateState `json:"updateSettingState,omitempty"`
	// AppliedSettingPriority specifies the number of sequence left to complete the settings workflow
	// used in conjunction with SettingUpdatePolicy and BIOSSettingFlow Resource
	AppliedSettingPriority int32 `json:"appliedSettingPriority,omitempty"`
=======

	// LastAppliedTime represents the timestamp when the last setting was successfully applied.
	LastAppliedTime *metav1.Time `json:"lastAppliedTime,omitempty"`

	// Conditions represents the latest available observations of the BIOSSettings's current state.
	// +patchStrategy=merge
	// +patchMergeKey=type
	// +optional
	Conditions []metav1.Condition `json:"conditions,omitempty" patchStrategy:"merge" patchMergeKey:"type" protobuf:"bytes,1,rep,name=conditions"`
>>>>>>> c492f0da
}

// +kubebuilder:object:root=true
// +kubebuilder:subresource:status
// +kubebuilder:resource:scope=Cluster
// +kubebuilder:printcolumn:name="BIOSVersion",type=string,JSONPath=`.spec.version`
// +kubebuilder:printcolumn:name="ServerRef",type=string,JSONPath=`.spec.serverRef.name`
// +kubebuilder:printcolumn:name="ServerMaintenanceRef",type=string,JSONPath=`.spec.serverMaintenanceRef.name`
// +kubebuilder:printcolumn:name="State",type="string",JSONPath=`.status.state`
// +kubebuilder:printcolumn:name="AppliedOn",type=date,JSONPath=`.status.lastAppliedTime`
// +kubebuilder:printcolumn:name="Age",type=date,JSONPath=`.metadata.creationTimestamp`
// BIOSSettings is the Schema for the biossettings API.
type BIOSSettings struct {
	metav1.TypeMeta   `json:",inline"`
	metav1.ObjectMeta `json:"metadata,omitempty"`

	Spec   BIOSSettingsSpec   `json:"spec,omitempty"`
	Status BIOSSettingsStatus `json:"status,omitempty"`
}

// +kubebuilder:object:root=true

// BIOSSettingsList contains a list of BIOSSettings.
type BIOSSettingsList struct {
	metav1.TypeMeta `json:",inline"`
	metav1.ListMeta `json:"metadata,omitempty"`
	Items           []BIOSSettings `json:"items"`
}

func init() {
	SchemeBuilder.Register(&BIOSSettings{}, &BIOSSettingsList{})
}<|MERGE_RESOLUTION|>--- conflicted
+++ resolved
@@ -79,13 +79,6 @@
 
 	// State represents the current state of the bios configuration task.
 	State BIOSSettingsState `json:"state,omitempty"`
-<<<<<<< HEAD
-	// UpdateSettingState represents the current state of the bios setting update task.
-	UpdateSettingState BIOSSettingUpdateState `json:"updateSettingState,omitempty"`
-	// AppliedSettingPriority specifies the number of sequence left to complete the settings workflow
-	// used in conjunction with SettingUpdatePolicy and BIOSSettingFlow Resource
-	AppliedSettingPriority int32 `json:"appliedSettingPriority,omitempty"`
-=======
 
 	// LastAppliedTime represents the timestamp when the last setting was successfully applied.
 	LastAppliedTime *metav1.Time `json:"lastAppliedTime,omitempty"`
@@ -95,7 +88,9 @@
 	// +patchMergeKey=type
 	// +optional
 	Conditions []metav1.Condition `json:"conditions,omitempty" patchStrategy:"merge" patchMergeKey:"type" protobuf:"bytes,1,rep,name=conditions"`
->>>>>>> c492f0da
+	// AppliedSettingPriority specifies the number of sequence left to complete the settings workflow
+	// used in conjunction with SettingUpdatePolicy and BIOSSettingFlow Resource
+	AppliedSettingPriority int32 `json:"appliedSettingPriority,omitempty"`
 }
 
 // +kubebuilder:object:root=true
