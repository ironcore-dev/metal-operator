// SPDX-FileCopyrightText: 2024 SAP SE or an SAP affiliate company and IronCore contributors
// SPDX-License-Identifier: Apache-2.0

package main

import (
	"crypto/tls"
	"flag"
	"fmt"
	"os"
	"path/filepath"
	"time"

	webhookmetalv1alpha1 "github.com/ironcore-dev/metal-operator/internal/webhook/v1alpha1"

	// Import all Kubernetes client auth plugins (e.g. Azure, GCP, OIDC, etc.)
	// to ensure that exec-entrypoint and run can make use of them.
	_ "k8s.io/client-go/plugin/pkg/client/auth"

	"k8s.io/apimachinery/pkg/runtime"
	utilruntime "k8s.io/apimachinery/pkg/util/runtime"
	clientgoscheme "k8s.io/client-go/kubernetes/scheme"
	ctrl "sigs.k8s.io/controller-runtime"
	"sigs.k8s.io/controller-runtime/pkg/certwatcher"
	"sigs.k8s.io/controller-runtime/pkg/healthz"
	"sigs.k8s.io/controller-runtime/pkg/log/zap"
	"sigs.k8s.io/controller-runtime/pkg/metrics/filters"
	metricsserver "sigs.k8s.io/controller-runtime/pkg/metrics/server"
	"sigs.k8s.io/controller-runtime/pkg/webhook"
	"sigs.k8s.io/yaml"

	"github.com/ironcore-dev/metal-operator/bmc"

	metalv1alpha1 "github.com/ironcore-dev/metal-operator/api/v1alpha1"
	"github.com/ironcore-dev/metal-operator/internal/api/macdb"
	"github.com/ironcore-dev/metal-operator/internal/controller"
	"github.com/ironcore-dev/metal-operator/internal/registry"
	//+kubebuilder:scaffold:imports
)

var (
	scheme   = runtime.NewScheme()
	setupLog = ctrl.Log.WithName("setup")
)

func init() {
	utilruntime.Must(clientgoscheme.AddToScheme(scheme))
	utilruntime.Must(metalv1alpha1.AddToScheme(scheme))
	//+kubebuilder:scaffold:scheme
}

func main() { // nolint: gocyclo
	var (
		metricsAddr                        string
		metricsCertPath                    string
		metricsCertName                    string
		metricsCertKey                     string
		webhookCertPath                    string
		webhookCertName                    string
		webhookCertKey                     string
		enableLeaderElection               bool
		probeAddr                          string
		secureMetrics                      bool
		enableHTTP2                        bool
		macPrefixesFile                    string
		insecure                           bool
		managerNamespace                   string
		probeImage                         string
		probeOSImage                       string
		registryPort                       int
		registryProtocol                   string
		registryURL                        string
		registryResyncInterval             time.Duration
		webhookPort                        int
		enforceFirstBoot                   bool
		enforcePowerOff                    bool
		serverResyncInterval               time.Duration
		powerPollingInterval               time.Duration
		powerPollingTimeout                time.Duration
		resourcePollingInterval            time.Duration
		resourcePollingTimeout             time.Duration
		discoveryTimeout                   time.Duration
		biosSettingsApplyTimeout           time.Duration
		serverMaxConcurrentReconciles      int
		serverClaimMaxConcurrentReconciles int
	)

	flag.IntVar(&serverMaxConcurrentReconciles, "server-max-concurrent-reconciles", 5,
		"The maximum number of concurrent Server reconciles.")
	flag.IntVar(&serverClaimMaxConcurrentReconciles, "server-claim-max-concurrent-reconciles", 5,
		"The maximum number of concurrent ServerClaim reconciles.")
	flag.DurationVar(&discoveryTimeout, "discovery-timeout", 30*time.Minute, "Timeout for discovery boot")
	flag.DurationVar(&resourcePollingInterval, "resource-polling-interval", 5*time.Second,
		"Interval between polling resources")
	flag.DurationVar(&resourcePollingTimeout, "resource-polling-timeout", 2*time.Minute, "Timeout for polling resources")
	flag.DurationVar(&powerPollingInterval, "power-polling-interval", 5*time.Second,
		"Interval between polling power state")
	flag.DurationVar(&powerPollingTimeout, "power-polling-timeout", 2*time.Minute, "Timeout for polling power state")
	flag.DurationVar(&registryResyncInterval, "registry-resync-interval", 10*time.Second,
		"Defines the interval at which the registry is polled for new server information.")
	flag.DurationVar(&serverResyncInterval, "server-resync-interval", 2*time.Minute,
		"Defines the interval at which the server is polled.")
	flag.StringVar(&registryURL, "registry-url", "", "The URL of the registry.")
	flag.StringVar(&registryProtocol, "registry-protocol", "http", "The protocol to use for the registry.")
	flag.IntVar(&registryPort, "registry-port", 10000, "The port to use for the registry.")
	flag.StringVar(&probeImage, "probe-image", "", "Image for the first boot probing of a Server.")
	flag.StringVar(&probeOSImage, "probe-os-image", "", "OS image for the first boot probing of a Server.")
	flag.StringVar(&managerNamespace, "manager-namespace", "default", "Namespace the manager is running in.")
	flag.BoolVar(&insecure, "insecure", true, "If true, use http instead of https for connecting to a BMC.")
	flag.StringVar(&macPrefixesFile, "mac-prefixes-file", "", "Location of the MAC prefixes file.")
	flag.StringVar(&metricsAddr, "metrics-bind-address", ":8080", "The address the metric endpoint binds to.")
	flag.StringVar(&probeAddr, "health-probe-bind-address", ":8081", "The address the probe endpoint binds to.")
	flag.BoolVar(&enforceFirstBoot, "enforce-first-boot", false,
		"Enforce the first boot probing of a Server even if it is powered on in the Initial state.")
	flag.BoolVar(&enforcePowerOff, "enforce-power-off", false,
		"Enforce the power off of a Server when graceful shutdown fails.")
	flag.IntVar(&webhookPort, "webhook-port", 9443, "The port to use for webhook server.")
	flag.BoolVar(&enableLeaderElection, "leader-elect", false,
		"Enable leader election for controller manager. "+
			"Enabling this will ensure there is only one active controller manager.")
	flag.StringVar(&webhookCertPath, "webhook-cert-path", "", "The directory that contains the webhook certificate.")
	flag.StringVar(&webhookCertName, "webhook-cert-name", "tls.crt", "The name of the webhook certificate file.")
	flag.StringVar(&webhookCertKey, "webhook-cert-key", "tls.key", "The name of the webhook key file.")
	flag.StringVar(&metricsCertPath, "metrics-cert-path", "",
		"The directory that contains the metrics server certificate.")
	flag.StringVar(&metricsCertName, "metrics-cert-name", "tls.crt", "The name of the metrics server certificate file.")
	flag.StringVar(&metricsCertKey, "metrics-cert-key", "tls.key", "The name of the metrics server key file.")
	flag.BoolVar(&secureMetrics, "metrics-secure", true,
		"If set the metrics endpoint is served securely")
	flag.BoolVar(&enableHTTP2, "enable-http2", false,
		"If set, HTTP/2 will be enabled for the metrics and webhook servers")
	flag.DurationVar(&biosSettingsApplyTimeout, "bios-setting-timeout", 2*time.Hour,
		"Timeout for BIOS Settings Controller")
	opts := zap.Options{
		Development: true,
	}
	opts.BindFlags(flag.CommandLine)
	flag.Parse()

	ctrl.SetLogger(zap.New(zap.UseFlagOptions(&opts)))

	if probeOSImage == "" {
		setupLog.Error(nil, "probe OS image must be set")
		os.Exit(1)
	}

	// Load MACAddress DB
	macPRefixes := &macdb.MacPrefixes{}
	if macPrefixesFile != "" {
		macPrefixesData, err := os.ReadFile(macPrefixesFile)
		if err != nil {
			setupLog.Error(err, "unable to read MACAddress DB")
			os.Exit(1)
		}
		if err := yaml.Unmarshal(macPrefixesData, macPRefixes); err != nil {
			setupLog.Error(err, "failed to unmarshal the MAC prefixes file")
			os.Exit(1)
		}
	}

	// set the correct registry URL by getting the address from the environment
	var registryAddr string
	if registryURL == "" {
		registryAddr = os.Getenv("REGISTRY_ADDRESS")
		if registryAddr == "" {
			setupLog.Error(nil, "failed to set the registry URL as no address is provided")
			os.Exit(1)
		}
		registryURL = fmt.Sprintf("%s://%s:%d", registryProtocol, registryAddr, registryPort)
	}

	// if the enable-http2 flag is false (the default), http/2 should be disabled
	// due to its vulnerabilities. More specifically, disabling http/2 will
	// prevent from being vulnerable to the HTTP/2 Stream Cancelation and
	// Rapid Reset CVEs. For more information see:
	// - https://github.com/advisories/GHSA-qppj-fm5r-hxr3
	// - https://github.com/advisories/GHSA-4374-p667-p6c8
	disableHTTP2 := func(c *tls.Config) {
		setupLog.Info("disabling http/2")
		c.NextProtos = []string{"http/1.1"}
	}

	tlsOpts := []func(*tls.Config){}

	// Create watchers for metrics and webhooks certificates
	var metricsCertWatcher, webhookCertWatcher *certwatcher.CertWatcher

	if !enableHTTP2 {
		tlsOpts = append(tlsOpts, disableHTTP2)
	}

	// Initial webhook TLS options
	webhookTLSOpts := tlsOpts

	if len(webhookCertPath) > 0 {
		setupLog.Info("Initializing webhook certificate watcher using provided certificates",
			"webhook-cert-path", webhookCertPath, "webhook-cert-name", webhookCertName, "webhook-cert-key", webhookCertKey)

		var err error
		webhookCertWatcher, err = certwatcher.New(
			filepath.Join(webhookCertPath, webhookCertName),
			filepath.Join(webhookCertPath, webhookCertKey),
		)
		if err != nil {
			setupLog.Error(err, "Failed to initialize webhook certificate watcher")
			os.Exit(1)
		}

		webhookTLSOpts = append(webhookTLSOpts, func(config *tls.Config) {
			config.GetCertificate = webhookCertWatcher.GetCertificate
		})
	}

	webhookServer := webhook.NewServer(webhook.Options{
		Port:    webhookPort,
		TLSOpts: webhookTLSOpts,
	})

	// Metrics endpoint is enabled in 'config/default/kustomization.yaml'. The Metrics options configure the server.
	// More info:
	// - https://pkg.go.dev/sigs.k8s.io/controller-runtime@v0.20.0/pkg/metrics/server
	// - https://book.kubebuilder.io/reference/metrics.html
	metricsServerOptions := metricsserver.Options{
		BindAddress:   metricsAddr,
		SecureServing: secureMetrics,
		TLSOpts:       tlsOpts,
	}

	if secureMetrics {
		// FilterProvider is used to protect the metrics endpoint with authn/authz.
		// These configurations ensure that only authorized users and service accounts
		// can access the metrics endpoint. The RBAC are configured in 'config/rbac/kustomization.yaml'. More info:
		// https://pkg.go.dev/sigs.k8s.io/controller-runtime@v0.20.0/pkg/metrics/filters#WithAuthenticationAndAuthorization
		metricsServerOptions.FilterProvider = filters.WithAuthenticationAndAuthorization
	}

	// If the certificate is not specified, controller-runtime will automatically
	// generate self-signed certificates for the metrics server. While convenient for development and testing,
	// this setup is not recommended for production.
	//
	// TODO(user): If you enable certManager, uncomment the following lines:
	// - [METRICS-WITH-CERTS] at config/default/kustomization.yaml to generate and use certificates
	// managed by cert-manager for the metrics server.
	// - [PROMETHEUS-WITH-CERTS] at config/prometheus/kustomization.yaml for TLS certification.
	if len(metricsCertPath) > 0 {
		setupLog.Info("Initializing metrics certificate watcher using provided certificates",
			"metrics-cert-path", metricsCertPath, "metrics-cert-name", metricsCertName, "metrics-cert-key", metricsCertKey)

		var err error
		metricsCertWatcher, err = certwatcher.New(
			filepath.Join(metricsCertPath, metricsCertName),
			filepath.Join(metricsCertPath, metricsCertKey),
		)
		if err != nil {
			setupLog.Error(err, "to initialize metrics certificate watcher", "error", err)
			os.Exit(1)
		}

		metricsServerOptions.TLSOpts = append(metricsServerOptions.TLSOpts, func(config *tls.Config) {
			config.GetCertificate = metricsCertWatcher.GetCertificate
		})
	}

	mgr, err := ctrl.NewManager(ctrl.GetConfigOrDie(), ctrl.Options{
		Scheme:                 scheme,
		Metrics:                metricsServerOptions,
		WebhookServer:          webhookServer,
		HealthProbeBindAddress: probeAddr,
		LeaderElection:         enableLeaderElection,
		LeaderElectionID:       "f26702e4.ironcore.dev",
		// LeaderElectionReleaseOnCancel defines if the leader should step down voluntarily
		// when the Manager ends. This requires the binary to immediately end when the
		// Manager is stopped, otherwise, this setting is unsafe. Setting this significantly
		// speeds up voluntary leader transitions as the new leader don't have to wait
		// LeaseDuration time first.
		//
		// In the default scaffold provided, the program ends immediately after
		// the manager stops, so would be fine to enable this option. However,
		// if you are doing or is intended to do any operation such as perform cleanups
		// after the manager stops then its usage might be unsafe.
		// LeaderElectionReleaseOnCancel: true,
	})
	if err != nil {
		setupLog.Error(err, "unable to start manager")
		os.Exit(1)
	}

	if err = (&controller.EndpointReconciler{
		Client:      mgr.GetClient(),
		Scheme:      mgr.GetScheme(),
		MACPrefixes: macPRefixes,
		Insecure:    insecure,
	}).SetupWithManager(mgr); err != nil {
		setupLog.Error(err, "unable to create controller", "controller", "Endpoints")
		os.Exit(1)
	}
	if err = (&controller.BMCSecretReconciler{
		Client: mgr.GetClient(),
		Scheme: mgr.GetScheme(),
	}).SetupWithManager(mgr); err != nil {
		setupLog.Error(err, "unable to create controller", "controller", "BMCSecret")
		os.Exit(1)
	}
	if err = (&controller.BMCReconciler{
		Client:   mgr.GetClient(),
		Scheme:   mgr.GetScheme(),
		Insecure: insecure,
	}).SetupWithManager(mgr); err != nil {
		setupLog.Error(err, "unable to create controller", "controller", "BMC")
		os.Exit(1)
	}
	if err = (&controller.ServerReconciler{
		Client:                  mgr.GetClient(),
		Scheme:                  mgr.GetScheme(),
		Insecure:                insecure,
		ManagerNamespace:        managerNamespace,
		ProbeImage:              probeImage,
		ProbeOSImage:            probeOSImage,
		RegistryURL:             registryURL,
		RegistryResyncInterval:  registryResyncInterval,
		ResyncInterval:          serverResyncInterval,
		EnforceFirstBoot:        enforceFirstBoot,
		EnforcePowerOff:         enforcePowerOff,
		MaxConcurrentReconciles: serverMaxConcurrentReconciles,
		BMCOptions: bmc.Options{
			BasicAuth:               true,
			PowerPollingInterval:    powerPollingInterval,
			PowerPollingTimeout:     powerPollingTimeout,
			ResourcePollingInterval: resourcePollingInterval,
			ResourcePollingTimeout:  resourcePollingTimeout,
		},
		DiscoveryTimeout: discoveryTimeout,
	}).SetupWithManager(mgr); err != nil {
		setupLog.Error(err, "unable to create controller", "controller", "Server")
		os.Exit(1)
	}
	if err = (&controller.ServerBootConfigurationReconciler{
		Client: mgr.GetClient(),
		Scheme: mgr.GetScheme(),
	}).SetupWithManager(mgr); err != nil {
		setupLog.Error(err, "unable to create controller", "controller", "ServerBootConfiguration")
		os.Exit(1)
	}
	if err = (&controller.ServerClaimReconciler{
		Client:                  mgr.GetClient(),
		Cache:                   mgr.GetCache(),
		Scheme:                  mgr.GetScheme(),
		MaxConcurrentReconciles: serverClaimMaxConcurrentReconciles,
	}).SetupWithManager(mgr); err != nil {
		setupLog.Error(err, "unable to create controller", "controller", "ServerClaim")
		os.Exit(1)
	}
	if err = (&controller.ServerMaintenanceReconciler{
		Client: mgr.GetClient(),
		Scheme: mgr.GetScheme(),
	}).SetupWithManager(mgr); err != nil {
		setupLog.Error(err, "unable to create controller", "controller", "ServerMaintenance")
		os.Exit(1)
	}

	// nolint:goconst
	if os.Getenv("ENABLE_WEBHOOKS") != "false" {
		if err = webhookmetalv1alpha1.SetupEndpointWebhookWithManager(mgr); err != nil {
			setupLog.Error(err, "unable to create webhook", "webhook", "Endpoint")
			os.Exit(1)
		}
	}
	if err = (&controller.BiosSettingsReconciler{
		Client:           mgr.GetClient(),
		Scheme:           mgr.GetScheme(),
		ManagerNamespace: managerNamespace,
		Insecure:         insecure,
		ResyncInterval:   serverResyncInterval,
		BMCOptions: bmc.Options{
			BasicAuth:               true,
			PowerPollingInterval:    powerPollingInterval,
			PowerPollingTimeout:     powerPollingTimeout,
			ResourcePollingInterval: resourcePollingInterval,
			ResourcePollingTimeout:  resourcePollingTimeout,
		},
		TimeoutExpiry: biosSettingsApplyTimeout,
	}).SetupWithManager(mgr); err != nil {
		setupLog.Error(err, "unable to create controller", "controller", "BIOSSettings")
		os.Exit(1)
	}
	// nolint:goconst
	if os.Getenv("ENABLE_WEBHOOKS") != "false" {
		if err = webhookmetalv1alpha1.SetupBIOSSettingsWebhookWithManager(mgr); err != nil {
			setupLog.Error(err, "unable to create webhook", "webhook", "BIOSSettings")
			os.Exit(1)
		}
	}
	if err = (&controller.BIOSVersionReconciler{
		Client:           mgr.GetClient(),
		Scheme:           mgr.GetScheme(),
		ManagerNamespace: managerNamespace,
		Insecure:         insecure,
		ResyncInterval:   serverResyncInterval,
		BMCOptions: bmc.Options{
			BasicAuth:               true,
			PowerPollingInterval:    powerPollingInterval,
			PowerPollingTimeout:     powerPollingTimeout,
			ResourcePollingInterval: resourcePollingInterval,
			ResourcePollingTimeout:  resourcePollingTimeout,
		},
	}).SetupWithManager(mgr); err != nil {
		setupLog.Error(err, "unable to create controller", "controller", "BIOSVersion")
		os.Exit(1)
	}
	// nolint:goconst
	if os.Getenv("ENABLE_WEBHOOKS") != "false" {
		if err = webhookmetalv1alpha1.SetupBIOSVersionWebhookWithManager(mgr); err != nil {
			setupLog.Error(err, "unable to create webhook", "webhook", "BIOSVersion")
			os.Exit(1)
		}
	}
	if err = (&controller.BMCSettingsReconciler{
		Client:           mgr.GetClient(),
		Scheme:           mgr.GetScheme(),
		ManagerNamespace: managerNamespace,
		ResyncInterval:   serverResyncInterval,
		Insecure:         insecure,
		BMCOptions: bmc.Options{
			BasicAuth:               true,
			PowerPollingInterval:    powerPollingInterval,
			PowerPollingTimeout:     powerPollingTimeout,
			ResourcePollingInterval: resourcePollingInterval,
			ResourcePollingTimeout:  resourcePollingTimeout,
		},
	}).SetupWithManager(mgr); err != nil {
		setupLog.Error(err, "unable to create controller", "controller", "BMCSettings")
		os.Exit(1)
	}
	// nolint:goconst
	if os.Getenv("ENABLE_WEBHOOKS") != "false" {
		if err = webhookmetalv1alpha1.SetupBMCSettingsWebhookWithManager(mgr); err != nil {
			setupLog.Error(err, "unable to create webhook", "webhook", "BMCSettings")
			os.Exit(1)
		}
	}
	if err = (&controller.BMCVersionReconciler{
		Client:           mgr.GetClient(),
		Scheme:           mgr.GetScheme(),
		ManagerNamespace: managerNamespace,
		Insecure:         insecure,
		ResyncInterval:   serverResyncInterval,
		BMCOptions: bmc.Options{
			BasicAuth:               true,
			PowerPollingInterval:    powerPollingInterval,
			PowerPollingTimeout:     powerPollingTimeout,
			ResourcePollingInterval: resourcePollingInterval,
			ResourcePollingTimeout:  resourcePollingTimeout,
		},
	}).SetupWithManager(mgr); err != nil {
		setupLog.Error(err, "unable to create controller", "controller", "BMCVersion")
		os.Exit(1)
	}
	// nolint:goconst
	if os.Getenv("ENABLE_WEBHOOKS") != "false" {
		if err = webhookmetalv1alpha1.SetupBMCVersionWebhookWithManager(mgr); err != nil {
			setupLog.Error(err, "unable to create webhook", "webhook", "BMCVersion")
			os.Exit(1)
		}
	}
<<<<<<< HEAD
	if err = (&controller.BIOSVersionSetReconciler{
		Client: mgr.GetClient(),
		Scheme: mgr.GetScheme(),
	}).SetupWithManager(mgr); err != nil {
		setupLog.Error(err, "unable to create controller", "controller", "BIOSVersionSet")
		os.Exit(1)
=======
	// nolint:goconst
	if os.Getenv("ENABLE_WEBHOOKS") != "false" {
		if err = webhookmetalv1alpha1.SetupServerWebhookWithManager(mgr); err != nil {
			setupLog.Error(err, "unable to create webhook", "webhook", "Server")
			os.Exit(1)
		}
>>>>>>> d48e042f
	}
	//+kubebuilder:scaffold:builder

	if err := mgr.AddHealthzCheck("healthz", healthz.Ping); err != nil {
		setupLog.Error(err, "unable to set up health check")
		os.Exit(1)
	}
	if err := mgr.AddReadyzCheck("readyz", healthz.Ping); err != nil {
		setupLog.Error(err, "unable to set up ready check")
		os.Exit(1)
	}

	ctx := ctrl.SetupSignalHandler()

	setupLog.Info("starting registry server", "RegistryURL", registryURL)
	registryServer := registry.NewServer(fmt.Sprintf(":%d", registryPort))
	go func() {
		if err := registryServer.Start(ctx); err != nil {
			setupLog.Error(err, "problem running registry server")
			os.Exit(1)
		}
	}()

	setupLog.Info("starting manager")
	if err := mgr.Start(ctx); err != nil {
		setupLog.Error(err, "problem running manager")
		os.Exit(1)
	}
}<|MERGE_RESOLUTION|>--- conflicted
+++ resolved
@@ -462,21 +462,19 @@
 			os.Exit(1)
 		}
 	}
-<<<<<<< HEAD
 	if err = (&controller.BIOSVersionSetReconciler{
 		Client: mgr.GetClient(),
 		Scheme: mgr.GetScheme(),
 	}).SetupWithManager(mgr); err != nil {
 		setupLog.Error(err, "unable to create controller", "controller", "BIOSVersionSet")
 		os.Exit(1)
-=======
+	}
 	// nolint:goconst
 	if os.Getenv("ENABLE_WEBHOOKS") != "false" {
 		if err = webhookmetalv1alpha1.SetupServerWebhookWithManager(mgr); err != nil {
 			setupLog.Error(err, "unable to create webhook", "webhook", "Server")
 			os.Exit(1)
 		}
->>>>>>> d48e042f
 	}
 	//+kubebuilder:scaffold:builder
 
