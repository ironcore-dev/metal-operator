---
apiVersion: admissionregistration.k8s.io/v1
kind: ValidatingWebhookConfiguration
metadata:
  name: validating-webhook-configuration
webhooks:
- admissionReviewVersions:
  - v1
  clientConfig:
    service:
      name: webhook-service
      namespace: system
      path: /validate-metal-ironcore-dev-v1alpha1-biossettings
  failurePolicy: Fail
  name: vbiossettings-v1alpha1.kb.io
  rules:
  - apiGroups:
    - metal.ironcore.dev
    apiVersions:
    - v1alpha1
    operations:
    - CREATE
    - UPDATE
    - DELETE
    resources:
    - biossettings
  sideEffects: None
- admissionReviewVersions:
  - v1
  clientConfig:
    service:
      name: webhook-service
      namespace: system
      path: /validate-metal-ironcore-dev-v1alpha1-biosversion
  failurePolicy: Fail
  name: vbiosversion-v1alpha1.kb.io
  rules:
  - apiGroups:
    - metal.ironcore.dev
    apiVersions:
    - v1alpha1
    operations:
    - CREATE
    - UPDATE
    - DELETE
    resources:
    - biosversions
  sideEffects: None
- admissionReviewVersions:
  - v1
  clientConfig:
    service:
      name: webhook-service
      namespace: system
<<<<<<< HEAD
      path: /validate-metal-ironcore-dev-v1alpha1-bmcsecret
  failurePolicy: Fail
  name: vbmcsecret-v1alpha1.kb.io
=======
      path: /validate-metal-ironcore-dev-v1alpha1-bmcsettings
  failurePolicy: Fail
  name: vbmcsettings-v1alpha1.kb.io
>>>>>>> 38e7239c
  rules:
  - apiGroups:
    - metal.ironcore.dev
    apiVersions:
    - v1alpha1
    operations:
    - CREATE
    - UPDATE
<<<<<<< HEAD
    resources:
    - bmcsecrets
=======
    - DELETE
    resources:
    - bmcsettings
>>>>>>> 38e7239c
  sideEffects: None
- admissionReviewVersions:
  - v1
  clientConfig:
    service:
      name: webhook-service
      namespace: system
      path: /validate-metal-ironcore-dev-v1alpha1-endpoint
  failurePolicy: Fail
  name: vendpoint-v1alpha1.kb.io
  rules:
  - apiGroups:
    - metal.ironcore.dev
    apiVersions:
    - v1alpha1
    operations:
    - CREATE
    - UPDATE
    resources:
    - endpoints
  sideEffects: None<|MERGE_RESOLUTION|>--- conflicted
+++ resolved
@@ -52,15 +52,9 @@
     service:
       name: webhook-service
       namespace: system
-<<<<<<< HEAD
       path: /validate-metal-ironcore-dev-v1alpha1-bmcsecret
   failurePolicy: Fail
   name: vbmcsecret-v1alpha1.kb.io
-=======
-      path: /validate-metal-ironcore-dev-v1alpha1-bmcsettings
-  failurePolicy: Fail
-  name: vbmcsettings-v1alpha1.kb.io
->>>>>>> 38e7239c
   rules:
   - apiGroups:
     - metal.ironcore.dev
@@ -69,14 +63,29 @@
     operations:
     - CREATE
     - UPDATE
-<<<<<<< HEAD
     resources:
     - bmcsecrets
-=======
+  sideEffects: None
+- admissionReviewVersions:
+  - v1
+  clientConfig:
+    service:
+      name: webhook-service
+      namespace: system
+      path: /validate-metal-ironcore-dev-v1alpha1-bmcsettings
+  failurePolicy: Fail
+  name: vbmcsettings-v1alpha1.kb.io
+  rules:
+  - apiGroups:
+    - metal.ironcore.dev
+    apiVersions:
+    - v1alpha1
+    operations:
+    - CREATE
+    - UPDATE
     - DELETE
     resources:
     - bmcsettings
->>>>>>> 38e7239c
   sideEffects: None
 - admissionReviewVersions:
   - v1
