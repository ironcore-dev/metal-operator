// SPDX-FileCopyrightText: 2024 SAP SE or an SAP affiliate company and IronCore contributors
// SPDX-License-Identifier: Apache-2.0

package controller

import (
	metalv1alpha1 "github.com/ironcore-dev/metal-operator/api/v1alpha1"
	"github.com/ironcore-dev/metal-operator/internal/bmcutils"
	. "github.com/onsi/ginkgo/v2"
	. "github.com/onsi/gomega"
	apierrors "k8s.io/apimachinery/pkg/api/errors"
	metav1 "k8s.io/apimachinery/pkg/apis/meta/v1"
	"k8s.io/utils/ptr"
	. "sigs.k8s.io/controller-runtime/pkg/envtest/komega"
)

var _ = Describe("Endpoints Controller", func() {
<<<<<<< HEAD
	ns := SetupTest(nil)
=======
	_ = SetupTest()
>>>>>>> fe4f2153

	AfterEach(func(ctx SpecContext) {
		EnsureCleanState()
	})

	It("Should successfully create a BMC secret and BMC object from endpoint", func(ctx SpecContext) {
		By("Creating an Endpoints object")
		endpoint := &metalv1alpha1.Endpoint{
			ObjectMeta: metav1.ObjectMeta{
				GenerateName: "test-endpoint-",
			},
			Spec: metalv1alpha1.EndpointSpec{
				MACAddress: "23:11:8A:33:CF:EA",
				IP:         metalv1alpha1.MustParseIP("127.0.0.1"),
			},
		}
		Expect(k8sClient.Create(ctx, endpoint)).To(Succeed())

		By("Ensuring that the BMC secret has been created")
		bmcSecret := &metalv1alpha1.BMCSecret{
			ObjectMeta: metav1.ObjectMeta{
				Name: endpoint.Name,
			},
		}
		Eventually(Object(bmcSecret)).Should(SatisfyAll(
			HaveField("OwnerReferences", ContainElement(metav1.OwnerReference{
				APIVersion:         "metal.ironcore.dev/v1alpha1",
				Kind:               "Endpoint",
				Name:               endpoint.Name,
				UID:                endpoint.UID,
				Controller:         ptr.To(true),
				BlockOwnerDeletion: ptr.To(true),
			})),
			HaveField("Data", Equal(map[string][]byte{
				metalv1alpha1.BMCSecretUsernameKeyName: []byte("foo"),
				metalv1alpha1.BMCSecretPasswordKeyName: []byte("bar"),
			}))))

		By("By ensuring that the BMC object has been created")
		bmc := &metalv1alpha1.BMC{
			ObjectMeta: metav1.ObjectMeta{
				Name: endpoint.Name,
			},
		}
		Eventually(Object(bmc)).Should(SatisfyAll(
			HaveField("OwnerReferences", ContainElement(metav1.OwnerReference{
				APIVersion:         "metal.ironcore.dev/v1alpha1",
				Kind:               "Endpoint",
				Name:               endpoint.Name,
				UID:                endpoint.UID,
				Controller:         ptr.To(true),
				BlockOwnerDeletion: ptr.To(true),
			})),
			HaveField("Spec.EndpointRef.Name", Equal(endpoint.Name)),
			HaveField("Spec.BMCSecretRef.Name", Equal(bmc.Name)),
			HaveField("Spec.Protocol", metalv1alpha1.Protocol{
				Name: metalv1alpha1.ProtocolRedfishLocal,
				Port: 8000,
			}),
			HaveField("Spec.ConsoleProtocol", &metalv1alpha1.ConsoleProtocol{
				Name: metalv1alpha1.ConsoleProtocolNameSSH,
				Port: 22,
			})))

		By("Removing the endpoint")
		Expect(k8sClient.Delete(ctx, endpoint)).To(Succeed())

		By("Ensuring that all subsequent objects have been removed")
		Eventually(Get(endpoint)).Should(Satisfy(apierrors.IsNotFound))

		// cleanup
		Expect(k8sClient.Delete(ctx, bmc)).Should(Succeed())
		server := &metalv1alpha1.Server{
			ObjectMeta: metav1.ObjectMeta{
				Name: bmcutils.GetServerNameFromBMCandIndex(0, bmc),
			},
		}
		Expect(k8sClient.Delete(ctx, server)).Should(Succeed())
		Expect(k8sClient.Delete(ctx, bmcSecret)).To(Succeed())
	})
})<|MERGE_RESOLUTION|>--- conflicted
+++ resolved
@@ -15,11 +15,7 @@
 )
 
 var _ = Describe("Endpoints Controller", func() {
-<<<<<<< HEAD
-	ns := SetupTest(nil)
-=======
-	_ = SetupTest()
->>>>>>> fe4f2153
+	_ = SetupTest(nil)
 
 	AfterEach(func(ctx SpecContext) {
 		EnsureCleanState()
