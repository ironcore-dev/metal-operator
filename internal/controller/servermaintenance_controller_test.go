--- conflicted
+++ resolved
@@ -9,6 +9,7 @@
 	. "github.com/onsi/ginkgo/v2"
 	. "github.com/onsi/gomega"
 	corev1 "k8s.io/api/core/v1"
+	v1 "k8s.io/api/core/v1"
 	metav1 "k8s.io/apimachinery/pkg/apis/meta/v1"
 	. "sigs.k8s.io/controller-runtime/pkg/envtest/komega"
 )
@@ -77,7 +78,6 @@
 				},
 			},
 			Spec: metalv1alpha1.ServerMaintenanceSpec{
-<<<<<<< HEAD
 				ServerRef: &v1.LocalObjectReference{Name: server.Name},
 				ServerMaintenanceTemplate: metalv1alpha1.ServerMaintenanceTemplate{
 					Policy:      metalv1alpha1.ServerMaintenancePolicyEnforced,
@@ -88,16 +88,6 @@
 							ServerRef: v1.LocalObjectReference{Name: server.Name},
 							Image:     "some_image",
 						},
-=======
-				ServerRef:   &corev1.LocalObjectReference{Name: server.Name},
-				Policy:      metalv1alpha1.ServerMaintenancePolicyEnforced,
-				ServerPower: metalv1alpha1.PowerOff,
-				ServerBootConfigurationTemplate: &metalv1alpha1.ServerBootConfigurationTemplate{
-					Name: "test-boot",
-					Spec: metalv1alpha1.ServerBootConfigurationSpec{
-						ServerRef: corev1.LocalObjectReference{Name: server.Name},
-						Image:     "some_image",
->>>>>>> 7f7933d3
 					},
 				},
 			},
@@ -173,7 +163,6 @@
 				},
 			},
 			Spec: metalv1alpha1.ServerMaintenanceSpec{
-<<<<<<< HEAD
 				ServerRef: &v1.LocalObjectReference{Name: server.Name},
 				ServerMaintenanceTemplate: metalv1alpha1.ServerMaintenanceTemplate{
 					Policy:      metalv1alpha1.ServerMaintenancePolicyOwnerApproval,
@@ -184,16 +173,6 @@
 							ServerRef: v1.LocalObjectReference{Name: server.Name},
 							Image:     "some_image",
 						},
-=======
-				ServerRef:   &corev1.LocalObjectReference{Name: server.Name},
-				Policy:      metalv1alpha1.ServerMaintenancePolicyOwnerApproval,
-				ServerPower: metalv1alpha1.PowerOff,
-				ServerBootConfigurationTemplate: &metalv1alpha1.ServerBootConfigurationTemplate{
-					Name: "test-boot",
-					Spec: metalv1alpha1.ServerBootConfigurationSpec{
-						ServerRef: corev1.LocalObjectReference{Name: server.Name},
-						Image:     "foo:latest",
->>>>>>> 7f7933d3
 					},
 				},
 			},
@@ -227,25 +206,18 @@
 			HaveField("Spec.ServerMaintenanceRef.Name", serverMaintenance.Name),
 			HaveField("Spec.MaintenanceBootConfigurationRef", Not(BeNil())),
 		))
-<<<<<<< HEAD
-=======
 
 		By("Ensuring that the ServerBootConfiguration is created")
->>>>>>> 7f7933d3
 		bootConfig := &metalv1alpha1.ServerBootConfiguration{
 			ObjectMeta: metav1.ObjectMeta{
 				Name:      server.Spec.MaintenanceBootConfigurationRef.Name,
 				Namespace: server.Spec.MaintenanceBootConfigurationRef.Namespace,
 			},
 		}
-<<<<<<< HEAD
 		Eventually(Object(bootConfig)).Should(SatisfyAll(
 			HaveField("Spec.ServerRef.Name", server.Name),
 			HaveField("Spec.Image", "some_image"),
 		))
-=======
-		Eventually(Get(bootConfig)).Should(Succeed())
->>>>>>> 7f7933d3
 
 		By("Patching the boot configuration to a Ready state")
 		Eventually(UpdateStatus(bootConfig, func() {
@@ -297,7 +269,6 @@
 				},
 			},
 			Spec: metalv1alpha1.ServerMaintenanceSpec{
-<<<<<<< HEAD
 				ServerRef: &v1.LocalObjectReference{Name: server.Name},
 				ServerMaintenanceTemplate: metalv1alpha1.ServerMaintenanceTemplate{
 					Policy:      metalv1alpha1.ServerMaintenancePolicyEnforced,
@@ -308,16 +279,6 @@
 							ServerRef: v1.LocalObjectReference{Name: server.Name},
 							Image:     "some_image",
 						},
-=======
-				ServerRef:   &corev1.LocalObjectReference{Name: server.Name},
-				Policy:      metalv1alpha1.ServerMaintenancePolicyEnforced,
-				ServerPower: metalv1alpha1.PowerOff,
-				ServerBootConfigurationTemplate: &metalv1alpha1.ServerBootConfigurationTemplate{
-					Name: "test-boot",
-					Spec: metalv1alpha1.ServerBootConfigurationSpec{
-						ServerRef: corev1.LocalObjectReference{Name: server.Name},
-						Image:     "some_image",
->>>>>>> 7f7933d3
 					},
 				},
 			},
@@ -331,7 +292,6 @@
 				},
 			},
 			Spec: metalv1alpha1.ServerMaintenanceSpec{
-<<<<<<< HEAD
 				ServerRef: &v1.LocalObjectReference{Name: server.Name},
 				ServerMaintenanceTemplate: metalv1alpha1.ServerMaintenanceTemplate{
 					Policy:      metalv1alpha1.ServerMaintenancePolicyEnforced,
@@ -342,16 +302,6 @@
 							ServerRef: v1.LocalObjectReference{Name: server.Name},
 							Image:     "some_image",
 						},
-=======
-				ServerRef:   &corev1.LocalObjectReference{Name: server.Name},
-				Policy:      metalv1alpha1.ServerMaintenancePolicyEnforced,
-				ServerPower: metalv1alpha1.PowerOff,
-				ServerBootConfigurationTemplate: &metalv1alpha1.ServerBootConfigurationTemplate{
-					Name: "test-boot",
-					Spec: metalv1alpha1.ServerBootConfigurationSpec{
-						ServerRef: corev1.LocalObjectReference{Name: server.Name},
-						Image:     "some_image",
->>>>>>> 7f7933d3
 					},
 				},
 			},
@@ -397,16 +347,12 @@
 		))
 
 		By("Deleting first ServerMaintenance to finish the maintenance on the server")
-<<<<<<< HEAD
-		Eventually(k8sClient.Delete).WithArguments(ctx, serverMaintenance01).Should(Succeed())
+		Expect(k8sClient.Delete(ctx, serverMaintenance01)).To(Succeed())
 
 		By("Checking the second ServerMaintenance is now in maintenance")
 		Eventually(Object(serverMaintenance02)).Should(SatisfyAll(
 			HaveField("Status.State", metalv1alpha1.ServerMaintenanceStateInMaintenance),
 		))
-=======
-		Expect(k8sClient.Delete(ctx, serverMaintenance01)).To(Succeed())
->>>>>>> 7f7933d3
 
 		By("Setting the maintenance to completed")
 		Eventually(UpdateStatus(serverMaintenance02, func() {
@@ -419,12 +365,5 @@
 			HaveField("Spec.ServerMaintenanceRef", BeNil()),
 			HaveField("Spec.MaintenanceBootConfigurationRef", BeNil()),
 		))
-
-		By("Deleting the second ServerMaintenance to finish the maintenance on the server")
-		Expect(k8sClient.Delete(ctx, serverMaintenance02)).To(Succeed())
-
-		By("Ensuring that the Server is in discovery state")
-		Eventually(Object(server)).Should(SatisfyAll(
-			HaveField("Status.State", metalv1alpha1.ServerStateDiscovery)))
 	})
 })