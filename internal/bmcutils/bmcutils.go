--- conflicted
+++ resolved
@@ -13,9 +13,6 @@
 	"sigs.k8s.io/controller-runtime/pkg/client"
 )
 
-<<<<<<< HEAD
-func GetBMCCredentialsFromSecret(secret *metalv1alpha1.BMCSecret) (username string, password string, err error) {
-=======
 func GetProtocolScheme(scheme metalv1alpha1.ProtocolScheme, insecure bool) metalv1alpha1.ProtocolScheme {
 	if scheme != "" {
 		return scheme
@@ -26,8 +23,7 @@
 	return metalv1alpha1.HTTPSProtocolScheme
 }
 
-func GetBMCCredentialsFromSecret(secret *metalv1alpha1.BMCSecret) (string, string, error) {
->>>>>>> aa1e458f
+func GetBMCCredentialsFromSecret(secret *metalv1alpha1.BMCSecret) (username string, password string, err error) {
 	// TODO: use constants for secret keys
 	user, ok := secret.Data["username"]
 	if !ok {
@@ -141,10 +137,12 @@
 		return nil, fmt.Errorf("failed to get BMC secret: %w", err)
 	}
 
+	protocolScheme := GetProtocolScheme(bmcObj.Spec.Protocol.Scheme, insecure)
+
 	return CreateBMCClient(
 		ctx,
 		c,
-		insecure,
+		protocolScheme,
 		bmcObj.Spec.Protocol.Name,
 		address,
 		bmcObj.Spec.Protocol.Port,
@@ -163,12 +161,12 @@
 		}
 		address = endpoint.Spec.IP.String()
 	}
-
 	if bmcObj.Spec.Endpoint != nil {
 		address = bmcObj.Spec.Endpoint.IP.String()
 	}
 
 	bmcSecret := &metalv1alpha1.BMCSecret{}
+	protocolScheme := GetProtocolScheme(bmcObj.Spec.Protocol.Scheme, insecure)
 
 	if bmcObj.Spec.AdminUserRef != nil {
 		user := &metalv1alpha1.User{}
@@ -181,14 +179,11 @@
 		if err := c.Get(ctx, client.ObjectKey{Name: user.Status.EffectiveBMCSecretRef.Name}, bmcSecret); err != nil {
 			return nil, fmt.Errorf("failed to get BMC secret: %w", err)
 		}
-		return CreateBMCClient(ctx, c, insecure, bmcObj.Spec.Protocol.Name, address, bmcObj.Spec.Protocol.Port, bmcSecret, options)
+		return CreateBMCClient(ctx, c, protocolScheme, bmcObj.Spec.Protocol.Name, address, bmcObj.Spec.Protocol.Port, bmcSecret, options)
 	}
 	if err := c.Get(ctx, client.ObjectKey{Name: bmcObj.Spec.BMCSecretRef.Name}, bmcSecret); err != nil {
 		return nil, fmt.Errorf("failed to get BMC secret: %w", err)
 	}
-
-	protocolScheme := GetProtocolScheme(bmcObj.Spec.Protocol.Scheme, insecure)
-
 	return CreateBMCClient(ctx, c, protocolScheme, bmcObj.Spec.Protocol.Name, address, bmcObj.Spec.Protocol.Port, bmcSecret, options)
 }
 
