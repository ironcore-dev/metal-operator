--- conflicted
+++ resolved
@@ -19,29 +19,9 @@
 
 	metalv1alpha1 "github.com/ironcore-dev/metal-operator/api/v1alpha1"
 	"github.com/ironcore-dev/metal-operator/bmc"
-	"github.com/ironcore-dev/metal-operator/internal/bmcutils"
 )
 
 var _ = Describe("BMCVersionSet Controller", func() {
-<<<<<<< HEAD
-	Context("When reconciling a resource", func() {
-		ns := SetupTest()
-
-		var bmc01 *metalv1alpha1.BMC
-		var bmc02 *metalv1alpha1.BMC
-		var bmc03 *metalv1alpha1.BMC
-		var server01 *metalv1alpha1.Server
-		var server02 *metalv1alpha1.Server
-		var server03 *metalv1alpha1.Server
-		var upgradeServerBMCVersion string
-
-		BeforeEach(func(ctx SpecContext) {
-			upgradeServerBMCVersion = "1.46.455b66-rev4"
-			By("Creating a BMCSecret")
-			bmcSecret := &metalv1alpha1.BMCSecret{
-				ObjectMeta: metav1.ObjectMeta{
-					GenerateName: "test-",
-=======
 	var (
 		MockServerIPAddrs = []netip.AddrPort{
 			netip.MustParseAddrPort("127.0.0.1:8000"),
@@ -80,7 +60,6 @@
 				Namespace:    ns.Name,
 				Labels: map[string]string{
 					"metal.ironcore.dev/Manufacturer": "foo",
->>>>>>> 493d5879
 				},
 			},
 			Spec: metalv1alpha1.BMCSpec{
@@ -95,44 +74,6 @@
 				BMCSecretRef: v1.LocalObjectReference{
 					Name: bmcSecret.Name,
 				},
-<<<<<<< HEAD
-			}
-			Expect(k8sClient.Create(ctx, bmc01)).To(Succeed())
-
-			By("Creating a bmc02")
-			bmc02 = &metalv1alpha1.BMC{
-				ObjectMeta: metav1.ObjectMeta{
-					GenerateName: "test-bmc-02-",
-					Namespace:    ns.Name,
-					Labels: map[string]string{
-						"metal.ironcore.dev/Manufacturer": "bar",
-					},
-				},
-				Spec: metalv1alpha1.BMCSpec{
-					Endpoint: &metalv1alpha1.InlineEndpoint{
-						IP:         metalv1alpha1.MustParseIP("127.0.0.1"),
-						MACAddress: "23:11:8A:33:CF:EA",
-					},
-					Protocol: metalv1alpha1.Protocol{
-						Name: metalv1alpha1.ProtocolRedfishLocal,
-						Port: 8000,
-					},
-					BMCSecretRef: v1.LocalObjectReference{
-						Name: bmcSecret.Name,
-					},
-				},
-			}
-			Expect(k8sClient.Create(ctx, bmc02)).To(Succeed())
-
-			By("Creating a bmc03")
-			bmc03 = &metalv1alpha1.BMC{
-				ObjectMeta: metav1.ObjectMeta{
-					GenerateName: "test-bmc-03-",
-					Namespace:    ns.Name,
-					Labels: map[string]string{
-						"metal.ironcore.dev/Manufacturer": "bar",
-					},
-=======
 			},
 		}
 		Expect(k8sClient.Create(ctx, bmc01)).To(Succeed())
@@ -155,7 +96,6 @@
 				Namespace:    ns.Name,
 				Labels: map[string]string{
 					"metal.ironcore.dev/Manufacturer": "bar",
->>>>>>> 493d5879
 				},
 			},
 			Spec: metalv1alpha1.BMCSpec{
@@ -163,54 +103,9 @@
 					IP:         metalv1alpha1.NewIP(MockServerIPAddrs[1].Addr()),
 					MACAddress: "23:11:8A:33:CF:EA",
 				},
-<<<<<<< HEAD
-			}
-			Expect(k8sClient.Create(ctx, bmc03)).To(Succeed())
-
-			By("Ensuring that the Server01 resource will be created")
-			server01 = &metalv1alpha1.Server{
-				ObjectMeta: metav1.ObjectMeta{
-					Name: bmcutils.GetServerNameFromBMCandIndex(0, bmc01),
-				},
-			}
-			Eventually(Get(server01)).Should(Succeed())
-
-			By("Ensuring that the Server02 resource will be created")
-			server02 = &metalv1alpha1.Server{
-				ObjectMeta: metav1.ObjectMeta{
-					Name: bmcutils.GetServerNameFromBMCandIndex(0, bmc02),
-				},
-			}
-			Eventually(Get(server02)).Should(Succeed())
-			By("Transitioning the Servers02 to Available state")
-			TransitionServerFromInitialToAvailableState(ctx, k8sClient, server02, ns.Name)
-
-			By("Ensuring that the Server03 resource will be created")
-			server03 = &metalv1alpha1.Server{
-				ObjectMeta: metav1.ObjectMeta{
-					Name: bmcutils.GetServerNameFromBMCandIndex(0, bmc03),
-				},
-			}
-			Eventually(Get(server03)).Should(Succeed())
-			By("Transitioning the Servers03 to Available state")
-			TransitionServerFromInitialToAvailableState(ctx, k8sClient, server03, ns.Name)
-		})
-
-		AfterEach(func(ctx SpecContext) {
-			DeleteAllMetalResources(ctx, ns.Name)
-			bmc.UnitTestMockUps.ResetBMCVersionUpdate()
-		})
-		It("should successfully reconcile the resource", func(ctx SpecContext) {
-			By("Created resource")
-			bmcVersionSet := &metalv1alpha1.BMCVersionSet{
-				ObjectMeta: metav1.ObjectMeta{
-					GenerateName: "test-bmcversion-set-",
-					Namespace:    ns.Name,
-=======
 				Protocol: metalv1alpha1.Protocol{
 					Name: metalv1alpha1.ProtocolRedfishLocal,
 					Port: int32(MockServerIPAddrs[1].Port()),
->>>>>>> 493d5879
 				},
 				BMCSecretRef: v1.LocalObjectReference{
 					Name: bmcSecret.Name,
