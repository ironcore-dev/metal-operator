--- conflicted
+++ resolved
@@ -45,13 +45,6 @@
 	// ServerMaintenancePolicy is a maintenance policy to be enforced on the server.
 	// +optional
 	ServerMaintenancePolicy ServerMaintenancePolicy `json:"serverMaintenancePolicy,omitempty"`
-<<<<<<< HEAD
-=======
-
-	// ServerMaintenanceRef is a reference to a ServerMaintenance object that that Controller has requested for the referred server.
-	// +optional
-	ServerMaintenanceRef *ObjectReference `json:"serverMaintenanceRef,omitempty"`
->>>>>>> 493d5879
 }
 
 // BIOSVersionSpec defines the desired state of BIOSVersion.
@@ -61,7 +54,7 @@
 
 	// ServerMaintenanceRef is a reference to a ServerMaintenance object that that Controller has requested for the referred server.
 	// +optional
-	ServerMaintenanceRef *corev1.ObjectReference `json:"serverMaintenanceRef,omitempty"`
+	ServerMaintenanceRef *ObjectReference `json:"serverMaintenanceRef,omitempty"`
 
 	// ServerRef is a reference to a specific server to apply bios upgrade on.
 	// +kubebuilder:validation:XValidation:rule="self == oldSelf",message="serverRef is immutable"
