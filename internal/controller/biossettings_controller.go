// SPDX-FileCopyrightText: 2025 SAP SE or an SAP affiliate company and IronCore contributors
// SPDX-License-Identifier: Apache-2.0

package controller

import (
	"context"
	"errors"
	"fmt"
	"maps"
	"math"
	"slices"
	"strconv"
	"time"

	"github.com/ironcore-dev/metal-operator/bmc"
	"github.com/stmcginnis/gofish/redfish"
	corev1 "k8s.io/api/core/v1"
	apierrors "k8s.io/apimachinery/pkg/api/errors"
	metav1 "k8s.io/apimachinery/pkg/apis/meta/v1"
	"k8s.io/apimachinery/pkg/runtime"
	"k8s.io/apimachinery/pkg/types"
	ctrl "sigs.k8s.io/controller-runtime"
	"sigs.k8s.io/controller-runtime/pkg/client"
	"sigs.k8s.io/controller-runtime/pkg/controller/controllerutil"
	"sigs.k8s.io/controller-runtime/pkg/handler"

	"github.com/go-logr/logr"
	"github.com/ironcore-dev/controller-utils/clientutils"
	"github.com/ironcore-dev/controller-utils/conditionutils"
	metalv1alpha1 "github.com/ironcore-dev/metal-operator/api/v1alpha1"
	"github.com/ironcore-dev/metal-operator/internal/bmcutils"
)

// BiosSettingsReconciler reconciles a BIOSSettings object
type BiosSettingsReconciler struct {
	client.Client
	ManagerNamespace string
	Insecure         bool
	Scheme           *runtime.Scheme
	BMCOptions       bmc.Options
	ResyncInterval   time.Duration
	TimeoutExpiry    time.Duration
}

const (
	BIOSSettingsFinalizer = "metal.ironcore.dev/biossettings"

	serverMaintenanceCreatedCondition = "ServerMaintenanceCreated"
	serverMaintenanceDeletedCondition = "ServerMaintenanceDeleted"
	pendingVersionUpdateCondition     = "PendingBIOSVersionUpdate"
	pendingSettingCheckCondition      = "PendingSettingStateCheck"
	timeoutStartCondition             = "SettingUpdateStartTime"
	timedOutCondition                 = "TimedOutDuringSettingUpdate"
	turnServerOnCondition             = "TurnServerOnCondition"
	issueSettingsUpdateCondition      = "IssueSettingsUpdate"
	unknownPendingSettingCondition    = "UnknownPendingSettingStateCheck"
	skipRebootCondition               = "SkipServerRebootPostSettingUpdate"
	rebootPowerOffCondition           = "RebootPowerOff"
	rebootPowerOnCondition            = "RebootPowerOn"
	verifySettingCondition            = "VerifySettingsPostUpdate"
	moveToNextStepCondition           = "MoveToNextStep"
)

// +kubebuilder:rbac:groups=metal.ironcore.dev,resources=biossettings,verbs=get;list;watch;create;update;patch;delete
// +kubebuilder:rbac:groups=metal.ironcore.dev,resources=biossettings/status,verbs=get;update;patch
// +kubebuilder:rbac:groups=metal.ironcore.dev,resources=biossettings/finalizers,verbs=update
// +kubebuilder:rbac:groups=metal.ironcore.dev,resources=servers,verbs=get;list;watch;update
// +kubebuilder:rbac:groups=metal.ironcore.dev,resources=servermaintenances,verbs=get;list;watch;create;update;patch;delete
// +kubebuilder:rbac:groups=metal.ironcore.dev,resources=servermaintenances/status,verbs=get;update;patch
// +kubebuilder:rbac:groups="",resources=secrets,verbs=get;list;watch;create;update;patch;delete
// +kubebuilder:rbac:groups="batch",resources=jobs,verbs=get;list;watch;create;update;patch;delete

// Reconcile is part of the main kubernetes reconciliation loop which aims to
// move the current state of the cluster closer to the desired state.
func (r *BiosSettingsReconciler) Reconcile(
	ctx context.Context,
	req ctrl.Request,
) (ctrl.Result, error) {
	log := ctrl.LoggerFrom(ctx)
	biosSettings := &metalv1alpha1.BIOSSettings{}
	if err := r.Get(ctx, req.NamespacedName, biosSettings); err != nil {
		return ctrl.Result{}, client.IgnoreNotFound(err)
	}
	log.V(1).Info("Reconciling biosSettings")

	return r.reconcileExists(ctx, log, biosSettings)
}

// Determine whether reconciliation is required. It's not required if:
// - object is being deleted;
// - object does not contain reference to server;
// - object contains reference to server, but server references to another object with lower version;
func (r *BiosSettingsReconciler) reconcileExists(
	ctx context.Context,
	log logr.Logger,
	biosSettings *metalv1alpha1.BIOSSettings,
) (ctrl.Result, error) {
	// if object is being deleted - reconcile deletion
	if r.shouldDelete(log, biosSettings) {
		log.V(1).Info("Object is being deleted")
		return r.delete(ctx, log, biosSettings)
	}

	return r.reconcile(ctx, log, biosSettings)
}

func (r *BiosSettingsReconciler) shouldDelete(
	log logr.Logger,
	biosSettings *metalv1alpha1.BIOSSettings,
) bool {
	if biosSettings.DeletionTimestamp.IsZero() {
		return false
	}

	if controllerutil.ContainsFinalizer(biosSettings, BIOSSettingsFinalizer) &&
		biosSettings.Status.State == metalv1alpha1.BIOSSettingsStateInProgress {
		log.V(1).Info("postponing delete as Settings update is in progress")
		return false
	}
	return true
}

func (r *BiosSettingsReconciler) delete(
	ctx context.Context,
	log logr.Logger,
	biosSettings *metalv1alpha1.BIOSSettings,
) (ctrl.Result, error) {
	if !controllerutil.ContainsFinalizer(biosSettings, BIOSSettingsFinalizer) {
		return ctrl.Result{}, nil
	}
<<<<<<< HEAD
	if biosSettings.Status.State != metalv1alpha1.BIOSSettingsStateFailed &&
		biosSettings.Status.State != metalv1alpha1.BIOSSettingsStateApplied {
		log.V(1).Info("postponing delete as Setting update is in progress")
		return r.reconcile(ctx, log, biosSettings)
	}
=======
>>>>>>> d48e042f

	if err := r.cleanupReferences(ctx, log, biosSettings); err != nil {
		log.Error(err, "failed to cleanup references")
		return ctrl.Result{}, err
	}
	log.V(1).Info("Ensured references were cleaned up")

	log.V(1).Info("Ensuring that the finalizer is removed")
	if modified, err := clientutils.PatchEnsureNoFinalizer(ctx, r.Client, biosSettings, BIOSSettingsFinalizer); err != nil || modified {
		return ctrl.Result{}, err
	}

	log.V(1).Info("BIOSSettings is deleted")
	return ctrl.Result{}, nil
}

func (r *BiosSettingsReconciler) cleanupServerMaintenanceReferences(
	ctx context.Context,
	log logr.Logger,
	biosSettings *metalv1alpha1.BIOSSettings,
) error {
	if biosSettings.Spec.ServerMaintenanceRef == nil {
		return nil
	}
	// try to get the serverMaintaince created
	serverMaintenance, err := r.getReferredServerMaintenance(ctx, log, biosSettings.Spec.ServerMaintenanceRef)
	if err != nil && !apierrors.IsNotFound(err) {
		return fmt.Errorf("failed to get referred serverMaintenance obj from biosSettings: %w", err)
	}

	var condition *metav1.Condition
	// if we got the server ref. by and its not being deleted
	if err == nil && serverMaintenance.DeletionTimestamp.IsZero() {
		// created by the controller
		if metav1.IsControlledBy(serverMaintenance, biosSettings) {
			// if the biosSettings is not being deleted, update the
			log.V(1).Info("Deleting server maintenance", "serverMaintenance Name", serverMaintenance.Name, "state", serverMaintenance.Status.State)
			acc := conditionutils.NewAccessor(conditionutils.AccessorOptions{})
			condition, err = r.getCondition(acc, biosSettings.Status.Conditions, serverMaintenanceDeletedCondition)
			if err != nil {
				return fmt.Errorf("failed to get the delete condition while clean up maintenance %v", err)
			}
			if err := acc.Update(
				condition,
				conditionutils.UpdateStatus(corev1.ConditionTrue),
				conditionutils.UpdateReason("DeleteServerMaintenance"),
				conditionutils.UpdateMessage(fmt.Sprintf("Deleting %v", serverMaintenance.Name)),
			); err != nil {
				return fmt.Errorf("failed to update deleting serverMaintenance condition: %w", err)
			}
			if err := r.Delete(ctx, serverMaintenance); err != nil {
				return err
			}
		} else { // not created by controller
			log.V(1).Info("Server maintenance status not updated as its provided by user", "serverMaintenance Name", serverMaintenance.Name, "state", serverMaintenance.Status.State)
		}
	}
	// if already deleted or we deleted it or its created by user, remove reference
	if apierrors.IsNotFound(err) || err == nil {
		err = r.patchMaintenanceRequestRefOnBiosSettings(ctx, log, biosSettings, nil, condition)
		if err != nil {
			return fmt.Errorf("failed to clean up serverMaintenance ref in biosSettings status: %w", err)
		}
	}
	return nil
}

func (r *BiosSettingsReconciler) cleanupReferences(
	ctx context.Context,
	log logr.Logger,
	biosSettings *metalv1alpha1.BIOSSettings,
) (err error) {
	if biosSettings.Spec.ServerRef != nil {
		server, err := r.getReferredServer(ctx, log, biosSettings.Spec.ServerRef)
		if err != nil && !apierrors.IsNotFound(err) {
			return err
		}
		// if we can not find the server, nothing else to clean up
		if apierrors.IsNotFound(err) {
			log.V(1).Info("Referred Server is gone")
			return nil
		}
		// if we have found the server, check if ref is this serevrBIOS and remove it
		if err == nil {
			if server.Spec.BIOSSettingsRef != nil {
				if server.Spec.BIOSSettingsRef.Name != biosSettings.Name {
					return nil
				}
				return r.patchBiosSettingsRefOnServer(ctx, log, server, nil)
			} else {
				// nothing else to clean up
				return nil
			}
		}
	}

	return err
}

func (r *BiosSettingsReconciler) reconcile(ctx context.Context, log logr.Logger, biosSettings *metalv1alpha1.BIOSSettings) (ctrl.Result, error) {
	if shouldIgnoreReconciliation(biosSettings) {
		log.V(1).Info("Skipped BIOS Setting reconciliation")
		return ctrl.Result{}, nil
	}

	// if object does not refer to server object - stop reconciliation
	if biosSettings.Spec.ServerRef == nil {
		log.V(1).Info("Object does not refer to server object")
		return ctrl.Result{}, nil
	}

	// if referred server contains reference to different BIOSSettings object - stop reconciliation
	server, err := r.getReferredServer(ctx, log, biosSettings.Spec.ServerRef)
	if err != nil {
		log.V(1).Info("Referred server object could not be fetched")
		return ctrl.Result{}, err
	}
	// patch server with biossettings reference
	if server.Spec.BIOSSettingsRef == nil {
		if err := r.patchBiosSettingsRefOnServer(ctx, log, server, &corev1.LocalObjectReference{Name: biosSettings.Name}); err != nil {
			return ctrl.Result{}, err
		}
	} else if server.Spec.BIOSSettingsRef.Name != biosSettings.Name {
		referredBIOSSetting, err := r.getReferredBIOSSettings(ctx, log, server.Spec.BIOSSettingsRef)
		if err != nil {
			log.V(1).Info("Referred server contains reference to different BIOSSettings object, unable to fetch the referenced bios setting")
			return ctrl.Result{}, err
		}
		// check if the current BIOS setting version is newer and update reference if it is newer
		// todo : handle version checks correctly
		if referredBIOSSetting.Spec.Version < biosSettings.Spec.Version {
			log.V(1).Info("Updating BIOSSetting reference to the latest BIOS version")
			if err := r.patchBiosSettingsRefOnServer(ctx, log, server, &corev1.LocalObjectReference{Name: biosSettings.Name}); err != nil {
				return ctrl.Result{}, err
			}
		}
	}

	if modified, err := clientutils.PatchEnsureFinalizer(ctx, r.Client, biosSettings, BIOSSettingsFinalizer); err != nil || modified {
		return ctrl.Result{}, err
	}

	bmcClient, err := bmcutils.GetBMCClientForServer(ctx, r.Client, server, r.Insecure, r.BMCOptions)
	if err != nil {
		return ctrl.Result{}, fmt.Errorf("failed to get BMC client for server: %w", err)
	}
	defer bmcClient.Logout()

	return r.ensureBIOSSettingsStateTransition(ctx, log, bmcClient, biosSettings, server)
}

func (r *BiosSettingsReconciler) ensureBIOSSettingsStateTransition(
	ctx context.Context,
	log logr.Logger,
	bmcClient bmc.BMC,
	biosSettings *metalv1alpha1.BIOSSettings,
	server *metalv1alpha1.Server,
) (ctrl.Result, error) {
	switch biosSettings.Status.State {
	case "", metalv1alpha1.BIOSSettingsStatePending:
		pendingSettings, err := r.getPendingSettingsOnBIOS(ctx, log, bmcClient, server)
		if err != nil {
			return ctrl.Result{}, fmt.Errorf("failed to get pending settings on bios: %w", err)
		}
		if len(pendingSettings) > 0 {
			log.V(1).Info("Pending bios setting tasks found", "biosSettings pending tasks", pendingSettings)
			acc := conditionutils.NewAccessor(conditionutils.AccessorOptions{})
			pendingSettingStateCheckCondition, err := r.getCondition(acc, biosSettings.Status.Conditions,
				fmt.Sprintf("%s-%d", pendingSettingCheckCondition, biosSettings.Spec.CurrentSettingPriority))
			if err != nil {
				return ctrl.Result{}, fmt.Errorf("failed to get Condition for pending Settings state %v", err)
			}
			if err := acc.Update(
				pendingSettingStateCheckCondition,
				conditionutils.UpdateStatus(corev1.ConditionTrue),
				conditionutils.UpdateReason("PendingBIOSSettingsFound"),
				conditionutils.UpdateMessage(fmt.Sprintf("Pending Setting found, Hence can not start with bios setting update, current pending settings: %v", pendingSettings)),
			); err != nil {
				return ctrl.Result{}, fmt.Errorf("failed to update Pending BIOSVersion update condition: %w", err)
			}
			err = r.updateBiosSettingsStatus(ctx, log, biosSettings, metalv1alpha1.BIOSSettingsStateFailed, pendingSettingStateCheckCondition)
			return ctrl.Result{}, err
		}
		err = r.updateBiosSettingsStatus(ctx, log, biosSettings, metalv1alpha1.BIOSSettingsStateInProgress, nil)
		return ctrl.Result{}, err
	case metalv1alpha1.BIOSSettingsStateInProgress:
		return r.handleSettingInProgressState(ctx, log, bmcClient, biosSettings, server)
	case metalv1alpha1.BIOSSettingsStateInWaiting:
		return r.handleSettingInWaitingState(ctx, log, biosSettings)
	case metalv1alpha1.BIOSSettingsStateApplied:
		return r.handleSettingAppliedState(ctx, log, bmcClient, biosSettings, server)
	case metalv1alpha1.BIOSSettingsStateFailed:
		return r.handleFailedState(ctx, log, biosSettings, server)
	}
	log.V(1).Info("Unknown State found", "BIOSSettings state", biosSettings.Status.State)
	return ctrl.Result{}, nil
}

func (r *BiosSettingsReconciler) handleSettingInProgressState(
	ctx context.Context,
	log logr.Logger,
	bmcClient bmc.BMC,
	biosSettings *metalv1alpha1.BIOSSettings,
	server *metalv1alpha1.Server,
) (ctrl.Result, error) {
	acc := conditionutils.NewAccessor(conditionutils.AccessorOptions{})
	currentBiosVersion, settingsDiff, err := r.getBIOSVersionAndSettingDifference(ctx, log, bmcClient, biosSettings, server)
	if err != nil {
		return ctrl.Result{}, fmt.Errorf("failed to get BIOS settings: %w", err)
	}
	// if setting is not different, complete the BIOS tasks, does not matter if the bios version do not match
	// if conditions are present, skip this shortcut to be able capture all conditions states (ex: verifySetting, reboot etc)
	if len(settingsDiff) == 0 && len(biosSettings.Status.Conditions) == 0 {
		// move status to completed
		state := r.getCurrentCompletedState(biosSettings)
		verifySettingUpdate, err := r.getCondition(acc, biosSettings.Status.Conditions,
			fmt.Sprintf("%s-%d", verifySettingCondition, biosSettings.Spec.CurrentSettingPriority))
		if err != nil {
			return ctrl.Result{}, fmt.Errorf("failed to get Condition for reboot needed condition %v", err)
		}
		message := "Required BIOS settings has been verified on the server"
		if state == metalv1alpha1.BIOSSettingsStateInWaiting {
			message = fmt.Sprintf("BIOS settings with priority %v has been Verified on the server", biosSettings.Spec.CurrentSettingPriority)
		}
		// move  biosSettings state to completed
		if err := acc.Update(
			verifySettingUpdate,
			conditionutils.UpdateStatus(corev1.ConditionTrue),
			conditionutils.UpdateReason("VerificationComplete"),
			conditionutils.UpdateMessage(message),
		); err != nil {
			return ctrl.Result{}, fmt.Errorf("failed to update verify biossetting condition: %w", err)
		}
		err = r.updateBiosSettingsStatus(
			ctx,
			log,
			biosSettings,
			state,
			verifySettingUpdate)
		return ctrl.Result{}, err
	}

	if currentBiosVersion != biosSettings.Spec.Version {
		versionCheckCondition, err := r.getCondition(acc, biosSettings.Status.Conditions, pendingVersionUpdateCondition)
		if err != nil {
			return ctrl.Result{}, fmt.Errorf("failed to get Condition for pending BIOSVersion update state %v", err)
		}
		if versionCheckCondition.Status == metav1.ConditionTrue {
			log.V(1).Info("Pending BIOS version upgrade.", "current bios Version", currentBiosVersion, "required version", biosSettings.Spec.Version)
			return ctrl.Result{}, nil
		}
		if err := acc.Update(
			versionCheckCondition,
			conditionutils.UpdateStatus(corev1.ConditionTrue),
			conditionutils.UpdateReason("PendingBIOSVersionUpgrade"),
			conditionutils.UpdateMessage(fmt.Sprintf("Waiting to update biosVersion: %v, current biosVersion: %v", biosSettings.Spec.Version, currentBiosVersion)),
		); err != nil {
			return ctrl.Result{}, fmt.Errorf("failed to update Pending BIOSVersion update condition: %w", err)
		}

		err = r.updateBiosSettingsStatus(ctx, log, biosSettings, biosSettings.Status.State, versionCheckCondition)
		return ctrl.Result{}, err
	}

	if req, err := r.requestMaintenanceOnServer(ctx, log, biosSettings, server); err != nil || req {
		return ctrl.Result{}, err
	}

	// check if the maintenance is granted
	if ok := r.checkIfMaintenanceGranted(log, biosSettings, server); !ok {
		log.V(1).Info("Waiting for maintenance to be granted before continuing with updating settings")
		return ctrl.Result{}, nil
	}

	timeoutCheck, err := r.getCondition(acc, biosSettings.Status.Conditions,
		fmt.Sprintf("%s-%d", timeoutStartCondition, biosSettings.Spec.CurrentSettingPriority))
	if err != nil {
		return ctrl.Result{}, fmt.Errorf("failed to get condition for TimeOut during setting update %v", err)
	}
	if timeoutCheck.Status != metav1.ConditionTrue {
		if err := acc.Update(
			timeoutCheck,
			conditionutils.UpdateStatus(corev1.ConditionTrue),
			conditionutils.UpdateReason("SettingsUpdateStarted"),
			conditionutils.UpdateMessage("Settings are being updated on Server. Timeout will occur beyond this point if settings are not applied"),
		); err != nil {
			return ctrl.Result{}, fmt.Errorf("failed to update starting setting update condition: %w", err)
		}
		err = r.updateBiosSettingsStatus(ctx, log, biosSettings, biosSettings.Status.State, timeoutCheck)
		return ctrl.Result{}, err
	} else {
		startTime := timeoutCheck.LastTransitionTime.Time
		if time.Now().After(startTime.Add(r.TimeoutExpiry)) {
<<<<<<< HEAD
			log.V(1).Info("timedout while updating the biosSettings")
			timedOut, err := r.getCondition(acc, biosSettings.Status.Conditions,
				fmt.Sprintf("%s-%d", timedOutCondition, biosSettings.Spec.CurrentSettingPriority))
=======
			log.V(1).Info("Timedout while updating the biosSettings")
			timedOut, err := r.getCondition(acc, biosSettings.Status.Conditions, timedOutCondition)
>>>>>>> d48e042f
			if err != nil {
				return ctrl.Result{}, fmt.Errorf("failed to get Condition for Timeout of BIOSSettings update %v", err)
			}
			if err := acc.Update(
				timedOut,
				conditionutils.UpdateStatus(corev1.ConditionTrue),
				conditionutils.UpdateReason("TimeoutOutDuringUpdate"),
				conditionutils.UpdateMessage(fmt.Sprintf("Timeout after: %v. startTime: %v. timedOut on: %v", r.TimeoutExpiry, startTime, time.Now().String())),
			); err != nil {
				return ctrl.Result{}, fmt.Errorf("failed to update timeout during settings update condition: %w", err)
			}
			err = r.updateBiosSettingsStatus(ctx, log, biosSettings, metalv1alpha1.BIOSSettingsStateFailed, timedOut)
			return ctrl.Result{}, err
		}
	}

	if ok, err := r.applySettingUpdate(ctx, log, bmcClient, biosSettings, server, settingsDiff); ok {
		if requeue, err := r.verficationComplete(ctx, log, bmcClient, biosSettings, server); requeue {
			return ctrl.Result{RequeueAfter: r.ResyncInterval}, err
		}
		return ctrl.Result{}, err

	} else {
		return ctrl.Result{}, err
	}
}

func (r *BiosSettingsReconciler) applySettingUpdate(
	ctx context.Context,
	log logr.Logger,
	bmcClient bmc.BMC,
	biosSettings *metalv1alpha1.BIOSSettings,
	server *metalv1alpha1.Server,
	settingsDiff redfish.SettingsAttributes,
) (bool, error) {
	acc := conditionutils.NewAccessor(conditionutils.AccessorOptions{})
	turnOnServer, err := r.getCondition(acc, biosSettings.Status.Conditions,
		fmt.Sprintf("%s-%d", turnServerOnCondition, biosSettings.Spec.CurrentSettingPriority))
	if err != nil {
		return false, fmt.Errorf("failed to get Condition for Initial powerOn of server %v", err)
	}

	if turnOnServer.Status != metav1.ConditionTrue {
		if r.checkForRequiredPowerStatus(server, metalv1alpha1.ServerOnPowerState) {
			if err := acc.Update(
				turnOnServer,
				conditionutils.UpdateStatus(corev1.ConditionTrue),
				conditionutils.UpdateReason("ServerPoweredOn"),
				conditionutils.UpdateMessage("Server is powered On to start the biosUpdate process"),
			); err != nil {
				return false, fmt.Errorf("failed to update power on server condition: %w", err)
			}
			if server.Spec.BMCRef != nil {
				key := client.ObjectKey{Name: server.Spec.BMCRef.Name}
				BMC := &metalv1alpha1.BMC{}
				if err := r.Get(ctx, key, BMC); err != nil {
					log.V(1).Error(err, "failed to get referred server's Manager")
					return false, err
				}
				err = bmcClient.ResetManager(ctx, BMC.Spec.BMCUUID, redfish.GracefulRestartResetType)
				if err != nil {
					log.V(1).Error(err, "failed to reset BMC")
					return false, err
				}
			}
			return false, r.updateBiosSettingsStatus(ctx, log, biosSettings, biosSettings.Status.State, turnOnServer)
		}
		// we need to request maintenance to get the server to power-On to apply the BIOS settings
		if biosSettings.Spec.ServerMaintenanceRef == nil {
			log.V(1).Info("Server powered off, request maintenance to turn the server On")
			if requeue, err := r.requestMaintenanceOnServer(ctx, log, biosSettings, server); err != nil || requeue {
				return false, err
			}
		}

		err := r.patchServerMaintenancePowerState(ctx, log, biosSettings, metalv1alpha1.PowerOn)
		if err != nil {
			return false, fmt.Errorf("failed to turn on server %w", err)
		}
		log.V(1).Info("Reconciled biosSettings at TurnOnServer Condition")
		return false, err
	}

	// check if we have already determined if we need reboot of not.
	// if the condition is present, we have checked the skip reboot condition.
	condFound, err := acc.FindSlice(biosSettings.Status.Conditions,
		fmt.Sprintf("%s-%d", skipRebootCondition, biosSettings.Spec.CurrentSettingPriority),
		&metav1.Condition{})
	log.V(1).Info("could not find skipRebootCondition", "condFound", condFound, "error", err)
	if err != nil {
		return false, fmt.Errorf("failed to find Condition %v. error: %v", skipRebootCondition, err)
	}
	if !condFound {
		resetReq, err := bmcClient.CheckBiosAttributes(settingsDiff)
		if err != nil {
			log.V(1).Error(err, "could not determine if reboot needed")
			return false, err
		}

		skipReboot, err := r.getCondition(acc, biosSettings.Status.Conditions,
			fmt.Sprintf("%s-%d", skipRebootCondition, biosSettings.Spec.CurrentSettingPriority))
		if err != nil {
			return false, fmt.Errorf("failed to get Condition for skip reboot post setting update %v", err)
		}

		// if we dont need reboot. skip reboot steps.
		if !resetReq {
			log.V(1).Info("BIOSSettings update does not need reboot")
			if err := acc.Update(
				skipReboot,
				conditionutils.UpdateStatus(corev1.ConditionTrue),
				conditionutils.UpdateReason("SkipRebootPostSettingUpdate"),
				conditionutils.UpdateMessage("Settings provided does not need server reboot"),
			); err != nil {
				return false, fmt.Errorf("failed to update skip reboot condition: %w", err)
			}
		} else {
			if err := acc.Update(
				skipReboot,
				conditionutils.UpdateStatus(corev1.ConditionFalse),
				conditionutils.UpdateReason("RebootPostSettingUpdate"),
				conditionutils.UpdateMessage("Settings provided needs server reboot"),
			); err != nil {
				return false, fmt.Errorf("failed to update skip reboot condition: %w", err)
			}
		}

		err = r.updateBiosSettingsStatus(ctx, log, biosSettings, biosSettings.Status.State, skipReboot)
		log.V(1).Info("Reconciled biosSettings at check if reboot is needed")
		return false, err
	}

	issueBiosUpdate, err := r.getCondition(acc, biosSettings.Status.Conditions,
		fmt.Sprintf("%s-%d", issueSettingsUpdateCondition, biosSettings.Spec.CurrentSettingPriority))
	if err != nil {
		return false, fmt.Errorf("failed to get Condition for issuing BIOSSetting update to server %v", err)
	}

	if issueBiosUpdate.Status != metav1.ConditionTrue {
		return false, r.applyBiosSettingOnServer(ctx, log, bmcClient, biosSettings, server, issueBiosUpdate, settingsDiff)
	}

	skipReboot, err := r.getCondition(acc, biosSettings.Status.Conditions,
		fmt.Sprintf("%s-%d", skipRebootCondition, biosSettings.Spec.CurrentSettingPriority))
	if err != nil {
		return false, fmt.Errorf("failed to get Condition for reboot needed condition %v", err)
	}

	if skipReboot.Status != metav1.ConditionTrue {
		rebootPowerOnCondition, err := r.getCondition(acc, biosSettings.Status.Conditions,
			fmt.Sprintf("%s-%d", rebootPowerOnCondition, biosSettings.Spec.CurrentSettingPriority))
		if err != nil {
			return false, fmt.Errorf("failed to get Condition for reboot PowerOn condition %v", err)
		}
		// reboot is not yet completed
		if rebootPowerOnCondition.Status != metav1.ConditionTrue {
			return false, r.rebootServer(ctx, log, biosSettings, server)
		}
	}
	return true, nil
}

func (r *BiosSettingsReconciler) verficationComplete(
	ctx context.Context,
	log logr.Logger,
	bmcClient bmc.BMC,
	biosSettings *metalv1alpha1.BIOSSettings,
	server *metalv1alpha1.Server,
) (bool, error) {
	acc := conditionutils.NewAccessor(conditionutils.AccessorOptions{})
	verifySettingUpdate, err := r.getCondition(acc, biosSettings.Status.Conditions,
		fmt.Sprintf("%s-%d", verifySettingCondition, biosSettings.Spec.CurrentSettingPriority))
	if err != nil {
		return false, fmt.Errorf("failed to get Condition for Verification condition %v", err)
	}
	if verifySettingUpdate.Status != metav1.ConditionTrue {
		// make sure the setting has actually applied.
		_, settingsDiff, err := r.getBIOSVersionAndSettingDifference(ctx, log, bmcClient, biosSettings, server)

		if err != nil {
			return false, fmt.Errorf("failed to get BIOS settings: %w", err)
		}
		// if setting is not different, complete the BIOS tasks
		if len(settingsDiff) == 0 {
			state := r.getCurrentCompletedState(biosSettings)
			message := "Required BIOS settings has been applied and verified on the server"
			if state == metalv1alpha1.BIOSSettingsStateInWaiting {
				message = fmt.Sprintf("BIOS settings with priority %v has been applied", biosSettings.Spec.CurrentSettingPriority)
			}
			// move  biosSettings state to completed
			if err := acc.Update(
				verifySettingUpdate,
				conditionutils.UpdateStatus(corev1.ConditionTrue),
				conditionutils.UpdateReason("VerificationComplete"),
				conditionutils.UpdateMessage(message),
			); err != nil {
				return false, fmt.Errorf("failed to update verify biossetting condition: %w", err)
			}
			err := r.updateBiosSettingsStatus(ctx, log, biosSettings, state, verifySettingUpdate)
			return false, err
		}
<<<<<<< HEAD
		log.V(1).Info("waiting on the BIOS setting to take place") // ctrl.Result{RequeueAfter: r.ResyncInterval}
		return true, nil
=======
		log.V(1).Info("Waiting on the BIOS setting to take place")
		return ctrl.Result{RequeueAfter: r.ResyncInterval}, nil
>>>>>>> d48e042f
	}

	return false, nil
}

func (r *BiosSettingsReconciler) rebootServer(
	ctx context.Context,
	log logr.Logger,
	biosSettings *metalv1alpha1.BIOSSettings,
	server *metalv1alpha1.Server,
) error {
	acc := conditionutils.NewAccessor(conditionutils.AccessorOptions{})
	rebootPowerOffCondition, err := r.getCondition(acc, biosSettings.Status.Conditions,
		fmt.Sprintf("%s-%d", rebootPowerOffCondition, biosSettings.Spec.CurrentSettingPriority))
	if err != nil {
		return fmt.Errorf("failed to get Condition for reboot PowerOff condition %v", err)
	}

	if rebootPowerOffCondition.Status != metav1.ConditionTrue {
		// expected state it to be off and initial state is to be on.
		if r.checkForRequiredPowerStatus(server, metalv1alpha1.ServerOnPowerState) {
			err := r.patchServerMaintenancePowerState(ctx, log, biosSettings, metalv1alpha1.PowerOff)
			if err != nil {
				return fmt.Errorf("failed to reboot %w", err)
			}
		}
		if r.checkForRequiredPowerStatus(server, metalv1alpha1.ServerOffPowerState) {
			if err := acc.Update(
				rebootPowerOffCondition,
				conditionutils.UpdateStatus(corev1.ConditionTrue),
				conditionutils.UpdateReason("RebootPowerOffCompleted"),
				conditionutils.UpdateMessage("Server has entered power off state"),
			); err != nil {
				return fmt.Errorf("failed to update reboot server powerOff condition: %w", err)
			}
			err = r.updateBiosSettingsStatus(ctx, log, biosSettings, biosSettings.Status.State, rebootPowerOffCondition)
			return err
		}
		log.V(1).Info("Reconciled biosSettings at reboot wait for power off")
		return nil
	}

	rebootPowerOnCondition, err := r.getCondition(acc, biosSettings.Status.Conditions,
		fmt.Sprintf("%s-%d", rebootPowerOnCondition, biosSettings.Spec.CurrentSettingPriority))
	if err != nil {
		return fmt.Errorf("failed to get Condition for reboot PowerOn condition %v", err)
	}

	if rebootPowerOnCondition.Status != metav1.ConditionTrue {
		// expected power state it to be on and initial state is to be off.
		if r.checkForRequiredPowerStatus(server, metalv1alpha1.ServerOffPowerState) {
			err := r.patchServerMaintenancePowerState(ctx, log, biosSettings, metalv1alpha1.PowerOn)
			if err != nil {
				return fmt.Errorf("failed to reboot %w", err)
			}
		}
		if r.checkForRequiredPowerStatus(server, metalv1alpha1.ServerOnPowerState) {
			if err := acc.Update(
				rebootPowerOnCondition,
				conditionutils.UpdateStatus(corev1.ConditionTrue),
				conditionutils.UpdateReason("RebootPowerOnCompleted"),
				conditionutils.UpdateMessage("Server has entered power on state"),
			); err != nil {
				return fmt.Errorf("failed to update reboot server powerOn condition: %w", err)
			}
			err = r.updateBiosSettingsStatus(ctx, log, biosSettings, biosSettings.Status.State, rebootPowerOnCondition)
			return err
		}
		log.V(1).Info("Reconciled biosSettings at reboot wait for power on")
	}
	return nil
}

func (r *BiosSettingsReconciler) applyBiosSettingOnServer(
	ctx context.Context,
	log logr.Logger,
	bmcClient bmc.BMC,
	biosSettings *metalv1alpha1.BIOSSettings,
	server *metalv1alpha1.Server,
	issueBiosUpdate *metav1.Condition,
	settingsDiff redfish.SettingsAttributes,
) error {
	acc := conditionutils.NewAccessor(conditionutils.AccessorOptions{})
	// check if the pending tasks not present on the bios settings
	pendingSettings, err := r.getPendingSettingsOnBIOS(ctx, log, bmcClient, server)
	if err != nil {
		return fmt.Errorf("failed to get pending BIOS settings: %w", err)
	}
	var pendingSettingsDiff redfish.SettingsAttributes
	if len(pendingSettings) == 0 {
		err = bmcClient.SetBiosAttributesOnReset(ctx, server.Spec.SystemURI, settingsDiff)
		if err != nil {
			return fmt.Errorf("failed to set BMC settings: %w", err)
		}
	}

	// Get the latest pending settings and expect it to be zero different from the required settings.
	pendingSettings, err = r.getPendingSettingsOnBIOS(ctx, log, bmcClient, server)
	if err != nil {
		return fmt.Errorf("failed to get pending BIOS settings: %w", err)
	}

	skipReboot, err := r.getCondition(acc, biosSettings.Status.Conditions,
		fmt.Sprintf("%s-%d", skipRebootCondition, biosSettings.Spec.CurrentSettingPriority))
	if err != nil {
		return fmt.Errorf("failed to get Condition for reboot needed condition %v", err)
	}

	// At this point the BIOS setting update needs to be already issued.
	// if no reboot is required, postlikely the settings is already applied,
	// hence no pending task will be present.
	if len(pendingSettings) == 0 && skipReboot.Status == metav1.ConditionFalse {
		// todo: fail after X amount of time
<<<<<<< HEAD
		log.V(1).Info("bios Setting update issued to bmc not accepted. retrying....")
		return errors.Join(err, fmt.Errorf("bios setting issued to bmc not accepted"))
=======
		log.V(1).Info("BIOS Setting update issued to BMC was not accepted. retrying....")
		return ctrl.Result{}, errors.Join(err, fmt.Errorf("bios setting issued to bmc not accepted"))
>>>>>>> d48e042f
	}

	pendingSettingsDiff = r.checkPendingSettingsDiff(log, pendingSettings, settingsDiff)

	// all required settings should in pending settings.
	if len(pendingSettingsDiff) > 0 {
		log.V(1).Info("Unknown pending BIOS settings found", "Unknown pending settings", pendingSettingsDiff)
		unexpectedPendingSettings, err := r.getCondition(acc, biosSettings.Status.Conditions,
			fmt.Sprintf("%s-%d", unknownPendingSettingCondition, biosSettings.Spec.CurrentSettingPriority))
		if err != nil {
			return fmt.Errorf("failed to get Condition for unexpected pending BIOSSetting state %v", err)
		}
		if err := acc.Update(
			unexpectedPendingSettings,
			conditionutils.UpdateStatus(corev1.ConditionTrue),
			conditionutils.UpdateReason("UnexpectedPendingSettingsPostSettingUpdate"),
			conditionutils.UpdateMessage(fmt.Sprintf("Found unexpected settings after issuing settings update for BIOS. unexpected settings %v", pendingSettingsDiff)),
		); err != nil {
			return fmt.Errorf("failed to update unexpected pending settings found condition: %w", err)
		}
		return r.updateBiosSettingsStatus(ctx, log, biosSettings, metalv1alpha1.BIOSSettingsStateFailed, unexpectedPendingSettings)
	}

	if err := acc.Update(
		issueBiosUpdate,
		conditionutils.UpdateStatus(corev1.ConditionTrue),
		conditionutils.UpdateReason("IssuedBIOSSettingUpdate"),
		conditionutils.UpdateMessage("BIOS Settings Update has been triggered on the server"),
	); err != nil {
		return fmt.Errorf("failed to update issued settings update condition: %w", err)
	}
	log.V(1).Info("Reconciled biosSettings at issue Settings to server state")
	return r.updateBiosSettingsStatus(ctx, log, biosSettings, biosSettings.Status.State, issueBiosUpdate)
}

func (r *BiosSettingsReconciler) handleSettingInWaitingState(
	ctx context.Context,
	log logr.Logger,
	biosSettings *metalv1alpha1.BIOSSettings,
) (ctrl.Result, error) {
	// if the settingPriority has changed, move to pending.
	if biosSettings.Spec.CurrentSettingPriority != biosSettings.Status.AppliedSettingPriority {
		// if the settings difference is present and not moved from completed state
		// (ie: first set of settings are patched). go ahead and apply it
		acc := conditionutils.NewAccessor(conditionutils.AccessorOptions{})
		waitingStateCondition, err := r.getCondition(acc, biosSettings.Status.Conditions,
			fmt.Sprintf("%s-%d", moveToNextStepCondition, biosSettings.Status.AppliedSettingPriority))
		if err != nil {
			return ctrl.Result{}, fmt.Errorf("failed to get Condition for waiting state condition %v", err)
		}
		if err := acc.Update(
			waitingStateCondition,
			conditionutils.UpdateStatus(corev1.ConditionTrue),
			conditionutils.UpdateReason("MoveToNextStep"),
			conditionutils.UpdateMessage(
				fmt.Sprintf("Applied Priority %v. New Priority %v",
					biosSettings.Status.AppliedSettingPriority,
					biosSettings.Spec.CurrentSettingPriority)),
		); err != nil {
			return ctrl.Result{}, fmt.Errorf("failed to update Move to next steps condition: %w", err)
		}
		err = r.updateBiosSettingsStatus(ctx, log, biosSettings, metalv1alpha1.BIOSSettingsStatePending, waitingStateCondition)
		return ctrl.Result{}, err
	}
	log.V(1).Info("Done with current sequence of bios setting update. waiting on next", "biosSettings", biosSettings)
	return ctrl.Result{}, nil
}

func (r *BiosSettingsReconciler) handleSettingAppliedState(
	ctx context.Context,
	log logr.Logger,
	bmcClient bmc.BMC,
	biosSettings *metalv1alpha1.BIOSSettings,
	server *metalv1alpha1.Server,
) (ctrl.Result, error) {
	// clean up maintenance crd and references.
	if err := r.cleanupServerMaintenanceReferences(ctx, log, biosSettings); err != nil {
		return ctrl.Result{}, err
	}

	_, settingsDiff, err := r.getBIOSVersionAndSettingDifference(ctx, log, bmcClient, biosSettings, server)

	if err != nil {
		log.V(1).Error(err, "unable to fetch and check BIOSSettings")
		return ctrl.Result{}, err
	}
	if len(settingsDiff) > 0 {
		// here, we would like to start from the empty condition, to not overwrite the existing conditions
		if biosSettings.Spec.CurrentSettingPriority > 0 {
			err := r.updateBiosSettingsStatus(ctx, log, biosSettings, metalv1alpha1.BIOSSettingsStateInWaiting, nil)
			return ctrl.Result{}, err
		}
		err := r.updateBiosSettingsStatus(ctx, log, biosSettings, metalv1alpha1.BIOSSettingsStatePending, nil)
		return ctrl.Result{}, err
	}

	log.V(1).Info("Done with bios setting update", "ctx", ctx, "biosSettings", biosSettings, "server", server)
	return ctrl.Result{}, nil
}

func (r *BiosSettingsReconciler) handleFailedState(
	ctx context.Context,
	log logr.Logger,
	biosSettings *metalv1alpha1.BIOSSettings,
	server *metalv1alpha1.Server,
) (ctrl.Result, error) {
	log.V(1).Info("Handle failed setting update with no maintenance reference")
	// todo: revisit this logic to either create maintenance if not present, put server in Error state on failed bios settings maintenance
	log.V(1).Info("Failed to update bios setting", "ctx", ctx, "biosSettings", biosSettings, "server", server)
	return ctrl.Result{}, nil
}

func (r *BiosSettingsReconciler) checkPendingSettingsDiff(
	log logr.Logger,
	pendingSettings redfish.SettingsAttributes,
	settingsDiff redfish.SettingsAttributes,
) redfish.SettingsAttributes {
	// if settingsDiff is provided find the difference between settingsDiff and pending
	log.V(1).Info("Checking for the difference in the pending settings than that of required")
	unknownpendingSettings := make(redfish.SettingsAttributes, len(settingsDiff))
	for name, value := range settingsDiff {
		if pendingValue, ok := pendingSettings[name]; ok && value != pendingValue {
			unknownpendingSettings[name] = pendingValue
		}
	}
	return unknownpendingSettings
}

func (r *BiosSettingsReconciler) getPendingSettingsOnBIOS(
	ctx context.Context,
	log logr.Logger,
	bmcClient bmc.BMC,
	server *metalv1alpha1.Server,
) (pendingSettings redfish.SettingsAttributes, err error) {
	log.V(1).Info("Fetching the pending settings on bios")

	pendingSettings, err = bmcClient.GetBiosPendingAttributeValues(ctx, server.Spec.SystemURI)
	if err != nil {
		return pendingSettings, err
	}

	return pendingSettings, nil
}

func (r *BiosSettingsReconciler) getBIOSVersionAndSettingDifference(
	ctx context.Context,
	log logr.Logger,
	bmcClient bmc.BMC,
	biosSettings *metalv1alpha1.BIOSSettings,
	server *metalv1alpha1.Server,
) (currentbiosVersion string, diff redfish.SettingsAttributes, err error) {
	keys := slices.Collect(maps.Keys(biosSettings.Spec.SettingsMap))

	currentSettings, err := bmcClient.GetBiosAttributeValues(ctx, server.Spec.SystemURI, keys)
	if err != nil {
		log.V(1).Info("Failed to get with bios setting", "error", err)
		return "", diff, fmt.Errorf("failed to get BIOS settings: %w", err)
	}

	diff = redfish.SettingsAttributes{}
	var errs []error
	for key, value := range biosSettings.Spec.SettingsMap {
		res, ok := currentSettings[key]
		if ok {
			switch data := res.(type) {
			case int:
				intvalue, err := strconv.Atoi(value)
				if err != nil {
					log.V(1).Info("Failed to check type for", "Setting name", key, "setting value", value, "error", err)
					errs = append(errs, fmt.Errorf("failed to check type for name %v; value %v; error: %v", key, value, err))
					continue
				}
				if data != intvalue {
					diff[key] = intvalue
				}
			case string:
				if data != value {
					diff[key] = value
				}
			case float64:
				floatvalue, err := strconv.ParseFloat(value, 64)
				if err != nil {
					log.V(1).Info("Failed to check type for", "Setting name", key, "setting value", value, "error", err)
					errs = append(errs, fmt.Errorf("failed to check type for name %v; value %v; error: %v", key, value, err))
				}
				if data != floatvalue {
					diff[key] = floatvalue
				}
			}
		} else {
			diff[key] = value
		}
	}

	if len(errs) > 0 {
		log.V(1).Info("Failed to get bios setting differences for some settings", "error", errs)
		return "", diff, fmt.Errorf("failed to find diff for some bios settings: %v", errs)
	}

	// fetch the current bios version from the server bmc
	currentBiosVersion, err := bmcClient.GetBiosVersion(ctx, server.Spec.SystemURI)
	if err != nil {
		return "", diff, fmt.Errorf("failed to load bios version: %w for server %v", err, server.Name)
	}

	return currentBiosVersion, diff, nil
}

func (r *BiosSettingsReconciler) checkForRequiredPowerStatus(
	server *metalv1alpha1.Server,
	powerState metalv1alpha1.ServerPowerState,
) bool {
	return server.Status.PowerState == powerState
}

func (r *BiosSettingsReconciler) checkIfMaintenanceGranted(
	log logr.Logger,
	biosSettings *metalv1alpha1.BIOSSettings,
	server *metalv1alpha1.Server,
) bool {
	if biosSettings.Spec.ServerMaintenanceRef == nil {
		return true
	}

	if server.Status.State == metalv1alpha1.ServerStateMaintenance {
		if server.Spec.ServerMaintenanceRef == nil || server.Spec.ServerMaintenanceRef.UID != biosSettings.Spec.ServerMaintenanceRef.UID {
			// server in maintenance for other tasks. or
			// server maintenance ref is wrong in either server or biosSettings
			// wait for update on the server obj
			log.V(1).Info("Server is already in maintenance for other tasks", "Server", server.Name, "serverMaintenanceRef", server.Spec.ServerMaintenanceRef)
			return false
		}
	} else {
		// we still need to wait for server to enter maintenance
		// wait for update on the server obj
		log.V(1).Info("Server not yet in maintenance", "Server", server.Name, "State", server.Status.State, "MaintenanceRef", server.Spec.ServerMaintenanceRef)
		return false
	}

	return true
}

func (r *BiosSettingsReconciler) requestMaintenanceOnServer(
	ctx context.Context,
	log logr.Logger,
	biosSettings *metalv1alpha1.BIOSSettings,
	server *metalv1alpha1.Server,
) (bool, error) {
	// if Server maintenance ref is already given. no further action required.
	if biosSettings.Spec.ServerMaintenanceRef != nil {
		return false, nil
	}

	serverMaintenance := &metalv1alpha1.ServerMaintenance{
		ObjectMeta: metav1.ObjectMeta{
			Namespace: r.ManagerNamespace,
			Name:      biosSettings.Name,
		}}

	opResult, err := controllerutil.CreateOrPatch(ctx, r.Client, serverMaintenance, func() error {
		serverMaintenance.Spec.Policy = biosSettings.Spec.ServerMaintenancePolicy
		serverMaintenance.Spec.ServerPower = metalv1alpha1.PowerOn
		serverMaintenance.Spec.ServerRef = &corev1.LocalObjectReference{Name: server.Name}
		if serverMaintenance.Status.State != metalv1alpha1.ServerMaintenanceStateInMaintenance && serverMaintenance.Status.State != "" {
			serverMaintenance.Status.State = ""
		}
		return controllerutil.SetControllerReference(biosSettings, serverMaintenance, r.Client.Scheme())
	})
	if err != nil {
		return false, fmt.Errorf("failed to create or patch serverMaintenance: %w", err)
	}
	log.V(1).Info("Created serverMaintenance", "serverMaintenance", serverMaintenance.Name, "serverMaintenance label", serverMaintenance.Labels, "Operation", opResult)

	acc := conditionutils.NewAccessor(conditionutils.AccessorOptions{})
	createdCondition, err := r.getCondition(acc, biosSettings.Status.Conditions, serverMaintenanceCreatedCondition)
	if err != nil {
		return false, err
	}
	if err := acc.Update(
		createdCondition,
		conditionutils.UpdateStatus(corev1.ConditionTrue),
		conditionutils.UpdateReason("CreatedServerMaintenance"),
		conditionutils.UpdateMessage(fmt.Sprintf("Created %v at %v", serverMaintenance.Name, time.Now())),
	); err != nil {
		return false, fmt.Errorf("failed to update creating serverMaintenance condition: %w", err)
	}

	err = r.patchMaintenanceRequestRefOnBiosSettings(ctx, log, biosSettings, serverMaintenance, createdCondition)
	if err != nil {
		return false, fmt.Errorf("failed to patch serverMaintenance ref in biosSettings status: %w", err)
	}

	log.V(1).Info("Patched serverMaintenance on biosSettings")

	return true, nil
}

func (r *BiosSettingsReconciler) getCondition(
	acc *conditionutils.Accessor,
	conditions []metav1.Condition,
	conditionType string,
) (*metav1.Condition, error) {
	condition := &metav1.Condition{}
	condFound, err := acc.FindSlice(conditions, conditionType, condition)

	if err != nil {
		return nil, fmt.Errorf("failed to find Condition %v. error: %v", conditionType, err)
	}
	if !condFound {
		condition.Type = conditionType
		if err := acc.Update(
			condition,
			conditionutils.UpdateStatus(corev1.ConditionFalse),
		); err != nil {
			return condition, fmt.Errorf("failed to create/update new Condition %v. error: %v", conditionType, err)
		}
	}

	return condition, nil
}

func (r *BiosSettingsReconciler) getReferredServer(
	ctx context.Context,
	log logr.Logger,
	serverRef *corev1.LocalObjectReference,
) (*metalv1alpha1.Server, error) {
	key := client.ObjectKey{Name: serverRef.Name}
	server := &metalv1alpha1.Server{}
	if err := r.Get(ctx, key, server); err != nil {
		log.V(1).Error(err, "failed to get referred server")
		return server, err
	}
	return server, nil
}

func (r *BiosSettingsReconciler) getReferredServerMaintenance(
	ctx context.Context,
	log logr.Logger,
	serverMaintenanceRef *corev1.ObjectReference,
) (*metalv1alpha1.ServerMaintenance, error) {
	if serverMaintenanceRef == nil {
		return nil, fmt.Errorf("nil ServerMaintenance reference")
	}
	key := client.ObjectKey{Name: serverMaintenanceRef.Name, Namespace: r.ManagerNamespace}
	serverMaintenance := &metalv1alpha1.ServerMaintenance{}
	if err := r.Get(ctx, key, serverMaintenance); err != nil {
		log.V(1).Error(err, "failed to get referred serverMaintenance obj")
		return serverMaintenance, err
	}

	return serverMaintenance, nil
}

func (r *BiosSettingsReconciler) getReferredBIOSSettings(
	ctx context.Context,
	log logr.Logger,
	referredBIOSSetteingRef *corev1.LocalObjectReference,
) (*metalv1alpha1.BIOSSettings, error) {
	key := client.ObjectKey{Name: referredBIOSSetteingRef.Name, Namespace: metav1.NamespaceNone}
	biosSettings := &metalv1alpha1.BIOSSettings{}
	if err := r.Get(ctx, key, biosSettings); err != nil {
		log.V(1).Error(err, "failed to get referred BIOSSetting")
		return biosSettings, err
	}
	return biosSettings, nil
}

func (r *BiosSettingsReconciler) getCurrentCompletedState(biosSetting *metalv1alpha1.BIOSSettings) metalv1alpha1.BIOSSettingsState {

	if biosSetting.Spec.CurrentSettingPriority != math.MaxInt32 &&
		biosSetting.Spec.CurrentSettingPriority > 0 {
		return metalv1alpha1.BIOSSettingsStateInWaiting
	}

	return metalv1alpha1.BIOSSettingsStateApplied
}

func (r *BiosSettingsReconciler) patchBiosSettingsRefOnServer(
	ctx context.Context,
	log logr.Logger,
	server *metalv1alpha1.Server,
	biosSettingsReference *corev1.LocalObjectReference,
) (err error) {
	if server.Spec.BIOSSettingsRef == biosSettingsReference {
		return nil
	}

	serverBase := server.DeepCopy()
	server.Spec.BIOSSettingsRef = biosSettingsReference
	if err = r.Patch(ctx, server, client.MergeFrom(serverBase)); err != nil {
		log.V(1).Error(err, "failed to patch bios settings ref")
		return err
	}
	return err
}

func (r *BiosSettingsReconciler) patchMaintenanceRequestRefOnBiosSettings(
	ctx context.Context,
	log logr.Logger,
	biosSettings *metalv1alpha1.BIOSSettings,
	serverMaintenance *metalv1alpha1.ServerMaintenance,
	condition *metav1.Condition,
) error {
	biosSettingsBase := biosSettings.DeepCopy()

	if serverMaintenance == nil {
		biosSettings.Spec.ServerMaintenanceRef = nil
	} else {
		biosSettings.Spec.ServerMaintenanceRef = &corev1.ObjectReference{
			APIVersion: serverMaintenance.GroupVersionKind().GroupVersion().String(),
			Kind:       "ServerMaintenance",
			Namespace:  serverMaintenance.Namespace,
			Name:       serverMaintenance.Name,
			UID:        serverMaintenance.UID,
		}
	}
	if condition != nil {
		acc := conditionutils.NewAccessor(conditionutils.AccessorOptions{})
		if err := acc.UpdateSlice(
			&biosSettings.Status.Conditions,
			condition.Type,
			conditionutils.UpdateStatus(condition.Status),
			conditionutils.UpdateReason(condition.Reason),
			conditionutils.UpdateMessage(condition.Message),
		); err != nil {
			return fmt.Errorf("failed to patch BIOSVersion condition: %w", err)
		}
	}

	if err := r.Patch(ctx, biosSettings, client.MergeFrom(biosSettingsBase)); err != nil {
		log.V(1).Error(err, "failed to patch bios settings ref")
		return err
	}

	err := r.updateBiosSettingsStatus(ctx, log, biosSettings, biosSettings.Status.State, condition)

	return err
}

func (r *BiosSettingsReconciler) patchServerMaintenancePowerState(
	ctx context.Context,
	log logr.Logger,
	biosSettings *metalv1alpha1.BIOSSettings,
	powerState metalv1alpha1.Power,
) error {
	serverMaintenance, err := r.getReferredServerMaintenance(ctx, log, biosSettings.Spec.ServerMaintenanceRef)
	if err != nil {
		return err
	}
	if serverMaintenance.Spec.ServerPower == powerState {
		return nil
	}

	serverMaintenanceBase := serverMaintenance.DeepCopy()
	serverMaintenance.Spec.ServerPower = powerState
	if err := r.Patch(ctx, serverMaintenance, client.MergeFrom(serverMaintenanceBase)); err != nil {
		return fmt.Errorf("failed to patch power for serverMaintenance: %w", err)
	}

	log.V(1).Info("Patched desired Power of the ServerMaintenance", "Server", serverMaintenance.Spec.ServerRef.Name, "state", powerState)
	return nil
}

func (r *BiosSettingsReconciler) updateBiosSettingsStatus(
	ctx context.Context,
	log logr.Logger,
	biosSettings *metalv1alpha1.BIOSSettings,
	state metalv1alpha1.BIOSSettingsState,
	condition *metav1.Condition,
) error {
	if biosSettings.Status.State == state && condition == nil {
		return nil
	}

	biosSettingsBase := biosSettings.DeepCopy()
	biosSettings.Status.State = state

	if state == metalv1alpha1.BIOSSettingsStateApplied || state == metalv1alpha1.BIOSSettingsStateInWaiting {
		time := metav1.Now()
		biosSettings.Status.LastAppliedTime = &time
		biosSettings.Status.AppliedSettingPriority = biosSettings.Spec.CurrentSettingPriority
	} else if !biosSettings.Status.LastAppliedTime.IsZero() {
		biosSettings.Status.LastAppliedTime = &metav1.Time{}
	}

	if condition != nil {
		acc := conditionutils.NewAccessor(conditionutils.AccessorOptions{})
		if err := acc.UpdateSlice(
			&biosSettings.Status.Conditions,
			condition.Type,
			conditionutils.UpdateStatus(condition.Status),
			conditionutils.UpdateReason(condition.Reason),
			conditionutils.UpdateMessage(condition.Message),
		); err != nil {
			return fmt.Errorf("failed to patch BIOSettings condition: %w", err)
		}
	} else if state == metalv1alpha1.BIOSSettingsStatePending || state == metalv1alpha1.BIOSSettingsStateInWaiting {
		// reset, when we restart the setting update
		biosSettings.Status.Conditions = nil
	}

	if err := r.Status().Patch(ctx, biosSettings, client.MergeFrom(biosSettingsBase)); err != nil {
		return fmt.Errorf("failed to patch BIOSSettings status: %w", err)
	}

	log.V(1).Info("Updated biosSettings state ", "State", state, "Conditions", biosSettings.Status.Conditions)

	return nil
}

func (r *BiosSettingsReconciler) enqueueBiosSettingsByRefs(
	ctx context.Context,
	obj client.Object,
) []ctrl.Request {
	log := ctrl.LoggerFrom(ctx)
	host := obj.(*metalv1alpha1.Server)

	// return early if hosts are not required states
	if host.Status.State == metalv1alpha1.ServerStateDiscovery ||
		host.Status.State == metalv1alpha1.ServerStateError ||
		host.Status.State == metalv1alpha1.ServerStateInitial {
		return nil
	}

	// no need to queue if the server is not yet in maintenance
	// hence return early
	if host.Spec.ServerMaintenanceRef == nil {
		return nil
	}

	BIOSSettingsList := &metalv1alpha1.BIOSSettingsList{}
	if err := r.List(ctx, BIOSSettingsList); err != nil {
		log.Error(err, "failed to list biosSettings")
		return nil
	}

	for _, biosSettings := range BIOSSettingsList.Items {
		if biosSettings.Spec.ServerRef.Name == host.Name {
			// states where we do not want to requeue for host changes
			if biosSettings.Spec.ServerMaintenanceRef == nil ||
				biosSettings.Status.State == metalv1alpha1.BIOSSettingsStateApplied ||
				biosSettings.Status.State == metalv1alpha1.BIOSSettingsStateInWaiting ||
				biosSettings.Status.State == metalv1alpha1.BIOSSettingsStateFailed {
				return nil
			}
			if biosSettings.Spec.ServerMaintenanceRef.Name != host.Spec.ServerMaintenanceRef.Name {
				return nil
			}
			return []ctrl.Request{{NamespacedName: types.NamespacedName{Namespace: biosSettings.Namespace, Name: biosSettings.Name}}}
		}
	}
	return nil
}

func (r *BiosSettingsReconciler) enqueueBiosSettingsByBiosVersion(
	ctx context.Context,
	obj client.Object,
) []ctrl.Request {
	log := ctrl.LoggerFrom(ctx)
	BIOSVersion := obj.(*metalv1alpha1.BIOSVersion)
	if BIOSVersion.Status.State != metalv1alpha1.BIOSVersionStateCompleted {
		return nil
	}

	BIOSSettingsList := &metalv1alpha1.BIOSSettingsList{}
	if err := r.List(ctx, BIOSSettingsList); err != nil {
		log.Error(err, "failed to list biosSettings")
		return nil
	}

	for _, biosSettings := range BIOSSettingsList.Items {
		if biosSettings.Spec.ServerRef.Name == BIOSVersion.Spec.ServerRef.Name {
			if biosSettings.Status.State == metalv1alpha1.BIOSSettingsStateApplied ||
				biosSettings.Status.State == metalv1alpha1.BIOSSettingsStateInWaiting ||
				biosSettings.Status.State == metalv1alpha1.BIOSSettingsStateFailed {
				return nil
			}
			return []ctrl.Request{{NamespacedName: types.NamespacedName{Namespace: biosSettings.Namespace, Name: biosSettings.Name}}}
		}
	}
	return nil
}

// SetupWithManager sets up the controller with the Manager.
func (r *BiosSettingsReconciler) SetupWithManager(
	mgr ctrl.Manager,
) error {
	return ctrl.NewControllerManagedBy(mgr).
		For(&metalv1alpha1.BIOSSettings{}).
		Owns(&metalv1alpha1.ServerMaintenance{}).
		Watches(&metalv1alpha1.Server{}, handler.EnqueueRequestsFromMapFunc(r.enqueueBiosSettingsByRefs)).
		Watches(&metalv1alpha1.BIOSVersion{}, handler.EnqueueRequestsFromMapFunc(r.enqueueBiosSettingsByBiosVersion)).
		Complete(r)
}<|MERGE_RESOLUTION|>--- conflicted
+++ resolved
@@ -129,14 +129,6 @@
 	if !controllerutil.ContainsFinalizer(biosSettings, BIOSSettingsFinalizer) {
 		return ctrl.Result{}, nil
 	}
-<<<<<<< HEAD
-	if biosSettings.Status.State != metalv1alpha1.BIOSSettingsStateFailed &&
-		biosSettings.Status.State != metalv1alpha1.BIOSSettingsStateApplied {
-		log.V(1).Info("postponing delete as Setting update is in progress")
-		return r.reconcile(ctx, log, biosSettings)
-	}
-=======
->>>>>>> d48e042f
 
 	if err := r.cleanupReferences(ctx, log, biosSettings); err != nil {
 		log.Error(err, "failed to cleanup references")
@@ -430,14 +422,9 @@
 	} else {
 		startTime := timeoutCheck.LastTransitionTime.Time
 		if time.Now().After(startTime.Add(r.TimeoutExpiry)) {
-<<<<<<< HEAD
-			log.V(1).Info("timedout while updating the biosSettings")
+			log.V(1).Info("Timedout while updating the biosSettings")
 			timedOut, err := r.getCondition(acc, biosSettings.Status.Conditions,
 				fmt.Sprintf("%s-%d", timedOutCondition, biosSettings.Spec.CurrentSettingPriority))
-=======
-			log.V(1).Info("Timedout while updating the biosSettings")
-			timedOut, err := r.getCondition(acc, biosSettings.Status.Conditions, timedOutCondition)
->>>>>>> d48e042f
 			if err != nil {
 				return ctrl.Result{}, fmt.Errorf("failed to get Condition for Timeout of BIOSSettings update %v", err)
 			}
@@ -526,11 +513,11 @@
 	condFound, err := acc.FindSlice(biosSettings.Status.Conditions,
 		fmt.Sprintf("%s-%d", skipRebootCondition, biosSettings.Spec.CurrentSettingPriority),
 		&metav1.Condition{})
-	log.V(1).Info("could not find skipRebootCondition", "condFound", condFound, "error", err)
 	if err != nil {
 		return false, fmt.Errorf("failed to find Condition %v. error: %v", skipRebootCondition, err)
 	}
 	if !condFound {
+		log.V(1).Info("could not find skipRebootCondition", "condFound", condFound)
 		resetReq, err := bmcClient.CheckBiosAttributes(settingsDiff)
 		if err != nil {
 			log.V(1).Error(err, "could not determine if reboot needed")
@@ -639,13 +626,8 @@
 			err := r.updateBiosSettingsStatus(ctx, log, biosSettings, state, verifySettingUpdate)
 			return false, err
 		}
-<<<<<<< HEAD
-		log.V(1).Info("waiting on the BIOS setting to take place") // ctrl.Result{RequeueAfter: r.ResyncInterval}
+		log.V(1).Info("Waiting on the BIOS setting to take place")
 		return true, nil
-=======
-		log.V(1).Info("Waiting on the BIOS setting to take place")
-		return ctrl.Result{RequeueAfter: r.ResyncInterval}, nil
->>>>>>> d48e042f
 	}
 
 	return false, nil
@@ -759,13 +741,8 @@
 	// hence no pending task will be present.
 	if len(pendingSettings) == 0 && skipReboot.Status == metav1.ConditionFalse {
 		// todo: fail after X amount of time
-<<<<<<< HEAD
-		log.V(1).Info("bios Setting update issued to bmc not accepted. retrying....")
+		log.V(1).Info("BIOS Setting update issued to BMC was not accepted. retrying....")
 		return errors.Join(err, fmt.Errorf("bios setting issued to bmc not accepted"))
-=======
-		log.V(1).Info("BIOS Setting update issued to BMC was not accepted. retrying....")
-		return ctrl.Result{}, errors.Join(err, fmt.Errorf("bios setting issued to bmc not accepted"))
->>>>>>> d48e042f
 	}
 
 	pendingSettingsDiff = r.checkPendingSettingsDiff(log, pendingSettings, settingsDiff)
