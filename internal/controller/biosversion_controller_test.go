--- conflicted
+++ resolved
@@ -25,13 +25,8 @@
 	ns := SetupTest()
 
 	var (
-<<<<<<< HEAD
-		server *metalv1alpha1.Server
-=======
-		server                   *metalv1alpha1.Server
-		bmcSecret                *metalv1alpha1.BMCSecret
-		upgradeServerBiosVersion string
->>>>>>> fe4f2153
+		server    *metalv1alpha1.Server
+		bmcSecret *metalv1alpha1.BMCSecret
 	)
 	const upgradeServerBiosVersion string = "P80 v1.45 (12/06/2017)"
 
@@ -410,17 +405,17 @@
 	})
 })
 
-<<<<<<< HEAD
 var _ = Describe("BIOSVersion Controller with BMCRef BMC", func() {
 	ns := SetupTest()
 
 	var (
-		server *metalv1alpha1.Server
-		bmcObj *metalv1alpha1.BMC
+		server    *metalv1alpha1.Server
+		bmcObj    *metalv1alpha1.BMC
+		bmcSecret *metalv1alpha1.BMCSecret
 	)
 	const upgradeServerBiosVersion = "P80 v1.45 (12/06/2017)"
 	BeforeEach(func(ctx SpecContext) {
-		bmcSecret := &metalv1alpha1.BMCSecret{
+		bmcSecret = &metalv1alpha1.BMCSecret{
 			ObjectMeta: metav1.ObjectMeta{
 				Namespace:    ns.Name,
 				GenerateName: "test-bmc-secret-",
@@ -460,12 +455,20 @@
 		}
 		Eventually(Get(server)).Should(Succeed())
 
-		TransitionServerFromInitialToAvailableState(ctx, k8sClient, server, ns.Name)
+		By("Ensuring that the Server is in available state")
+		Eventually(UpdateStatus(server, func() {
+			server.Status.State = metalv1alpha1.ServerStateAvailable
+		})).Should(Succeed())
 	})
 
 	AfterEach(func(ctx SpecContext) {
-		DeleteAllMetalResources(ctx, ns.Name)
 		bmc.UnitTestMockUps.ResetBIOSVersionUpdate()
+
+		Expect(k8sClient.Delete(ctx, server)).To(Succeed())
+		Expect(k8sClient.Delete(ctx, bmcObj)).To(Succeed())
+		Expect(k8sClient.Delete(ctx, bmcSecret)).To(Succeed())
+
+		EnsureCleanState()
 	})
 	It("should successfully Start and monitor Upgrade task to completion", func(ctx SpecContext) {
 		// mocked at
@@ -542,7 +545,7 @@
 			}),
 		))
 
-		ensureBiosVersionConditionTransisition(acc, biosVersion, server)
+		ensureBiosVersionConditionTransition(acc, biosVersion, server)
 
 		By("Ensuring that BIOS upgrade has completed")
 		Eventually(Object(biosVersion)).Should(
@@ -568,16 +571,8 @@
 	})
 })
 
-func ensureBiosVersionConditionTransisition(
-	acc *conditionutils.Accessor,
-	biosVersion *metalv1alpha1.BIOSVersion,
-	server *metalv1alpha1.Server,
-) {
-=======
 func ensureBiosVersionConditionTransition(acc *conditionutils.Accessor, biosVersion *metalv1alpha1.BIOSVersion, server *metalv1alpha1.Server) {
 	GinkgoHelper()
-
->>>>>>> fe4f2153
 	By("Ensuring that BIOS Conditions have reached expected state 'biosVersionUpgradeIssued'")
 	condIssue := &metav1.Condition{}
 	Eventually(
