--- conflicted
+++ resolved
@@ -304,12 +304,6 @@
 		os.Exit(1)
 	}
 
-	ctx := ctrl.SetupSignalHandler()
-	if err := controller.RegisterIndexFields(ctx, mgr); err != nil {
-		setupLog.Error(err, "unable to set up index fields")
-		os.Exit(1)
-	}
-
 	if err = (&controller.EndpointReconciler{
 		Client:      mgr.GetClient(),
 		Scheme:      mgr.GetScheme(),
@@ -533,11 +527,6 @@
 		os.Exit(1)
 	}
 
-<<<<<<< HEAD
-	setupLog.Info("starting registry server", "RegistryURL", registryURL)
-	registryServer := registry.NewServer(setupLog, fmt.Sprintf(":%d", registryPort))
-	go func() {
-=======
 	ctx := ctrl.SetupSignalHandler()
 	if err := controller.RegisterIndexFields(ctx, mgr.GetFieldIndexer()); err != nil {
 		setupLog.Error(err, "unable to register field indexers")
@@ -548,7 +537,6 @@
 	if err := mgr.Add(manager.RunnableFunc(func(ctx context.Context) error {
 		setupLog.Info("starting registry server", "RegistryURL", registryURL)
 		registryServer := registry.NewServer(setupLog, fmt.Sprintf(":%d", registryPort), mgr.GetClient())
->>>>>>> 7f7933d3
 		if err := registryServer.Start(ctx); err != nil {
 			return fmt.Errorf("unable to start registry server: %w", err)
 		}
