// SPDX-FileCopyrightText: 2024 SAP SE or an SAP affiliate company and IronCore contributors
// SPDX-License-Identifier: Apache-2.0

package controller

import (
	"context"
	"fmt"

	"github.com/go-logr/logr"
	"github.com/ironcore-dev/controller-utils/clientutils"
	"github.com/ironcore-dev/controller-utils/metautils"
	metalv1alpha1 "github.com/ironcore-dev/metal-operator/api/v1alpha1"
	apierrors "k8s.io/apimachinery/pkg/api/errors"
	metav1 "k8s.io/apimachinery/pkg/apis/meta/v1"
	"k8s.io/apimachinery/pkg/runtime"
	"k8s.io/apimachinery/pkg/types"
	ctrl "sigs.k8s.io/controller-runtime"
	"sigs.k8s.io/controller-runtime/pkg/client"
	"sigs.k8s.io/controller-runtime/pkg/controller/controllerutil"
	"sigs.k8s.io/controller-runtime/pkg/handler"
	"sigs.k8s.io/controller-runtime/pkg/reconcile"
)

const (
	// ServerMaintenanceFinalizer is the finalizer for the ServerMaintenance resource.
	ServerMaintenanceFinalizer = "metal.ironcore.dev/servermaintenance"
)

// ServerMaintenanceReconciler reconciles a ServerMaintenance object
type ServerMaintenanceReconciler struct {
	client.Client
	Scheme *runtime.Scheme
}

// +kubebuilder:rbac:groups=metal.ironcore.dev,resources=servermaintenances,verbs=get;list;watch;create;update;patch;delete
// +kubebuilder:rbac:groups=metal.ironcore.dev,resources=servermaintenances/status,verbs=get;update;patch
// +kubebuilder:rbac:groups=metal.ironcore.dev,resources=servermaintenances/finalizers,verbs=update

// Reconcile is part of the main kubernetes reconciliation loop which aims to
// move the current state of the cluster closer to the desired state.
// TODO(user): Modify the Reconcile function to compare the state specified by
// the ServerMaintenance object against the actual cluster state, and then
// perform operations to make the cluster state reflect the state specified by
// the user.
//
// For more details, check Reconcile and its Result here:
// - https://pkg.go.dev/sigs.k8s.io/controller-runtime@v0.20.2/pkg/reconcile
func (r *ServerMaintenanceReconciler) Reconcile(ctx context.Context, req ctrl.Request) (ctrl.Result, error) {
	log := ctrl.LoggerFrom(ctx)
	serverMaintenance := &metalv1alpha1.ServerMaintenance{}
	if err := r.Get(ctx, req.NamespacedName, serverMaintenance); err != nil {
		return ctrl.Result{}, client.IgnoreNotFound(err)
	}
	return r.reconcileExists(ctx, log, serverMaintenance)
}

func (r *ServerMaintenanceReconciler) reconcileExists(ctx context.Context, log logr.Logger, serverMaintenance *metalv1alpha1.ServerMaintenance) (ctrl.Result, error) {
	if !serverMaintenance.DeletionTimestamp.IsZero() {
		log.V(1).Info("maintenance is being deleted")
		return r.delete(ctx, log, serverMaintenance)
	}
	return r.reconcile(ctx, log, serverMaintenance)
}

func (r *ServerMaintenanceReconciler) reconcile(ctx context.Context, log logr.Logger, serverMaintenance *metalv1alpha1.ServerMaintenance) (ctrl.Result, error) {
	if shouldIgnoreReconciliation(serverMaintenance) {
		log.V(1).Info("Skipped ServerMaintenance reconciliation")
		return ctrl.Result{}, nil
	}

	server, err := r.getServerRef(ctx, serverMaintenance)
	if err != nil {
		return ctrl.Result{}, err
	}
	if server == nil {
		log.V(1).Info("Server not found, nothing to do", "ServerMaintenance", serverMaintenance.Name)
		if modified, err := r.patchMaintenanceState(ctx, serverMaintenance, metalv1alpha1.ServerMaintenanceStateFailed); err != nil || modified {
			return ctrl.Result{}, err
		}
		return ctrl.Result{}, nil
	}
	if modified, err := clientutils.PatchEnsureFinalizer(ctx, r.Client, serverMaintenance, ServerMaintenanceFinalizer); err != nil || modified {
		return ctrl.Result{}, err
	}
	// set the servermaintenance state to pending if it is not set
	if serverMaintenance.Status.State == "" {
		if modified, err := r.patchMaintenanceState(ctx, serverMaintenance, metalv1alpha1.ServerMaintenanceStatePending); err != nil || modified {
			return ctrl.Result{}, err
		}
	}
	return r.ensureServerMaintenanceStateTransition(ctx, log, serverMaintenance)
}

func (r *ServerMaintenanceReconciler) ensureServerMaintenanceStateTransition(ctx context.Context, log logr.Logger, serverMaintenance *metalv1alpha1.ServerMaintenance) (ctrl.Result, error) {
	switch serverMaintenance.Status.State {
	case metalv1alpha1.ServerMaintenanceStatePending:
		return r.handlePendingState(ctx, log, serverMaintenance)
	case metalv1alpha1.ServerMaintenanceStateInMaintenance:
		return r.handleInMaintenanceState(ctx, log, serverMaintenance)
	case metalv1alpha1.ServerMaintenanceStateFailed:
		return r.handleFailedState(log, serverMaintenance)
	case metalv1alpha1.ServerMaintenanceStateCompleted:
		return r.handleCompletedState(ctx, log, serverMaintenance)
	}
	return ctrl.Result{}, nil
}

func (r *ServerMaintenanceReconciler) handlePendingState(ctx context.Context, log logr.Logger, serverMaintenance *metalv1alpha1.ServerMaintenance) (result ctrl.Result, err error) {
	if serverMaintenance.Spec.ServerRef == nil {
		return ctrl.Result{}, fmt.Errorf("server reference is nil")
	}

	server, err := GetServerByName(ctx, r.Client, serverMaintenance.Spec.ServerRef.Name)
	if err != nil {
		return ctrl.Result{}, err
	}
	if server == nil {
		log.V(1).Info("Server not found, nothing to do", "ServerMaintenance", serverMaintenance.Name)
		if modified, err := r.patchMaintenanceState(ctx, serverMaintenance, metalv1alpha1.ServerMaintenanceStateFailed); err != nil || modified {
			return ctrl.Result{}, err
		}
		return ctrl.Result{}, nil
	}
	if server.Spec.ServerMaintenanceRef != nil {
		if server.Spec.ServerMaintenanceRef.UID != serverMaintenance.UID {
			log.V(1).Info("Server is already in maintenance", "Server", server.Name, "Maintenance", server.Spec.ServerMaintenanceRef.Name)
			return ctrl.Result{}, nil
		}
	}
	if server.Spec.ServerClaimRef == nil {
		log.V(1).Info("Server has no claim, move to maintenance right away", "Server", server.Name)
		if err = r.updateServerRef(ctx, log, serverMaintenance, server); err != nil {
			log.Error(err, "failed to patch server maintenance ref")
			return ctrl.Result{}, err
		}
		if modified, err := r.patchMaintenanceState(ctx, serverMaintenance, metalv1alpha1.ServerMaintenanceStateInMaintenance); err != nil || modified {
			return ctrl.Result{}, err
		}
	}
	serverClaim := &metalv1alpha1.ServerClaim{}
	if err := r.Get(ctx,
		client.ObjectKey{
			Name:      server.Spec.ServerClaimRef.Name,
			Namespace: server.Spec.ServerClaimRef.Namespace,
		}, serverClaim); err != nil {
		if !apierrors.IsNotFound(err) {
			return ctrl.Result{}, fmt.Errorf("failed to get server claim: %w", err)
		}
		log.V(1).Info("ServerClaim gone")
		return ctrl.Result{}, nil
	}
	claimAnnotations := map[string]string{
		metalv1alpha1.ServerMaintenanceNeededLabelKey: "true",
	}
	if serverMaintenance.Annotations[metalv1alpha1.ServerMaintenanceReasonAnnotationKey] != "" {
		claimAnnotations[metalv1alpha1.ServerMaintenanceReasonAnnotationKey] = serverMaintenance.Annotations[metalv1alpha1.ServerMaintenanceReasonAnnotationKey]
	}
	if err := r.patchServerClaimAnnotation(ctx, log, serverClaim, claimAnnotations); err != nil {
		return ctrl.Result{}, err
	}
	if serverMaintenance.Spec.Policy == metalv1alpha1.ServerMaintenancePolicyOwnerApproval {
		claimAnnotations := serverClaim.GetAnnotations()
		if _, ok := claimAnnotations[metalv1alpha1.ServerMaintenanceApprovalKey]; !ok {
			log.V(1).Info("Server not approved for maintenance, waiting for approval", "Server", server.Name)
			return ctrl.Result{}, nil
		}
		log.V(1).Info("Server approved for maintenance", "Server", server.Name, "Maintenance", serverMaintenance.Name)
		if err = r.updateServerRef(ctx, log, serverMaintenance, server); err != nil {
			log.Error(err, "failed to patch server maintenance ref")
			return ctrl.Result{}, err
		}
		if modified, err := r.patchMaintenanceState(ctx, serverMaintenance, metalv1alpha1.ServerMaintenanceStateInMaintenance); err != nil || modified {
			return ctrl.Result{}, err
		}
	}
	if serverMaintenance.Spec.Policy == metalv1alpha1.ServerMaintenancePolicyEnforced {
		log.V(1).Info("Enforcing maintenance", "Server", server.Name, "Maintenance", serverMaintenance.Name)
		if err = r.updateServerRef(ctx, log, serverMaintenance, server); err != nil {
			log.Error(err, "failed to patch server maintenance ref")
			return ctrl.Result{}, err
		}
		if modified, err := r.patchMaintenanceState(ctx, serverMaintenance, metalv1alpha1.ServerMaintenanceStateInMaintenance); err != nil || modified {
			return ctrl.Result{}, err
		}
	}
	return ctrl.Result{}, nil
}

func (r *ServerMaintenanceReconciler) handleInMaintenanceState(ctx context.Context, log logr.Logger, serverMaintenance *metalv1alpha1.ServerMaintenance) (ctrl.Result, error) {
	if serverMaintenance.Spec.ServerRef == nil {
		return ctrl.Result{}, fmt.Errorf("server reference is nil")
	}

	server, err := GetServerByName(ctx, r.Client, serverMaintenance.Spec.ServerRef.Name)
	if err != nil {
		return ctrl.Result{}, err
	}
	if server == nil {
		log.V(1).Info("Server not found, nothing to do", "ServerMaintenance", serverMaintenance.Name)
		if modified, err := r.patchMaintenanceState(ctx, serverMaintenance, metalv1alpha1.ServerMaintenanceStateFailed); err != nil || modified {
			return ctrl.Result{}, err
		}
		return ctrl.Result{}, nil
	}
	config, err := r.applyServerBootConfiguration(ctx, log, serverMaintenance, server)
	if err != nil {
		return ctrl.Result{}, err
	}
	if config == nil {
		if err := r.setAndPatchServerPowerState(ctx, log, server, serverMaintenance); err != nil {
			return ctrl.Result{}, err
		}
		return ctrl.Result{}, nil
	}
	if config.Status.State == metalv1alpha1.ServerBootConfigurationStatePending || config.Status.State == "" {
		log.V(1).Info("Server boot configuration is pending", "Server", server.Name)
		return ctrl.Result{}, nil
	}
	if config.Status.State == metalv1alpha1.ServerBootConfigurationStateError {
		if modified, err := r.patchMaintenanceState(ctx, serverMaintenance, metalv1alpha1.ServerMaintenanceStateFailed); err != nil || modified {
			return ctrl.Result{}, err
		}
		return ctrl.Result{}, nil
	}
	if config.Status.State == metalv1alpha1.ServerBootConfigurationStateReady {
		log.V(1).Info("Server maintenance boot configuration is ready", "Server", server.Name)
		if err := r.setAndPatchServerPowerState(ctx, log, server, serverMaintenance); err != nil {
			return ctrl.Result{}, err
		}
	}
	return ctrl.Result{}, nil
}

func (r *ServerMaintenanceReconciler) handleCompletedState(ctx context.Context, log logr.Logger, serverMaintenance *metalv1alpha1.ServerMaintenance) (ctrl.Result, error) {
	log.V(1).Info("Handling completed state for server maintenance", "ServerMaintenance", serverMaintenance.Name)
	server, err := r.getServerRef(ctx, serverMaintenance)
	if err != nil {
		if apierrors.IsNotFound(err) {
			log.V(1).Info("Server not found, nothing to cleanup", "ServerMaintenance", serverMaintenance.Name)
			return ctrl.Result{}, nil
		}
		return ctrl.Result{}, err
	}
	if server != nil && server.Spec.ServerMaintenanceRef == nil {
		log.V(1).Info("Server is not in maintenance, nothing to cleanup", "ServerMaintenance", serverMaintenance.Name)
		return ctrl.Result{}, nil
	}

	if err := r.cleanup(ctx, log, server); err != nil {
		return ctrl.Result{}, fmt.Errorf("failed to cleanup server maintenanceRef: %w", err)
	}
	log.V(1).Info("Server maintenance completed", "Server", server.Name, "Maintenance", serverMaintenance.Name)
	return ctrl.Result{}, nil
}

func (r *ServerMaintenanceReconciler) applyServerBootConfiguration(ctx context.Context, log logr.Logger, maintenance *metalv1alpha1.ServerMaintenance, server *metalv1alpha1.Server) (*metalv1alpha1.ServerBootConfiguration, error) {
	if maintenance.Spec.ServerBootConfigurationTemplate == nil {
		log.V(1).Info("No ServerBootConfigurationTemplate specified")
		return nil, nil
	}

	log.V(1).Info("Creating/Patching server maintenance boot configuration", "Server", server.Name)
	config := &metalv1alpha1.ServerBootConfiguration{
		ObjectMeta: metav1.ObjectMeta{
			Name:      maintenance.Name,
			Namespace: maintenance.Namespace,
		},
	}
	opResult, err := controllerutil.CreateOrPatch(ctx, r.Client, config, func() error {
		config.Spec = maintenance.Spec.ServerBootConfigurationTemplate.Spec
		return controllerutil.SetControllerReference(maintenance, config, r.Scheme)
	})
	if err != nil {
		return config, fmt.Errorf("failed to create server boot configuration: %w", err)
	}
	log.V(1).Info("Created or patched Config", "Config", config.Name, "Operation", opResult)
	serverBase := server.DeepCopy()
	server.Spec.MaintenanceBootConfigurationRef = &metalv1alpha1.ObjectReference{
		Namespace:  config.Namespace,
		Name:       config.Name,
		UID:        config.UID,
		APIVersion: "metal.ironcore.dev/v1alpha1",
		Kind:       "ServerBootConfiguration",
	}
	if err := r.Patch(ctx, server, client.MergeFrom(serverBase)); err != nil {
		return config, fmt.Errorf("failed to patch server maintenance boot configuration ref: %w", err)
	}
	return config, nil
}

func (r *ServerMaintenanceReconciler) setAndPatchServerPowerState(ctx context.Context, log logr.Logger, server *metalv1alpha1.Server, maintenance *metalv1alpha1.ServerMaintenance) error {
	serverBase := server.DeepCopy()
	if maintenance.Spec.ServerPower == "" {
		log.V(1).Info("No server power state specified, skipping patch", "Server", server.Name)
		return nil
	}
	server.Spec.Power = maintenance.Spec.ServerPower
	if err := r.Patch(ctx, server, client.MergeFrom(serverBase)); err != nil {
		return fmt.Errorf("failed to patch server power state: %w", err)
	}
	log.V(1).Info("Patched server power state", "Server", server.Name, "Power", server.Spec.Power)

	return nil
}

func (r *ServerMaintenanceReconciler) updateServerRef(ctx context.Context, log logr.Logger, maintenance *metalv1alpha1.ServerMaintenance, server *metalv1alpha1.Server) error {
	if server.Spec.ServerMaintenanceRef != nil {
		log.V(1).Info("Server is already in Maintenance", "Server", server.Name, "Maintenance", server.Spec.ServerMaintenanceRef.Name)
		return nil
	}
	server.Spec.ServerMaintenanceRef = &metalv1alpha1.ObjectReference{
		APIVersion: "metal.ironcore.dev/v1alpha1",
		Kind:       "ServerMaintenance",
		Namespace:  maintenance.Namespace,
		Name:       maintenance.Name,
		UID:        maintenance.UID,
	}
	// use update to not overwrite ServerMaintenanceRef if another maintenance was quicker
	if err := r.Update(ctx, server); err != nil {
		return fmt.Errorf("failed to patch maintenance ref for server: %w", err)
	}
	log.V(1).Info("Updated ServerMaintenance reference on Server", "Server", server.Name, "ServerMaintenanceeRef", maintenance.Name)

	return nil
}

func (r *ServerMaintenanceReconciler) handleFailedState(log logr.Logger, serverMaintenance *metalv1alpha1.ServerMaintenance) (ctrl.Result, error) {
	log.V(1).Info("ServerMaintenance failed", "ServerMaintenance", serverMaintenance.Name)
	return ctrl.Result{}, nil
}

func (r *ServerMaintenanceReconciler) delete(ctx context.Context, log logr.Logger, serverMaintenance *metalv1alpha1.ServerMaintenance) (ctrl.Result, error) {
<<<<<<< HEAD
	log.V(1).Info("Deleting ServerMaintenance", "ServerMaintenance", serverMaintenance.Name)
	server, err := r.getServerRef(ctx, serverMaintenance)
=======
	if serverMaintenance.Spec.ServerRef == nil {
		return ctrl.Result{}, nil
	}
	server, err := GetServerByName(ctx, r.Client, serverMaintenance.Spec.ServerRef.Name)
>>>>>>> 37bd3736
	if err != nil {
		return ctrl.Result{}, err
	}
	if server != nil {
		if err := r.cleanup(ctx, log, server); err != nil {
			return ctrl.Result{}, err
		}
	}
	log.V(1).Info("Ensuring that the finalizer is removed")
	if modified, err := clientutils.PatchEnsureNoFinalizer(ctx, r.Client, serverMaintenance, ServerMaintenanceFinalizer); err != nil || modified {
		return ctrl.Result{}, err
	}
	return ctrl.Result{}, nil
}

<<<<<<< HEAD
func (r *ServerMaintenanceReconciler) getServerRef(ctx context.Context, serverMaintenance *metalv1alpha1.ServerMaintenance) (*metalv1alpha1.Server, error) {
	server := &metalv1alpha1.Server{}
	if err := r.Get(ctx, client.ObjectKey{Name: serverMaintenance.Spec.ServerRef.Name}, server); err != nil {
		if apierrors.IsNotFound(err) {
			return nil, nil
		}
		return nil, err
	}
	return server, nil
}

=======
>>>>>>> 37bd3736
func (r *ServerMaintenanceReconciler) cleanup(ctx context.Context, log logr.Logger, server *metalv1alpha1.Server) error {
	if server == nil {
		return nil
	}

	if server.Spec.ServerMaintenanceRef != nil {
		if err := r.removeMaintenanceRefFromServer(ctx, server); err != nil {
			log.Error(err, "failed to remove maintenance ref from server")
		}
	}
	if server.Spec.MaintenanceBootConfigurationRef != nil {
		config := &metalv1alpha1.ServerBootConfiguration{
			ObjectMeta: metav1.ObjectMeta{
				Name:      server.Spec.MaintenanceBootConfigurationRef.Name,
				Namespace: server.Spec.MaintenanceBootConfigurationRef.Namespace,
			},
		}
		if err := r.Delete(ctx, config); err != nil {
			if !apierrors.IsNotFound(err) {
				return fmt.Errorf("failed to delete serverbootconfig: %w", err)
			}
		}
		if err := r.removeBootConfigRefFromServer(ctx, log, config, server); err != nil {
			return fmt.Errorf("failed to remove maintenance boot config ref from server: %w", err)
		}
	}

	if server.Spec.ServerClaimRef == nil {
		return nil
	}
	serverClaim := &metalv1alpha1.ServerClaim{}
	if err := r.Get(ctx, client.ObjectKey{Name: server.Spec.ServerClaimRef.Name, Namespace: server.Spec.ServerClaimRef.Namespace}, serverClaim); err != nil {
		return fmt.Errorf("failed to get server claim: %w", err)
	}
	serverClaimBase := serverClaim.DeepCopy()
	metautils.DeleteAnnotations(serverClaim, []string{
		metalv1alpha1.ServerMaintenanceApprovalKey,
		metalv1alpha1.ServerMaintenanceNeededLabelKey,
		metalv1alpha1.ServerMaintenanceReasonAnnotationKey,
	})
	if err := r.Patch(ctx, serverClaim, client.MergeFrom(serverClaimBase)); err != nil {
		return fmt.Errorf("failed to patch server claim annotations: %w", err)
	}
	return nil
}

func (r *ServerMaintenanceReconciler) removeBootConfigRefFromServer(ctx context.Context, log logr.Logger, config *metalv1alpha1.ServerBootConfiguration, server *metalv1alpha1.Server) error {
	if server == nil {
		return nil
	}
	if ref := server.Spec.MaintenanceBootConfigurationRef; ref == nil || (ref.Name != config.Name && ref.Namespace != config.Namespace) {
		return nil
	}
	serverBase := server.DeepCopy()
	server.Spec.MaintenanceBootConfigurationRef = nil
	if err := r.Patch(ctx, server, client.MergeFrom(serverBase)); err != nil && !apierrors.IsNotFound(err) {
		return err
	}
	log.V(1).Info("Removed maintenance boot configuration ref from server", "Server", server.Name)
	return nil
}

func (r *ServerMaintenanceReconciler) removeMaintenanceRefFromServer(ctx context.Context, server *metalv1alpha1.Server) error {
	serverBase := server.DeepCopy()
	server.Spec.ServerMaintenanceRef = nil
	if err := r.Patch(ctx, server, client.MergeFrom(serverBase)); err != nil {
		return fmt.Errorf("failed to patch claim ref for server: %w", err)
	}
	return nil
}

func (r *ServerMaintenanceReconciler) patchMaintenanceState(ctx context.Context, serverMaintenance *metalv1alpha1.ServerMaintenance, state metalv1alpha1.ServerMaintenanceState) (bool, error) {
	if serverMaintenance.Status.State == state {
		return false, nil
	}
	base := serverMaintenance.DeepCopy()
	serverMaintenance.Status.State = state
	if err := r.Status().Patch(ctx, serverMaintenance, client.MergeFrom(base)); err != nil {
		return false, fmt.Errorf("failed to patch serverMaintenance state: %w", err)
	}
	return true, nil
}

func (r *ServerMaintenanceReconciler) patchServerClaimAnnotation(ctx context.Context, log logr.Logger, serverClaim *metalv1alpha1.ServerClaim, set map[string]string) error {
	anno := serverClaim.GetAnnotations()
	change := false
	for k, v := range set {
		if anno[k] != v {
			change = true
			break
		}
	}
	if !change {
		return nil
	}
	metautils.SetAnnotations(serverClaim, set)
	if err := r.Update(ctx, serverClaim); err != nil {
		return fmt.Errorf("failed to update serverclaim annotations: %w", err)
	}
	log.V(1).Info("Updated server claim annotations", "ServerClaim", serverClaim.Name, "Annotations", set)
	return nil
}

// SetupWithManager sets up the controller with the Manager.
func (r *ServerMaintenanceReconciler) SetupWithManager(mgr ctrl.Manager) error {
	return ctrl.NewControllerManagedBy(mgr).
		For(&metalv1alpha1.ServerMaintenance{}).
		Owns(&metalv1alpha1.ServerBootConfiguration{}).
		Watches(&metalv1alpha1.Server{}, r.enqueueMaintenanceByServerRefs()).
		Watches(&metalv1alpha1.ServerClaim{}, r.enqueueMaintenanceByClaimRefs()).
		Complete(r)
}

func (r *ServerMaintenanceReconciler) enqueueMaintenanceByServerRefs() handler.EventHandler {
	return handler.EnqueueRequestsFromMapFunc(func(ctx context.Context, object client.Object) []reconcile.Request {
		log := ctrl.LoggerFrom(ctx)
		server := object.(*metalv1alpha1.Server)
		var req []reconcile.Request

		if server.Status.State == metalv1alpha1.ServerStateInitial {
			return nil
		}

		maintenanceList := &metalv1alpha1.ServerMaintenanceList{}
		if err := r.List(ctx, maintenanceList, client.MatchingFields{
			ServerMaintenanceServerRefIndex: server.Name,
		}); err != nil {
			log.Error(err, "failed to list host serverMaintenances")
			return nil
		}
		for _, maintenance := range maintenanceList.Items {
			if server.Spec.ServerMaintenanceRef != nil {
				if server.Spec.ServerMaintenanceRef.Name == maintenance.Name {
					req = append(req, reconcile.Request{
						NamespacedName: types.NamespacedName{Namespace: maintenance.Namespace, Name: maintenance.Name},
					})
					return req
				}
				continue
			}
			if maintenance.Spec.ServerRef.Name == server.Name {
				req = append(req, reconcile.Request{
					NamespacedName: types.NamespacedName{Namespace: maintenance.Namespace, Name: maintenance.Name},
				})
			}
		}
		return req
	})
}

func (r *ServerMaintenanceReconciler) enqueueMaintenanceByClaimRefs() handler.EventHandler {
	return handler.EnqueueRequestsFromMapFunc(func(ctx context.Context, object client.Object) []reconcile.Request {
		log := ctrl.LoggerFrom(ctx)
		claim := object.(*metalv1alpha1.ServerClaim)
		var req []reconcile.Request
		annotations := claim.GetAnnotations()
		if _, ok := annotations[metalv1alpha1.ServerMaintenanceNeededLabelKey]; !ok {
			return req
		}
		if claim.Spec.ServerRef == nil {
			log.V(1).Info("ServerClaim has no ServerRef, skipping")
			return req
		}

		maintenanceList := &metalv1alpha1.ServerMaintenanceList{}
		if err := r.List(ctx, maintenanceList, client.MatchingFields{
			ServerMaintenanceServerRefIndex: claim.Spec.ServerRef.Name,
		}); err != nil {
			log.Error(err, "failed to list host serverMaintenances")
			return nil
		}
		for _, maintenance := range maintenanceList.Items {
			if maintenance.Spec.ServerRef != nil && maintenance.Spec.ServerRef.Name == claim.Spec.ServerRef.Name {
				req = append(req, reconcile.Request{
					NamespacedName: types.NamespacedName{Namespace: maintenance.Namespace, Name: maintenance.Name},
				})
				return req
			}
			if maintenance.Spec.ServerRef == nil {
				req = append(req, reconcile.Request{
					NamespacedName: types.NamespacedName{Namespace: maintenance.Namespace, Name: maintenance.Name},
				})
				return req
			}
		}
		return req
	})
}<|MERGE_RESOLUTION|>--- conflicted
+++ resolved
@@ -331,15 +331,10 @@
 }
 
 func (r *ServerMaintenanceReconciler) delete(ctx context.Context, log logr.Logger, serverMaintenance *metalv1alpha1.ServerMaintenance) (ctrl.Result, error) {
-<<<<<<< HEAD
-	log.V(1).Info("Deleting ServerMaintenance", "ServerMaintenance", serverMaintenance.Name)
-	server, err := r.getServerRef(ctx, serverMaintenance)
-=======
 	if serverMaintenance.Spec.ServerRef == nil {
 		return ctrl.Result{}, nil
 	}
 	server, err := GetServerByName(ctx, r.Client, serverMaintenance.Spec.ServerRef.Name)
->>>>>>> 37bd3736
 	if err != nil {
 		return ctrl.Result{}, err
 	}
@@ -355,7 +350,6 @@
 	return ctrl.Result{}, nil
 }
 
-<<<<<<< HEAD
 func (r *ServerMaintenanceReconciler) getServerRef(ctx context.Context, serverMaintenance *metalv1alpha1.ServerMaintenance) (*metalv1alpha1.Server, error) {
 	server := &metalv1alpha1.Server{}
 	if err := r.Get(ctx, client.ObjectKey{Name: serverMaintenance.Spec.ServerRef.Name}, server); err != nil {
@@ -367,8 +361,6 @@
 	return server, nil
 }
 
-=======
->>>>>>> 37bd3736
 func (r *ServerMaintenanceReconciler) cleanup(ctx context.Context, log logr.Logger, server *metalv1alpha1.Server) error {
 	if server == nil {
 		return nil
@@ -494,7 +486,7 @@
 
 		maintenanceList := &metalv1alpha1.ServerMaintenanceList{}
 		if err := r.List(ctx, maintenanceList, client.MatchingFields{
-			ServerMaintenanceServerRefIndex: server.Name,
+			serverRefField: server.Name,
 		}); err != nil {
 			log.Error(err, "failed to list host serverMaintenances")
 			return nil
@@ -535,7 +527,7 @@
 
 		maintenanceList := &metalv1alpha1.ServerMaintenanceList{}
 		if err := r.List(ctx, maintenanceList, client.MatchingFields{
-			ServerMaintenanceServerRefIndex: claim.Spec.ServerRef.Name,
+			serverRefField: claim.Spec.ServerRef.Name,
 		}); err != nil {
 			log.Error(err, "failed to list host serverMaintenances")
 			return nil
