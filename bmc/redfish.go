// SPDX-FileCopyrightText: 2024 SAP SE or an SAP affiliate company and IronCore contributors
// SPDX-License-Identifier: Apache-2.0

package bmc

import (
	"context"
	"encoding/json"
	"errors"
	"fmt"
	"io"
	"net/http"
	"slices"
	"strings"
	"time"

	"github.com/stmcginnis/gofish"
	"github.com/stmcginnis/gofish/common"
	"github.com/stmcginnis/gofish/redfish"
	"k8s.io/apimachinery/pkg/api/resource"
	"k8s.io/apimachinery/pkg/util/wait"

	ctrl "sigs.k8s.io/controller-runtime"
)

var _ BMC = (*RedfishBMC)(nil)

const (
	// DefaultResourcePollingInterval is the default interval for polling resources.
	DefaultResourcePollingInterval = 30 * time.Second
	// DefaultResourcePollingTimeout is the default timeout for polling resources.
	DefaultResourcePollingTimeout = 5 * time.Minute
	// DefaultPowerPollingInterval is the default interval for polling power state.
	DefaultPowerPollingInterval = 30 * time.Second
	// DefaultPowerPollingTimeout is the default timeout for polling power state.
	DefaultPowerPollingTimeout = 5 * time.Minute
)

// Options contain the options for the BMC redfish client.
type Options struct {
	Endpoint  string
	Username  string
	Password  string
	BasicAuth bool

	ResourcePollingInterval time.Duration
	ResourcePollingTimeout  time.Duration
	PowerPollingInterval    time.Duration
	PowerPollingTimeout     time.Duration
}

// RedfishBMC is an implementation of the BMC interface for Redfish.
type RedfishBMC struct {
	client  *gofish.APIClient
	options Options
}

var pxeBootWithSettingUEFIBootMode = redfish.Boot{
	BootSourceOverrideEnabled: redfish.OnceBootSourceOverrideEnabled,
	BootSourceOverrideMode:    redfish.UEFIBootSourceOverrideMode,
	BootSourceOverrideTarget:  redfish.PxeBootSourceOverrideTarget,
}
var pxeBootWithoutSettingUEFIBootMode = redfish.Boot{
	BootSourceOverrideEnabled: redfish.OnceBootSourceOverrideEnabled,
	BootSourceOverrideTarget:  redfish.PxeBootSourceOverrideTarget,
}

// NewRedfishBMCClient creates a new RedfishBMC with the given connection details.
func NewRedfishBMCClient(
	ctx context.Context,
	options Options,
) (*RedfishBMC, error) {
	clientConfig := gofish.ClientConfig{
		Endpoint:  options.Endpoint,
		Username:  options.Username,
		Password:  options.Password,
		Insecure:  true,
		BasicAuth: options.BasicAuth,
	}
	client, err := gofish.ConnectContext(ctx, clientConfig)
	if err != nil {
		return nil, fmt.Errorf("failed to connect to redfish endpoint: %w", err)
	}
	bmc := &RedfishBMC{client: client}
	if options.ResourcePollingInterval == 0 {
		options.ResourcePollingInterval = DefaultResourcePollingInterval
	}
	if options.ResourcePollingTimeout == 0 {
		options.ResourcePollingTimeout = DefaultResourcePollingTimeout
	}
	if options.PowerPollingInterval == 0 {
		options.PowerPollingInterval = DefaultPowerPollingInterval
	}
	if options.PowerPollingTimeout == 0 {
		options.PowerPollingTimeout = DefaultPowerPollingTimeout
	}
	bmc.options = options

	return bmc, nil
}

// Logout closes the BMC client connection by logging out
func (r *RedfishBMC) Logout() {
	if r.client != nil {
		r.client.Logout()
	}
}

// PowerOn powers on the system using Redfish.
func (r *RedfishBMC) PowerOn(ctx context.Context, systemURI string) error {
	system, err := r.getSystemFromUri(ctx, systemURI)
	if err != nil {
		return fmt.Errorf("failed to get systems: %w", err)
	}

	powerState := system.PowerState
	if powerState != redfish.OnPowerState {
		if err := system.Reset(redfish.OnResetType); err != nil {
			return fmt.Errorf("failed to reset system to power on state: %w", err)
		}
	}
	return nil
}

// PowerOff gracefully shuts down the system using Redfish.
func (r *RedfishBMC) PowerOff(ctx context.Context, systemURI string) error {
	system, err := r.getSystemFromUri(ctx, systemURI)
	if err != nil {
		return fmt.Errorf("failed to get systems: %w", err)
	}
	if err := system.Reset(redfish.GracefulShutdownResetType); err != nil {
		return fmt.Errorf("failed to reset system to power on state: %w", err)
	}
	return nil
}

// ForcePowerOff powers off the system using Redfish.
func (r *RedfishBMC) ForcePowerOff(ctx context.Context, systemURI string) error {
	system, err := r.getSystemFromUri(ctx, systemURI)
	if err != nil {
		return fmt.Errorf("failed to get systems: %w", err)
	}
	if err := system.Reset(redfish.ForceOffResetType); err != nil {
		return fmt.Errorf("failed to reset system to power on state: %w", err)
	}
	return nil
}

// Reset performs a reset on the system using Redfish.
func (r *RedfishBMC) Reset(ctx context.Context, systemURI string, resetType redfish.ResetType) error {
	system, err := r.getSystemFromUri(ctx, systemURI)
	if err != nil {
		return fmt.Errorf("failed to get systems: %w", err)
	}
	if err := system.Reset(resetType); err != nil {
		return fmt.Errorf("failed to reset system: %w", err)
	}
	return nil
}

// GetSystems get managed systems
func (r *RedfishBMC) GetSystems(ctx context.Context) ([]Server, error) {
	service := r.client.GetService()
	systems, err := service.Systems()
	if err != nil {
		return nil, fmt.Errorf("failed to get systems: %w", err)
	}
	servers := make([]Server, 0, len(systems))
	for _, s := range systems {
		servers = append(servers, Server{
			UUID:         s.UUID,
			URI:          s.ODataID,
			Model:        s.Model,
			Manufacturer: s.Manufacturer,
			PowerState:   PowerState(s.PowerState),
			SerialNumber: s.SerialNumber,
		})
	}
	return servers, nil
}

// SetPXEBootOnce sets the boot device for the next system boot using Redfish.
func (r *RedfishBMC) SetPXEBootOnce(ctx context.Context, systemURI string) error {
	system, err := r.getSystemFromUri(ctx, systemURI)
	if err != nil {
		return fmt.Errorf("failed to get systems: %w", err)
	}
	var setBoot redfish.Boot
	// TODO: cover setting BootSourceOverrideMode with BIOS settings profile
	if system.Boot.BootSourceOverrideMode != redfish.UEFIBootSourceOverrideMode {
		setBoot = pxeBootWithSettingUEFIBootMode
	} else {
		setBoot = pxeBootWithoutSettingUEFIBootMode
	}
	if err := system.SetBoot(setBoot); err != nil {
		return fmt.Errorf("failed to set the boot order: %w", err)
	}
	return nil
}

func (r *RedfishBMC) GetManager(bmcUUID string) (*redfish.Manager, error) {
	if r.client == nil {
		return nil, fmt.Errorf("no client found")
	}
	managers, err := r.client.Service.Managers()
	if err != nil {
		return nil, fmt.Errorf("failed to get managers: %w", err)
	}
	if len(managers) == 0 {
		return nil, fmt.Errorf("zero managers found")
	}

	if len(bmcUUID) == 0 {
		// take the first one available
		return managers[0], nil
	}

	for _, m := range managers {
		if bmcUUID == m.UUID {
			return m, nil
		}
	}
	return nil, fmt.Errorf("matching managers not found for UUID %v", bmcUUID)
}

func (r *RedfishBMC) getOEMManager(bmcUUID string) (OEMManagerInterface, error) {
	manager, err := r.GetManager(bmcUUID)
	if err != nil {
		return nil, fmt.Errorf("not able to Manager %v", err)
	}

	// some vendors (like Dell) does not publich this. get through the system
	if manager.Manufacturer == "" {
		manufacturer, err := r.getSystemManufacturer()
		if err != nil {
			return nil, fmt.Errorf("not able to determine manufacturer: %v", err)
		}
		manager.Manufacturer = manufacturer
	}

	oemManager, err := NewOEMManager(manager, r.client.Service)
	if err != nil {
		return nil, fmt.Errorf("not able create oem Manager: %v", err)
	}

	return oemManager, nil
}

func (r *RedfishBMC) ResetManager(ctx context.Context, bmcUUID string, resetType redfish.ResetType) error {

	manager, err := r.GetManager(bmcUUID)
	if err != nil {
		return fmt.Errorf("failed to get managers: %w", err)
	}
	if len(manager.SupportedResetTypes) > 0 && !slices.Contains(manager.SupportedResetTypes, resetType) {
		return fmt.Errorf("reset type of %v is not supported for manager %v", resetType, manager.UUID)
	}

	err = manager.Reset(resetType)
	if err != nil {
		return fmt.Errorf("failed to reset managers %v with error: %w", manager.UUID, err)
	}
	return nil
}

// GetSystemInfo retrieves information about the system using Redfish.
func (r *RedfishBMC) GetSystemInfo(ctx context.Context, systemURI string) (SystemInfo, error) {
	system, err := r.getSystemFromUri(ctx, systemURI)
	if err != nil {
		return SystemInfo{}, fmt.Errorf("failed to get systems: %w", err)
	}

	memoryString := fmt.Sprintf("%.fGi", system.MemorySummary.TotalSystemMemoryGiB)
	quantity, err := resource.ParseQuantity(memoryString)
	if err != nil {
		return SystemInfo{}, fmt.Errorf("failed to parse memory quantity: %w", err)
	}
	systemProcessors, err := system.Processors()
	if err != nil {
		return SystemInfo{}, fmt.Errorf("failed to get processors: %w", err)
	}
	processors := make([]Processor, 0, len(systemProcessors))
	for _, p := range systemProcessors {
		processors = append(processors, Processor{
			ID:             p.ID,
			Type:           string(p.ProcessorType),
			Architecture:   string(p.ProcessorArchitecture),
			InstructionSet: string(p.InstructionSet),
			Manufacturer:   p.Manufacturer,
			Model:          p.Model,
			MaxSpeedMHz:    int32(p.MaxSpeedMHz),
			TotalCores:     int32(p.TotalCores),
			TotalThreads:   int32(p.TotalThreads),
		})
	}

	return SystemInfo{
		SystemUUID:        system.UUID,
		SystemURI:         system.ODataID,
		Manufacturer:      system.Manufacturer,
		Model:             system.Model,
		Status:            system.Status,
		PowerState:        system.PowerState,
		SerialNumber:      system.SerialNumber,
		SKU:               system.SKU,
		IndicatorLED:      string(system.IndicatorLED),
		TotalSystemMemory: quantity,
		Processors:        processors,
	}, nil
}

func (r *RedfishBMC) GetBootOrder(ctx context.Context, systemURI string) ([]string, error) {
	system, err := r.getSystemFromUri(ctx, systemURI)
	if err != nil {
		return []string{}, err
	}
	return system.Boot.BootOrder, nil
}

func (r *RedfishBMC) GetBiosVersion(ctx context.Context, systemURI string) (string, error) {
	system, err := r.getSystemFromUri(ctx, systemURI)
	if err != nil {
		return "", err
	}
	return system.BIOSVersion, nil
}

func (r *RedfishBMC) GetBMCVersion(ctx context.Context, bmcUUID string) (string, error) {
	manager, err := r.GetManager(bmcUUID)
	if err != nil {
		return "", err
	}
	return manager.FirmwareVersion, nil
}

func (r *RedfishBMC) GetBiosAttributeValues(
	ctx context.Context,
	systemURI string,
	attributes []string,
) (
	result redfish.SettingsAttributes,
	err error,
) {
	if len(attributes) == 0 {
		return result, err
	}
	system, err := r.getSystemFromUri(ctx, systemURI)
	if err != nil {
		return result, err
	}
	bios, err := system.Bios()
	if err != nil {
		return result, err
	}
	filteredAttr, err := r.getFilteredBiosRegistryAttributes(false, false)
	if err != nil {
		return result, err
	}
	result = make(redfish.SettingsAttributes, len(attributes))
	for _, name := range attributes {
		if _, ok := filteredAttr[name]; ok {
			result[name] = bios.Attributes[name]
		}
	}
	return result, err
}

func (r *RedfishBMC) GetBMCAttributeValues(
	ctx context.Context,
	bmcUUID string,
	attributes []string,
) (
	result redfish.SettingsAttributes,
	err error,
) {
	if len(attributes) == 0 {
		return nil, nil
	}
	oemManager, err := r.getOEMManager(bmcUUID)
	if err != nil {
		return nil, err
	}

	return oemManager.GetOEMBMCSettingAttribute(attributes)
}

func (r *RedfishBMC) GetBiosPendingAttributeValues(
	ctx context.Context,
	systemURI string,
) (
	result redfish.SettingsAttributes,
	err error,
) {
	system, err := r.getSystemFromUri(ctx, systemURI)
	if err != nil {
		return result, err
	}

	var tSys struct {
		Bios        common.Link
		BiosVersion string
	}

	err = json.Unmarshal(system.RawData, &tSys)
	if err != nil {
		return result, err
	}

	var tBios struct {
		Attributes redfish.SettingsAttributes `json:"Attributes"`
		Settings   common.Settings            `json:"@Redfish.Settings"`
	}
	err = r.GetEntityFromUri(tSys.Bios.String(), system.GetClient(), &tBios)
	if err != nil {
		return result, err
	}

	var tBiosPendingSetting struct {
		Attributes redfish.SettingsAttributes `json:"Attributes"`
	}
	err = r.GetEntityFromUri(tBios.Settings.SettingsObject.String(), system.GetClient(), &tBiosPendingSetting)
	if err != nil {
		return result, err
	}

	// unfortunately, some vendors fill the pending attribute with copy of actual bios attribute
	// remove if there are the same
	if len(tBios.Attributes) == len(tBiosPendingSetting.Attributes) {
		pendingAttr := redfish.SettingsAttributes{}
		for key, attr := range tBiosPendingSetting.Attributes {
			if value, ok := tBios.Attributes[key]; !ok || value != attr {
				pendingAttr[key] = attr
			}
		}
		return pendingAttr, nil
	}

	return tBiosPendingSetting.Attributes, nil
}

func (r *RedfishBMC) GetEntityFromUri(uri string, client common.Client, entity any) error {
	Resp, err := client.Get(uri)
	if err != nil {
		return err
	}
	defer Resp.Body.Close() // nolint: errcheck

	RespRawBody, err := io.ReadAll(Resp.Body)
	if err != nil {
		return err
	}
	return json.Unmarshal(RespRawBody, &entity)
}

func (r *RedfishBMC) GetBMCPendingAttributeValues(
	ctx context.Context,
	bmcUUID string,
) (
	result redfish.SettingsAttributes,
	err error,
) {
	oemManager, err := r.getOEMManager(bmcUUID)
	if err != nil {
		return nil, err
	}

	return oemManager.GetBMCPendingAttributeValues()
}

// SetBiosAttributesOnReset sets given bios attributes.
func (r *RedfishBMC) SetBiosAttributesOnReset(
	ctx context.Context,
	systemURI string,
	attributes redfish.SettingsAttributes,
) (err error) {
	system, err := r.getSystemFromUri(ctx, systemURI)
	if err != nil {
		return
	}
	bios, err := system.Bios()
	if err != nil {
		return
	}

	attrs := make(redfish.SettingsAttributes, len(attributes))
	for name, value := range attributes {
		attrs[name] = value
	}
	return bios.UpdateBiosAttributesApplyAt(attrs, common.OnResetApplyTime)
}

func (r *RedfishBMC) SetBMCAttributesImediately(
	ctx context.Context,
	bmcUUID string,
	attributes redfish.SettingsAttributes,
) (err error) {
	if len(attributes) == 0 {
		return nil
	}
	oemManager, err := r.getOEMManager(bmcUUID)
	if err != nil {
		return err
	}
	return oemManager.UpdateBMCAttributesApplyAt(attributes, common.ImmediateApplyTime)
}

// SetBootOrder sets bios boot order
func (r *RedfishBMC) SetBootOrder(ctx context.Context, systemURI string, bootOrder []string) error {
	system, err := r.getSystemFromUri(ctx, systemURI)
	if err != nil {
		return err
	}
	return system.SetBoot(
		redfish.Boot{
			BootSourceOverrideEnabled: redfish.ContinuousBootSourceOverrideEnabled,
			BootSourceOverrideTarget:  redfish.NoneBootSourceOverrideTarget,
			BootOrder:                 bootOrder,
		},
	)
}

func (r *RedfishBMC) getFilteredBiosRegistryAttributes(
	readOnly bool,
	immutable bool,
) (
	filtered map[string]RegistryEntryAttributes,
	err error,
) {
	registries, err := r.client.Service.Registries()
	biosRegistry := &Registry{}
	for _, registry := range registries {
		if strings.Contains(registry.ID, "BiosAttributeRegistry") {
			err = registry.Get(r.client, registry.Location[0].URI, biosRegistry)
			if err != nil {
				return
			}
		}
	}
	// filter out immutable, readonly and hidden attributes
	filtered = make(map[string]RegistryEntryAttributes)
	for _, entry := range biosRegistry.RegistryEntries.Attributes {
		if entry.Immutable == immutable && entry.ReadOnly == readOnly && !entry.Hidden {
			filtered[entry.AttributeName] = entry
		}
	}
	return
}

// CheckBiosAttributes checks if the attributes need to reboot when changed and are the correct type.
func (r *RedfishBMC) CheckBiosAttributes(attrs redfish.SettingsAttributes) (reset bool, err error) {
	reset = false
	filtered, err := r.getFilteredBiosRegistryAttributes(false, false)
	if err != nil {
		return reset, err
	}
	return r.checkAttribues(attrs, filtered)
}

func (r *RedfishBMC) checkAttribues(
	attrs redfish.SettingsAttributes,
	filtered map[string]RegistryEntryAttributes,
) (reset bool, err error) {
	reset = false
	var errs []error
	//TODO: add more types like maps and Enumerations
	for name, value := range attrs {
		entryAttribute, ok := filtered[name]
		if !ok {
			errs = append(errs, fmt.Errorf("attribute %s not found or immutable/hidden", name))
			continue
		}
		if entryAttribute.ResetRequired {
			reset = true
		}
		switch strings.ToLower(entryAttribute.Type) {
		case "integer":
			if _, ok := value.(int); !ok {
				errs = append(
					errs,
					fmt.Errorf(
						"attribute '%s's' value '%v' has wrong type. needed '%s' for '%v'",
						name,
						value,
						entryAttribute.Type,
						entryAttribute,
					))
			}
		case "string":
			if _, ok := value.(string); !ok {
				errs = append(
					errs,
					fmt.Errorf(
						"attribute '%s's' value '%v' has wrong type. needed '%s' for '%v'",
						name,
						value,
						entryAttribute.Type,
						entryAttribute,
					))
			}
		case "enumeration":
			if _, ok := value.(string); !ok {
				errs = append(
					errs,
					fmt.Errorf(
						"attribute '%s's' value '%v' has wrong type. needed '%s' for '%v'",
						name,
						value,
						entryAttribute.Type,
						entryAttribute,
					))
				break
			}
			var validEnum bool
			for _, attrValue := range entryAttribute.Value {
				if attrValue.ValueName == value.(string) {
					validEnum = true
					break
				}
			}
			if !validEnum {
				errs = append(errs, fmt.Errorf("attribute %s value is unknown. needed %v", name, entryAttribute.Value))
			}
		default:
			errs = append(
				errs,
				fmt.Errorf(
					"attribute '%s's' value '%v' has wrong type. needed '%s' for '%v'",
					name,
					value,
					entryAttribute.Type,
					entryAttribute,
				))
		}
	}
	return reset, errors.Join(errs...)
}

// check if the arrtibutes need to reboot when changed, and are correct type.
// supported attrType, bmc and bios
func (r *RedfishBMC) CheckBMCAttributes(bmcUUID string, attrs redfish.SettingsAttributes) (reset bool, err error) {
	oemManager, err := r.getOEMManager(bmcUUID)
	if err != nil {
		return false, err
	}

	return oemManager.CheckBMCAttributes(attrs)
}

func (r *RedfishBMC) getSystemManufacturer() (string, error) {
	systems, err := r.client.Service.Systems()
	if err != nil {
		return "", err
	}
	if len(systems) > 0 {
		return systems[0].Manufacturer, nil
	}

	return "", fmt.Errorf("no system found to determine the Manufacturer")
}

<<<<<<< HEAD
// check if the arrtibutes need to reboot when changed, and are correct type.
// supported attrType, bmc and bios
func (r *RedfishBMC) CheckBMCAttributes(bmcUUID string, attrs redfish.SettingsAttributes) (reset bool, err error) {

	oemManager, err := r.getOEMManager(bmcUUID)
	if err != nil {
		return false, err
	}

	return oemManager.CheckBMCAttributes(attrs)
}

func (r *RedfishBMC) GetStorages(ctx context.Context, systemUUID string) ([]Storage, error) {
	system, err := r.getSystemByUUID(ctx, systemUUID)
=======
func (r *RedfishBMC) GetStorages(ctx context.Context, systemURI string) ([]Storage, error) {
	system, err := r.getSystemFromUri(ctx, systemURI)
>>>>>>> c492f0da
	if err != nil {
		return nil, err
	}
	var systemStorage []*redfish.Storage
	err = wait.PollUntilContextTimeout(
		ctx,
		r.options.ResourcePollingInterval,
		r.options.ResourcePollingTimeout,
		true,
		func(ctx context.Context) (bool, error) {
			systemStorage, err = system.Storage()
			if err != nil {
				return false, nil
			}
			return true, nil
		})
	if err != nil {
		return nil, fmt.Errorf("failed to wait for for server storages to be ready: %w", err)
	}
	result := make([]Storage, 0, len(systemStorage))
	for _, s := range systemStorage {
		storage := Storage{
			Entity: Entity{ID: s.ID, Name: s.Name},
		}
		volumes, err := s.Volumes()
		if err != nil {
			return nil, err
		}
		storage.Volumes = make([]Volume, 0, len(volumes))
		for _, v := range volumes {
			storage.Volumes = append(storage.Volumes, Volume{
				Entity:    Entity{ID: v.ID, Name: v.Name},
				SizeBytes: int64(v.CapacityBytes),
				RAIDType:  v.RAIDType,
				State:     v.Status.State,
			})
		}
		drives, err := s.Drives()
		if err != nil {
			return nil, err
		}
		storage.Drives = make([]Drive, 0, len(drives))
		for _, d := range drives {
			storage.Drives = append(storage.Drives, Drive{
				Entity:    Entity{ID: d.ID, Name: d.Name},
				MediaType: string(d.MediaType),
				Type:      d.DriveFormFactor,
				SizeBytes: d.CapacityBytes,
				Vendor:    d.Manufacturer,
				Model:     d.Model,
				State:     d.Status.State,
			})
		}
		result = append(result, storage)
	}
	if len(result) == 0 {
		// if no storage is found, fall back to simpleStorage (outdated storage API)
		simpleStorages, err := system.SimpleStorages()
		result = make([]Storage, 0, len(systemStorage))
		if err != nil {
			return nil, err
		}
		for _, s := range simpleStorages {
			storage := Storage{
				Entity: Entity{ID: s.ID, Name: s.Name},
			}

			storage.Drives = make([]Drive, 0, len(s.Devices))
			for _, d := range s.Devices {
				storage.Drives = append(storage.Drives, Drive{
					Entity:    Entity{Name: d.Name},
					SizeBytes: d.CapacityBytes,
					Vendor:    d.Manufacturer,
					Model:     d.Model,
					State:     d.Status.State,
				})
			}
			result = append(result, storage)
		}
		return result, nil
	}
	return result, nil
}

func (r *RedfishBMC) getSystemFromUri(ctx context.Context, systemURI string) (*redfish.ComputerSystem, error) {
	if len(systemURI) == 0 {
		return nil, fmt.Errorf("can not process empty URI")
	}
	var system *redfish.ComputerSystem
	err := wait.PollUntilContextTimeout(
		ctx,
		r.options.ResourcePollingInterval,
		r.options.ResourcePollingTimeout,
		true,
		func(ctx context.Context) (bool, error) {
			var err error
			system, err = common.GetObject[redfish.ComputerSystem](r.client, systemURI)
			return err == nil, nil
		})
	if err != nil {
		return nil, fmt.Errorf("failed to wait for for server systems to be ready: %w", err)
	}
	if system.UUID != "" {
		return system, nil
	}
	return nil, fmt.Errorf("no system found for %v", systemURI)
}

func (r *RedfishBMC) WaitForServerPowerState(
	ctx context.Context,
	systemURI string,
	powerState redfish.PowerState,
) error {
	if err := wait.PollUntilContextTimeout(
		ctx,
		r.options.PowerPollingInterval,
		r.options.PowerPollingTimeout,
		true,
		func(ctx context.Context) (done bool, err error) {
			sysInfo, err := r.getSystemFromUri(ctx, systemURI)
			if err != nil {
				return false, fmt.Errorf("failed to get system info: %w", err)
			}
			return sysInfo.PowerState == powerState, nil
		}); err != nil {
		return fmt.Errorf("failed to wait for for server power state: %w", err)
	}
	return nil
}

// UpgradeBiosVersion upgrade given bios versions.
func (r *RedfishBMC) UpgradeBiosVersion(
	ctx context.Context,
	manufacturer string,
	parameters *redfish.SimpleUpdateParameters,
) (string, bool, error) {
	log := ctrl.LoggerFrom(ctx)
	fatal := false
	service := r.client.GetService()

	upgradeServices, err := service.UpdateService()
	if err != nil {
		return "", fatal, err
	}

	type tActions struct {
		SimpleUpdate struct {
			AllowableValues []string `json:"TransferProtocol@Redfish.AllowableValues"`
			Target          string
		} `json:"#UpdateService.SimpleUpdate"`
		StartUpdate common.ActionTarget `json:"#UpdateService.StartUpdate"`
	}

	var tUS struct {
		Actions tActions
	}

	err = json.Unmarshal(upgradeServices.RawData, &tUS)
	if err != nil {
		return "", fatal, err
	}

	oem, err := NewOEM(manufacturer, service)
	if err != nil {
		return "", fatal, err
	}

	RequestBody := oem.GetUpdateRequestBody(parameters)

	resp, err := upgradeServices.PostWithResponse(tUS.Actions.SimpleUpdate.Target, &RequestBody)

	if err != nil {
		return "", fatal, err
	}
	defer resp.Body.Close() // nolint: errcheck

	// any error post this point is fatal, as we can not issue multiple upgrade requests.
	// expectation is to move to failed state, and manually check the status before retrying
	fatal = true

	log.V(1).Info("update has been issued", "Response status code", resp.StatusCode)

	if resp.StatusCode != http.StatusAccepted {
		biosRawBody, err := io.ReadAll(resp.Body)
		if err != nil {
			return "",
				fatal,
				fmt.Errorf("failed to accept the upgrade request. and read the response body %v, statusCode %v",
					err,
					resp.StatusCode,
				)
		}
		return "",
			fatal,
			fmt.Errorf("failed to accept the upgrade request %v, statusCode %v",
				string(biosRawBody),
				resp.StatusCode,
			)
	}

	taskMonitorURI, err := oem.GetUpdateTaskMonitorURI(resp)
	if err != nil {
		log.V(1).Error(err,
			"failed to extract Task created for upgrade. However, upgrade might be running on server.")
		return "", fatal, fmt.Errorf("failed to read task monitor URI. %v", err)
	}

	log.V(1).Info("update has been accepted.", "Response", taskMonitorURI)

	return taskMonitorURI, false, nil
}

func (r *RedfishBMC) GetBiosUpgradeTask(
	ctx context.Context,
	manufacturer string,
	taskURI string,
) (*redfish.Task, error) {
	respTask, err := r.client.GetService().GetClient().Get(taskURI)
	if err != nil {
		return nil, err
	}
	defer respTask.Body.Close() // nolint: errcheck

	if respTask.StatusCode != http.StatusAccepted && respTask.StatusCode != http.StatusOK {
		respTaskRawBody, err := io.ReadAll(respTask.Body)
		if err != nil {
			return nil,
				fmt.Errorf("failed to get the upgrade Task details. and read the response body %v, statusCode %v",
					err,
					respTask.StatusCode)
		}
		return nil,
			fmt.Errorf("failed to get the upgrade Task details. %v, statusCode %v",
				string(respTaskRawBody),
				respTask.StatusCode)
	}

	oem, err := NewOEM(manufacturer, r.client.GetService())
	if err != nil {
		return nil, fmt.Errorf("failed to get oem object, %v", err)
	}

	return oem.GetTaskMonitorDetails(ctx, respTask)
}

// UpgradeBMCVersion upgrade given BMC version.
func (r *RedfishBMC) UpgradeBMCVersion(
	ctx context.Context,
	manufacturer string,
	parameters *redfish.SimpleUpdateParameters,
) (string, bool, error) {
	log := ctrl.LoggerFrom(ctx)
	fatal := false
	service := r.client.GetService()

	upgradeServices, err := service.UpdateService()
	if err != nil {
		return "", fatal, err
	}

	type tActions struct {
		SimpleUpdate struct {
			AllowableValues []string `json:"TransferProtocol@Redfish.AllowableValues"`
			Target          string
		} `json:"#UpdateService.SimpleUpdate"`
		StartUpdate common.ActionTarget `json:"#UpdateService.StartUpdate"`
	}

	var tUS struct {
		Actions tActions
	}

	err = json.Unmarshal(upgradeServices.RawData, &tUS)
	if err != nil {
		return "", fatal, err
	}

	if len(manufacturer) == 0 {
		manufacturer, err = r.getSystemManufacturer()
		if err != nil {
			return "", fatal, fmt.Errorf("failed to determine manufacturer")
		}
	}

	oem, err := NewOEM(manufacturer, service)
	if err != nil {
		return "", fatal, err
	}

	RequestBody := oem.GetUpdateRequestBody(parameters)

	resp, err := upgradeServices.PostWithResponse(tUS.Actions.SimpleUpdate.Target, &RequestBody)

	if err != nil {
		return "", fatal, err
	}
	defer resp.Body.Close() // nolint: errcheck

	// any error post this point is fatal, as we can not issue multiple upgrade requests.
	// expectation is to move to failed state, and manually check the status before retrying
	fatal = true

	log.V(1).Info("update has been issued", "Response status code", resp.StatusCode)

	if resp.StatusCode != http.StatusAccepted {
		bmcRawBody, err := io.ReadAll(resp.Body)
		if err != nil {
			return "",
				fatal,
				fmt.Errorf("failed to accept the upgrade request. and read the response body %v, statusCode %v",
					err,
					resp.StatusCode,
				)
		}
		return "",
			fatal,
			fmt.Errorf("failed to accept the upgrade request %v, statusCode %v",
				string(bmcRawBody),
				resp.StatusCode,
			)
	}

	taskMonitorURI, err := oem.GetUpdateTaskMonitorURI(resp)
	if err != nil {
		log.V(1).Error(err,
			"failed to extract Task created for upgrade. However, upgrade might be running on server.")
		return "", fatal, fmt.Errorf("failed to read task monitor URI. %v", err)
	}

	log.V(1).Info("update has been accepted.", "Response", taskMonitorURI)

	return taskMonitorURI, false, nil
}

func (r *RedfishBMC) GetBMCUpgradeTask(
	ctx context.Context,
	manufacturer string,
	taskURI string,
) (*redfish.Task, error) {

	respTask, err := r.client.GetService().GetClient().Get(taskURI)
	if err != nil {
		return nil, err
	}
	defer respTask.Body.Close() // nolint: errcheck

	if respTask.StatusCode != http.StatusAccepted && respTask.StatusCode != http.StatusOK {
		respTaskRawBody, err := io.ReadAll(respTask.Body)
		if err != nil {
			return nil,
				fmt.Errorf("failed to get the upgrade Task details. and read the response body %v, statusCode %v",
					err,
					respTask.StatusCode)
		}
		return nil,
			fmt.Errorf("failed to get the upgrade Task details. %v, statusCode %v",
				string(respTaskRawBody),
				respTask.StatusCode)
	}

	if len(manufacturer) == 0 {
		manufacturer, err = r.getSystemManufacturer()
		if err != nil {
			return nil, fmt.Errorf("failed to determine manufacturer")
		}
	}

	oem, err := NewOEM(manufacturer, r.client.GetService())
	if err != nil {
		return nil, fmt.Errorf("failed to get oem object, %v", err)
	}

	return oem.GetTaskMonitorDetails(ctx, respTask)
}<|MERGE_RESOLUTION|>--- conflicted
+++ resolved
@@ -658,25 +658,8 @@
 	return "", fmt.Errorf("no system found to determine the Manufacturer")
 }
 
-<<<<<<< HEAD
-// check if the arrtibutes need to reboot when changed, and are correct type.
-// supported attrType, bmc and bios
-func (r *RedfishBMC) CheckBMCAttributes(bmcUUID string, attrs redfish.SettingsAttributes) (reset bool, err error) {
-
-	oemManager, err := r.getOEMManager(bmcUUID)
-	if err != nil {
-		return false, err
-	}
-
-	return oemManager.CheckBMCAttributes(attrs)
-}
-
-func (r *RedfishBMC) GetStorages(ctx context.Context, systemUUID string) ([]Storage, error) {
-	system, err := r.getSystemByUUID(ctx, systemUUID)
-=======
 func (r *RedfishBMC) GetStorages(ctx context.Context, systemURI string) ([]Storage, error) {
 	system, err := r.getSystemFromUri(ctx, systemURI)
->>>>>>> c492f0da
 	if err != nil {
 		return nil, err
 	}
