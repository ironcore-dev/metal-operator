--- conflicted
+++ resolved
@@ -14,13 +14,10 @@
 
 	"github.com/go-logr/logr"
 	metalv1alpha1 "github.com/ironcore-dev/metal-operator/api/v1alpha1"
-<<<<<<< HEAD
 	"github.com/ironcore-dev/metal-operator/bmc"
 	"github.com/stmcginnis/gofish/redfish"
-=======
 	"k8s.io/apimachinery/pkg/api/meta"
 	"k8s.io/apimachinery/pkg/runtime"
->>>>>>> e0afdee6
 	"sigs.k8s.io/controller-runtime/pkg/client"
 	"sigs.k8s.io/controller-runtime/pkg/controller/controllerutil"
 	"sigs.k8s.io/controller-runtime/pkg/event"
@@ -140,7 +137,6 @@
 	return true
 }
 
-<<<<<<< HEAD
 func resetBMCOfServer(
 	ctx context.Context,
 	log logr.Logger,
@@ -158,7 +154,7 @@
 		annotations := BMC.GetAnnotations()
 		if annotations != nil {
 			if op, ok := annotations[metalv1alpha1.OperationAnnotation]; ok {
-				if op == metalv1alpha1.OperationAnnotationForceReset {
+				if op == metalv1alpha1.GracefulRestartBMC {
 					log.V(1).Info("Waiting for BMC reset as annotation on BMC object is set")
 					return nil
 				} else {
@@ -172,7 +168,7 @@
 		if annotations == nil {
 			annotations = map[string]string{}
 		}
-		annotations[metalv1alpha1.OperationAnnotation] = metalv1alpha1.OperationAnnotationForceReset
+		annotations[metalv1alpha1.OperationAnnotation] = metalv1alpha1.GracefulRestartBMC
 		BMC.SetAnnotations(annotations)
 		if err := kClient.Patch(ctx, BMC, client.MergeFrom(BMCBase)); err != nil {
 			return err
@@ -194,7 +190,8 @@
 		return nil
 	}
 	return fmt.Errorf("no BMC reference or inline BMC details found in server spec to reset BMC")
-=======
+}
+
 func handleIgnoreAnnotationPropagation(
 	ctx context.Context,
 	log logr.Logger,
@@ -291,5 +288,4 @@
 		return nil
 	})
 	return errors.Join(errs...)
->>>>>>> e0afdee6
 }