--- conflicted
+++ resolved
@@ -71,11 +71,7 @@
 	go vet ./...
 
 .PHONY: test
-<<<<<<< HEAD
-test: stopbmc manifests generate fmt vet envtest startbmc ## Run tests.
-=======
 test: manifests generate fmt vet setup-envtest startbmc ## Run tests.
->>>>>>> 07c96a09
 	KUBEBUILDER_ASSETS="$(shell $(ENVTEST) use $(ENVTEST_K8S_VERSION) --bin-dir $(LOCALBIN) -p path)" go test $$(go list ./... | grep -v /e2e) -coverprofile cover.out
 
 # TODO(user): To use a different vendor for e2e tests, modify the setup under 'tests/e2e'.
