// SPDX-FileCopyrightText: 2025 SAP SE or an SAP affiliate company and IronCore contributors
// SPDX-License-Identifier: Apache-2.0

package v1alpha1

import (
	corev1 "k8s.io/api/core/v1"
	metav1 "k8s.io/apimachinery/pkg/apis/meta/v1"
)

type BMCVersionState string

const (
	// BMCVersionStatePending specifies that the BMC upgrade maintenance is waiting
	BMCVersionStatePending BMCVersionState = "Pending"
	// BMCVersionStateInProgress specifies that upgrading BMC is in progress.
	BMCVersionStateInProgress BMCVersionState = "InProgress"
	// BMCVersionStateCompleted specifies that the BMC upgrade maintenance has been completed.
	BMCVersionStateCompleted BMCVersionState = "Completed"
	// BMCVersionStateFailed specifies that the BMC upgrade maintenance has failed.
	BMCVersionStateFailed BMCVersionState = "Failed"
)

type BMCVersionTemplate struct {
	// Version contains a BMC version to upgrade to
	// +required
	Version string `json:"version"`

	// UpdatePolicy is an indication of whether the server's upgrade service should bypass vendor update policies
	// +optional
	UpdatePolicy *UpdatePolicy `json:"updatePolicy,omitempty"`

	// details regarding the image to use to upgrade to given BMC version
	// +required
	Image ImageSpec `json:"image"`

	// ServerMaintenancePolicy is a maintenance policy to be enforced on the server managed by referred BMC.
	// +optional
	ServerMaintenancePolicy ServerMaintenancePolicy `json:"serverMaintenancePolicy,omitempty"`
<<<<<<< HEAD
=======

	// ServerMaintenanceRefs are references to a ServerMaintenance objects that Controller has requested for the each of the related server.
	// +optional
	ServerMaintenanceRefs []ObjectReference `json:"serverMaintenanceRefs,omitempty"`
>>>>>>> 493d5879
}

// BMCVersionSpec defines the desired state of BMCVersion.
type BMCVersionSpec struct {
	// BMCVersionTemplate defines the template for BMC version to be applied on the server's BMC.
	BMCVersionTemplate `json:",inline"`

	// ServerMaintenanceRefs are references to a ServerMaintenance objects that Controller has requested for the each of the related server.
	// +optional
	ServerMaintenanceRefs []ServerMaintenanceRefItem `json:"serverMaintenanceRefs,omitempty"`

	// BMCRef is a reference to a specific BMC to apply BMC upgrade on.
	// +kubebuilder:validation:XValidation:rule="self == oldSelf",message="bmcRef is immutable"
	BMCRef *corev1.LocalObjectReference `json:"bmcRef,omitempty"`
}

// BMCVersionStatus defines the observed state of BMCVersion.
type BMCVersionStatus struct {
	// State represents the current state of the BMC configuration task.
	State BMCVersionState `json:"state,omitempty"`

	// UpgradeTask contains the state of the Upgrade Task created by the BMC
	UpgradeTask *Task `json:"upgradeTask,omitempty"`
	// Conditions represents the latest available observations of the BMC version upgrade state.
	// +patchStrategy=merge
	// +patchMergeKey=type
	// +optional
	Conditions []metav1.Condition `json:"conditions,omitempty" patchStrategy:"merge" patchMergeKey:"type" protobuf:"bytes,1,rep,name=conditions"`
}

// +kubebuilder:object:root=true
// +kubebuilder:subresource:status
// +kubebuilder:resource:scope=Cluster
// +kubebuilder:printcolumn:name="BMCVersion",type=string,JSONPath=`.spec.version`
// +kubebuilder:printcolumn:name="updateType",type=string,JSONPath=`.spec.updateType`
// +kubebuilder:printcolumn:name="BMCRef",type=string,JSONPath=`.spec.bmcRef.name`
// +kubebuilder:printcolumn:name="TaskProgress",type=integer,JSONPath=`.status.upgradeTask.percentageComplete`
// +kubebuilder:printcolumn:name="TaskState",type=string,JSONPath=`.status.upgradeTask.state`
// +kubebuilder:printcolumn:name="TaskStatus",type=string,JSONPath=`.status.upgradeTask.status`
// +kubebuilder:printcolumn:name="State",type=string,JSONPath=`.status.state`
// +kubebuilder:printcolumn:name="Age",type=date,JSONPath=`.metadata.creationTimestamp`

// BMCVersion is the Schema for the bmcversions API.
type BMCVersion struct {
	metav1.TypeMeta   `json:",inline"`
	metav1.ObjectMeta `json:"metadata,omitempty"`

	Spec   BMCVersionSpec   `json:"spec,omitempty"`
	Status BMCVersionStatus `json:"status,omitempty"`
}

// +kubebuilder:object:root=true

// BMCVersionList contains a list of BMCVersion.
type BMCVersionList struct {
	metav1.TypeMeta `json:",inline"`
	metav1.ListMeta `json:"metadata,omitempty"`
	Items           []BMCVersion `json:"items"`
}

func init() {
	SchemeBuilder.Register(&BMCVersion{}, &BMCVersionList{})
}<|MERGE_RESOLUTION|>--- conflicted
+++ resolved
@@ -37,13 +37,6 @@
 	// ServerMaintenancePolicy is a maintenance policy to be enforced on the server managed by referred BMC.
 	// +optional
 	ServerMaintenancePolicy ServerMaintenancePolicy `json:"serverMaintenancePolicy,omitempty"`
-<<<<<<< HEAD
-=======
-
-	// ServerMaintenanceRefs are references to a ServerMaintenance objects that Controller has requested for the each of the related server.
-	// +optional
-	ServerMaintenanceRefs []ObjectReference `json:"serverMaintenanceRefs,omitempty"`
->>>>>>> 493d5879
 }
 
 // BMCVersionSpec defines the desired state of BMCVersion.
@@ -53,7 +46,7 @@
 
 	// ServerMaintenanceRefs are references to a ServerMaintenance objects that Controller has requested for the each of the related server.
 	// +optional
-	ServerMaintenanceRefs []ServerMaintenanceRefItem `json:"serverMaintenanceRefs,omitempty"`
+	ServerMaintenanceRefs []ObjectReference `json:"serverMaintenanceRefs,omitempty"`
 
 	// BMCRef is a reference to a specific BMC to apply BMC upgrade on.
 	// +kubebuilder:validation:XValidation:rule="self == oldSelf",message="bmcRef is immutable"
