--- conflicted
+++ resolved
@@ -152,14 +152,12 @@
           status:
             description: BIOSSettingsStatus defines the observed state of BIOSSettings.
             properties:
-<<<<<<< HEAD
               appliedSettingPriority:
                 description: |-
                   AppliedSettingPriority specifies the number of sequence left to complete the settings workflow
                   used in conjunction with SettingUpdatePolicy and BIOSSettingFlow Resource
                 format: int32
                 type: integer
-=======
               conditions:
                 description: Conditions represents the latest available observations
                   of the BIOSSettings's current state.
@@ -223,7 +221,6 @@
                   setting was successfully applied.
                 format: date-time
                 type: string
->>>>>>> c492f0da
               state:
                 description: State represents the current state of the bios configuration
                   task.
