// SPDX-FileCopyrightText: 2024 SAP SE or an SAP affiliate company and IronCore contributors
// SPDX-License-Identifier: Apache-2.0

package controller

import (
	"context"
	"fmt"
	"path/filepath"
	"runtime"
	"testing"
	"time"

	metalv1alpha1 "github.com/ironcore-dev/metal-operator/api/v1alpha1"
	"github.com/ironcore-dev/metal-operator/bmc"
	"github.com/ironcore-dev/metal-operator/bmc/mock/server"
	"github.com/ironcore-dev/metal-operator/internal/api/macdb"
	"github.com/ironcore-dev/metal-operator/internal/registry"
	. "github.com/onsi/ginkgo/v2"
	. "github.com/onsi/gomega"
	corev1 "k8s.io/api/core/v1"
	metav1 "k8s.io/apimachinery/pkg/apis/meta/v1"
	"k8s.io/client-go/kubernetes/scheme"
	"k8s.io/client-go/rest"
	"k8s.io/utils/ptr"
	ctrl "sigs.k8s.io/controller-runtime"
	"sigs.k8s.io/controller-runtime/pkg/client"
	"sigs.k8s.io/controller-runtime/pkg/config"
	"sigs.k8s.io/controller-runtime/pkg/envtest"
	. "sigs.k8s.io/controller-runtime/pkg/envtest/komega"
	logf "sigs.k8s.io/controller-runtime/pkg/log"
	"sigs.k8s.io/controller-runtime/pkg/log/zap"
<<<<<<< HEAD
=======
	"sigs.k8s.io/controller-runtime/pkg/manager"
>>>>>>> fe4f2153
	metricsserver "sigs.k8s.io/controller-runtime/pkg/metrics/server"
	//+kubebuilder:scaffold:imports
)

const (
	pollingInterval      = 50 * time.Millisecond
	eventuallyTimeout    = 5 * time.Second
	consistentlyDuration = 1 * time.Second
)

var (
	cfg                            *rest.Config
	k8sClient                      client.Client
	testEnv                        *envtest.Environment
	registryURL                    = "http://localhost:30000"
	defaultMockUpServerBiosVersion = "P79 v1.45 (12/06/2017)"
	defaultMockUpServerBMCVersion  = "1.45.455b66-rev4"
)

func TestControllers(t *testing.T) {
	SetDefaultConsistentlyPollingInterval(pollingInterval)
	SetDefaultEventuallyPollingInterval(pollingInterval)
	SetDefaultEventuallyTimeout(eventuallyTimeout)
	SetDefaultConsistentlyDuration(consistentlyDuration)
	RegisterFailHandler(Fail)

	RunSpecs(t, "Controller Suite")
}

<<<<<<< HEAD
func DeleteAllMetalResources(ctx context.Context, namespace string) {
	Eventually(deleteAndList(ctx, &metalv1alpha1.ServerClaim{}, &metalv1alpha1.ServerClaimList{}, client.InNamespace(namespace))).Should(
		HaveField("Items", BeEmpty()))

	Eventually(deleteAndList(ctx, &metalv1alpha1.Endpoint{}, &metalv1alpha1.EndpointList{})).Should(
		HaveField("Items", BeEmpty()))

	Eventually(deleteAndList(ctx, &metalv1alpha1.BMC{}, &metalv1alpha1.BMCList{})).Should(
		HaveField("Items", BeEmpty()))

	Eventually(deleteAndList(ctx, &metalv1alpha1.ServerMaintenance{}, &metalv1alpha1.ServerMaintenanceList{}, client.InNamespace(namespace))).Should(
		HaveField("Items", BeEmpty()))

	// Need to delete all the finalizer on the server in Maintenance before deleting it
	serverList := &metalv1alpha1.ServerList{}
	Eventually(
		func(g Gomega) {
			err := List(serverList)()
			g.Expect(err).ToNot(HaveOccurred())
			for _, s := range serverList.Items {
				if s.Status.State == metalv1alpha1.ServerStateMaintenance && controllerutil.ContainsFinalizer(&s, ServerFinalizer) {
					_, err := clientutils.PatchEnsureNoFinalizer(ctx, k8sClient, &s, ServerFinalizer)
					g.Expect(err).ToNot(HaveOccurred())
				}
			}
		}).Should(Succeed())
	Eventually(deleteAndList(ctx, &metalv1alpha1.Server{}, &metalv1alpha1.ServerList{})).Should(
		HaveField("Items", BeEmpty()))

	Eventually(deleteAndList(ctx, &metalv1alpha1.ServerBootConfiguration{}, &metalv1alpha1.ServerBootConfigurationList{}, client.InNamespace(namespace))).Should(
		HaveField("Items", BeEmpty()))

	Eventually(deleteAndList(ctx, &metalv1alpha1.BIOSSettingsSet{}, &metalv1alpha1.BIOSSettingsSetList{})).Should(
		HaveField("Items", BeEmpty()))

	Eventually(deleteAndList(ctx, &metalv1alpha1.BIOSSettings{}, &metalv1alpha1.BIOSSettingsList{})).Should(
		HaveField("Items", BeEmpty()))

	Eventually(deleteAndList(ctx, &metalv1alpha1.BIOSVersion{}, &metalv1alpha1.BIOSVersionList{})).Should(
		HaveField("Items", BeEmpty()))
	Eventually(deleteAndList(ctx, &metalv1alpha1.BIOSVersionSet{}, &metalv1alpha1.BIOSVersionSetList{})).Should(
		HaveField("Items", BeEmpty()))

	Eventually(deleteAndList(ctx, &metalv1alpha1.BMCSettings{}, &metalv1alpha1.BMCSettingsList{})).Should(
		HaveField("Items", BeEmpty()))

	Eventually(deleteAndList(ctx, &metalv1alpha1.BMCVersion{}, &metalv1alpha1.BMCVersionList{})).Should(
		HaveField("Items", BeEmpty()))
	Eventually(deleteAndList(ctx, &metalv1alpha1.BMCVersionSet{}, &metalv1alpha1.BMCVersionList{})).Should(
		HaveField("Items", BeEmpty()))
}

func deleteAndList(ctx context.Context, obj client.Object, objList client.ObjectList, namespaceOpt ...client.DeleteAllOfOption) func() (client.ObjectList, error) {
	Expect(k8sClient.DeleteAllOf(ctx, obj, namespaceOpt...)).To(Succeed())
	return ObjectList(objList)
}

=======
>>>>>>> fe4f2153
var _ = BeforeSuite(func() {
	logf.SetLogger(zap.New(zap.WriteTo(GinkgoWriter), zap.UseDevMode(true)))

	By("bootstrapping test environment")
	logf.SetLogger(zap.New(zap.WriteTo(GinkgoWriter), zap.UseDevMode(true)))
	testEnv = &envtest.Environment{
		CRDDirectoryPaths:     []string{filepath.Join("..", "..", "config", "crd", "bases")},
		ErrorIfCRDPathMissing: true,

		// The BinaryAssetsDirectory is only required if you want to run the tests directly
		// without call the makefile target test. If not informed it will look for the
		// default path defined in controller-runtime which is /usr/local/kubebuilder/.
		// Note that you must have the required binaries setup under the bin directory to perform
		// the tests directly. When we run make test it will be setup and used automatically.
		BinaryAssetsDirectory: filepath.Join("..", "..", "bin", "k8s",
			fmt.Sprintf("1.34.0-%s-%s", runtime.GOOS, runtime.GOARCH)),
	}

	var err error
	// cfg is defined in this file globally.
	cfg, err = testEnv.Start()
	Expect(err).NotTo(HaveOccurred())
	Expect(cfg).NotTo(BeNil())

	DeferCleanup(testEnv.Stop)

	Expect(metalv1alpha1.AddToScheme(scheme.Scheme)).NotTo(HaveOccurred())

	//+kubebuilder:scaffold:scheme

	k8sClient, err = client.New(cfg, client.Options{Scheme: scheme.Scheme})
	Expect(err).NotTo(HaveOccurred())
	Expect(k8sClient).NotTo(BeNil())

	// set komega client
	SetClient(k8sClient)

	bmc.InitMockUp()
})

func SetupTest() *corev1.Namespace {
	ns := &corev1.Namespace{}

	BeforeEach(func(ctx SpecContext) {
		var mgrCtx context.Context
		mgrCtx, cancel := context.WithCancel(context.Background())
		DeferCleanup(cancel)

		*ns = corev1.Namespace{
			ObjectMeta: metav1.ObjectMeta{
				GenerateName: "test-",
			},
		}
		Expect(k8sClient.Create(ctx, ns)).To(Succeed(), "failed to create test namespace")
		DeferCleanup(k8sClient.Delete, ns)

		k8sManager, err := ctrl.NewManager(cfg, ctrl.Options{
			Scheme: scheme.Scheme,
			Controller: config.Controller{
				// need to skip unique controller name validation
				// since all tests need a dedicated controller
				SkipNameValidation: ptr.To(true),
			},
			Metrics: metricsserver.Options{
				BindAddress: "0",
			},
		})
		Expect(err).ToNot(HaveOccurred())

		prefixDB := &macdb.MacPrefixes{
			MacPrefixes: []macdb.MacPrefix{
				{
					MacPrefix:    "23",
					Manufacturer: "Foo",
					Protocol:     "RedfishLocal",
					Port:         8000,
					Type:         "bmc",
					DefaultCredentials: []macdb.Credential{
						{
							Username: "foo",
							Password: "bar",
						},
					},
					Console: macdb.Console{
						Type: string(metalv1alpha1.ConsoleProtocolNameSSH),
						Port: 22,
					},
				},
			},
		}

		// register reconciler here
		Expect((&EndpointReconciler{
			Client:      k8sManager.GetClient(),
			Scheme:      k8sManager.GetScheme(),
			MACPrefixes: prefixDB,
			Insecure:    true,
		}).SetupWithManager(k8sManager)).To(Succeed())

		Expect((&BMCReconciler{
			Client:                 k8sManager.GetClient(),
			Scheme:                 k8sManager.GetScheme(),
			Insecure:               true,
			ManagerNamespace:       ns.Name,
			BMCResetWaitTime:       500 * time.Millisecond,
			BMCClientRetryInterval: 50 * time.Millisecond,
		}).SetupWithManager(k8sManager)).To(Succeed())

		Expect((&ServerReconciler{
			Client:                  k8sManager.GetClient(),
			Scheme:                  k8sManager.GetScheme(),
			Insecure:                true,
			ManagerNamespace:        ns.Name,
			ProbeImage:              "foo:latest",
			ProbeOSImage:            "fooOS:latest",
			RegistryURL:             registryURL,
			RegistryResyncInterval:  50 * time.Millisecond,
			ResyncInterval:          50 * time.Millisecond,
			EnforceFirstBoot:        true,
			MaxConcurrentReconciles: 5,
			BMCOptions: bmc.Options{
				PowerPollingInterval: 50 * time.Millisecond,
				PowerPollingTimeout:  200 * time.Millisecond,
				BasicAuth:            true,
			},
			DiscoveryTimeout: time.Second, // Force timeout to be quick for tests
		}).SetupWithManager(k8sManager)).To(Succeed())

		Expect((&ServerClaimReconciler{
			Client:                  k8sManager.GetClient(),
			Cache:                   k8sManager.GetCache(),
			Scheme:                  k8sManager.GetScheme(),
			MaxConcurrentReconciles: 5,
		}).SetupWithManager(k8sManager)).To(Succeed())

		Expect((&ServerBootConfigurationReconciler{
			Client: k8sManager.GetClient(),
			Scheme: k8sManager.GetScheme(),
		}).SetupWithManager(k8sManager)).To(Succeed())

		Expect((&ServerMaintenanceReconciler{
			Client: k8sManager.GetClient(),
			Scheme: k8sManager.GetScheme(),
		}).SetupWithManager(k8sManager)).To(Succeed())

		Expect((&BiosSettingsReconciler{
			Client:           k8sManager.GetClient(),
			ManagerNamespace: ns.Name,
			Insecure:         true,
			Scheme:           k8sManager.GetScheme(),
			ResyncInterval:   10 * time.Millisecond,
			BMCOptions: bmc.Options{
				PowerPollingInterval: 50 * time.Millisecond,
				PowerPollingTimeout:  200 * time.Millisecond,
				BasicAuth:            true,
			},
			TimeoutExpiry: 6 * time.Second,
		}).SetupWithManager(k8sManager)).To(Succeed())

		Expect((&BIOSVersionReconciler{
			Client:           k8sManager.GetClient(),
			ManagerNamespace: ns.Name,
			Insecure:         true,
			Scheme:           k8sManager.GetScheme(),
			ResyncInterval:   10 * time.Millisecond,
			BMCOptions: bmc.Options{
				PowerPollingInterval: 50 * time.Millisecond,
				PowerPollingTimeout:  200 * time.Millisecond,
				BasicAuth:            true,
			},
		}).SetupWithManager(k8sManager)).To(Succeed())

		Expect((&BIOSVersionSetReconciler{
			Client: k8sManager.GetClient(),
			Scheme: k8sManager.GetScheme(),
		}).SetupWithManager(k8sManager)).To(Succeed())

		Expect((&BMCSettingsReconciler{
			Client:           k8sManager.GetClient(),
			ManagerNamespace: ns.Name,
			Insecure:         true,
			Scheme:           k8sManager.GetScheme(),
			ResyncInterval:   10 * time.Millisecond,
			BMCOptions: bmc.Options{
				PowerPollingInterval: 50 * time.Millisecond,
				PowerPollingTimeout:  200 * time.Millisecond,
				BasicAuth:            true,
			},
		}).SetupWithManager(k8sManager)).To(Succeed())

		Expect((&BMCVersionReconciler{
			Client:           k8sManager.GetClient(),
			ManagerNamespace: ns.Name,
			Insecure:         true,
			Scheme:           k8sManager.GetScheme(),
			ResyncInterval:   10 * time.Millisecond,
			BMCOptions: bmc.Options{
				PowerPollingInterval: 50 * time.Millisecond,
				PowerPollingTimeout:  200 * time.Millisecond,
				BasicAuth:            true,
			},
		}).SetupWithManager(k8sManager)).To(Succeed())

		Expect((&BMCVersionSetReconciler{
			Client: k8sManager.GetClient(),
			Scheme: k8sManager.GetScheme(),
		}).SetupWithManager(k8sManager)).To(Succeed())

		Expect((&BIOSSettingsSetReconciler{
			Client: k8sManager.GetClient(),
			Scheme: k8sManager.GetScheme(),
		}).SetupWithManager(k8sManager)).To(Succeed())

		By("Starting the registry server")
		Expect(k8sManager.Add(manager.RunnableFunc(func(ctx context.Context) error {
			registryServer := registry.NewServer(GinkgoLogr, ":30000")
			if err := registryServer.Start(ctx); err != nil {
				return fmt.Errorf("failed to start registry server: %w", err)
			}
			<-ctx.Done()
			return nil
		}))).Should(Succeed())

		By("Starting the BMC mock server")
		Expect(k8sManager.Add(manager.RunnableFunc(func(ctx context.Context) error {
			mockServer := server.NewMockServer(GinkgoLogr, ":8000")
			if err := mockServer.Start(ctx); err != nil {
				return fmt.Errorf("failed to start mock Redfish server: %w", err)
			}
			<-ctx.Done()
			return nil
		}))).Should(Succeed())

		go func() {
			defer GinkgoRecover()
			Expect(k8sManager.Start(mgrCtx)).To(Succeed(), "failed to start manager")
		}()
	})

	return ns
}<|MERGE_RESOLUTION|>--- conflicted
+++ resolved
@@ -30,10 +30,7 @@
 	. "sigs.k8s.io/controller-runtime/pkg/envtest/komega"
 	logf "sigs.k8s.io/controller-runtime/pkg/log"
 	"sigs.k8s.io/controller-runtime/pkg/log/zap"
-<<<<<<< HEAD
-=======
 	"sigs.k8s.io/controller-runtime/pkg/manager"
->>>>>>> fe4f2153
 	metricsserver "sigs.k8s.io/controller-runtime/pkg/metrics/server"
 	//+kubebuilder:scaffold:imports
 )
@@ -63,66 +60,6 @@
 	RunSpecs(t, "Controller Suite")
 }
 
-<<<<<<< HEAD
-func DeleteAllMetalResources(ctx context.Context, namespace string) {
-	Eventually(deleteAndList(ctx, &metalv1alpha1.ServerClaim{}, &metalv1alpha1.ServerClaimList{}, client.InNamespace(namespace))).Should(
-		HaveField("Items", BeEmpty()))
-
-	Eventually(deleteAndList(ctx, &metalv1alpha1.Endpoint{}, &metalv1alpha1.EndpointList{})).Should(
-		HaveField("Items", BeEmpty()))
-
-	Eventually(deleteAndList(ctx, &metalv1alpha1.BMC{}, &metalv1alpha1.BMCList{})).Should(
-		HaveField("Items", BeEmpty()))
-
-	Eventually(deleteAndList(ctx, &metalv1alpha1.ServerMaintenance{}, &metalv1alpha1.ServerMaintenanceList{}, client.InNamespace(namespace))).Should(
-		HaveField("Items", BeEmpty()))
-
-	// Need to delete all the finalizer on the server in Maintenance before deleting it
-	serverList := &metalv1alpha1.ServerList{}
-	Eventually(
-		func(g Gomega) {
-			err := List(serverList)()
-			g.Expect(err).ToNot(HaveOccurred())
-			for _, s := range serverList.Items {
-				if s.Status.State == metalv1alpha1.ServerStateMaintenance && controllerutil.ContainsFinalizer(&s, ServerFinalizer) {
-					_, err := clientutils.PatchEnsureNoFinalizer(ctx, k8sClient, &s, ServerFinalizer)
-					g.Expect(err).ToNot(HaveOccurred())
-				}
-			}
-		}).Should(Succeed())
-	Eventually(deleteAndList(ctx, &metalv1alpha1.Server{}, &metalv1alpha1.ServerList{})).Should(
-		HaveField("Items", BeEmpty()))
-
-	Eventually(deleteAndList(ctx, &metalv1alpha1.ServerBootConfiguration{}, &metalv1alpha1.ServerBootConfigurationList{}, client.InNamespace(namespace))).Should(
-		HaveField("Items", BeEmpty()))
-
-	Eventually(deleteAndList(ctx, &metalv1alpha1.BIOSSettingsSet{}, &metalv1alpha1.BIOSSettingsSetList{})).Should(
-		HaveField("Items", BeEmpty()))
-
-	Eventually(deleteAndList(ctx, &metalv1alpha1.BIOSSettings{}, &metalv1alpha1.BIOSSettingsList{})).Should(
-		HaveField("Items", BeEmpty()))
-
-	Eventually(deleteAndList(ctx, &metalv1alpha1.BIOSVersion{}, &metalv1alpha1.BIOSVersionList{})).Should(
-		HaveField("Items", BeEmpty()))
-	Eventually(deleteAndList(ctx, &metalv1alpha1.BIOSVersionSet{}, &metalv1alpha1.BIOSVersionSetList{})).Should(
-		HaveField("Items", BeEmpty()))
-
-	Eventually(deleteAndList(ctx, &metalv1alpha1.BMCSettings{}, &metalv1alpha1.BMCSettingsList{})).Should(
-		HaveField("Items", BeEmpty()))
-
-	Eventually(deleteAndList(ctx, &metalv1alpha1.BMCVersion{}, &metalv1alpha1.BMCVersionList{})).Should(
-		HaveField("Items", BeEmpty()))
-	Eventually(deleteAndList(ctx, &metalv1alpha1.BMCVersionSet{}, &metalv1alpha1.BMCVersionList{})).Should(
-		HaveField("Items", BeEmpty()))
-}
-
-func deleteAndList(ctx context.Context, obj client.Object, objList client.ObjectList, namespaceOpt ...client.DeleteAllOfOption) func() (client.ObjectList, error) {
-	Expect(k8sClient.DeleteAllOf(ctx, obj, namespaceOpt...)).To(Succeed())
-	return ObjectList(objList)
-}
-
-=======
->>>>>>> fe4f2153
 var _ = BeforeSuite(func() {
 	logf.SetLogger(zap.New(zap.WriteTo(GinkgoWriter), zap.UseDevMode(true)))
 
@@ -227,8 +164,8 @@
 			Scheme:                 k8sManager.GetScheme(),
 			Insecure:               true,
 			ManagerNamespace:       ns.Name,
-			BMCResetWaitTime:       500 * time.Millisecond,
-			BMCClientRetryInterval: 50 * time.Millisecond,
+			BMCResetWaitTime:       400 * time.Millisecond,
+			BMCClientRetryInterval: 25 * time.Millisecond,
 		}).SetupWithManager(k8sManager)).To(Succeed())
 
 		Expect((&ServerReconciler{
