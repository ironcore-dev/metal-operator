--- conflicted
+++ resolved
@@ -1246,7 +1246,20 @@
 </td>
 <td>
 <p>BMCSecretRef is a reference to the Kubernetes Secret object that contains the credentials
-required to access the BMC. This secret includes sensitive information such as usernames and passwords.</p>
+required to access the BMC. This secret includes sensitive information such as usernames and passwords.
+BMCSecretRef is deprecated and will be removed in a future release.</p>
+</td>
+</tr>
+<tr>
+<td>
+<code>adminUserRef</code><br/>
+<em>
+<a href="https://kubernetes.io/docs/reference/generated/kubernetes-api/v1.33/#localobjectreference-v1-core">
+Kubernetes core/v1.LocalObjectReference
+</a>
+</em>
+</td>
+<td>
 </td>
 </tr>
 <tr>
@@ -1276,6 +1289,21 @@
 <em>(Optional)</em>
 <p>ConsoleProtocol specifies the protocol to be used for console access to the BMC.
 This field is optional and can be omitted if console access is not required.</p>
+</td>
+</tr>
+<tr>
+<td>
+<code>userRefs</code><br/>
+<em>
+<a href="#metal.ironcore.dev/v1alpha1.UserSpec">
+[]UserSpec
+</a>
+</em>
+</td>
+<td>
+<em>(Optional)</em>
+<p>UserAccounts is a list of user accounts that can be used to access the BMC.
+Each account includes a name, role ID, description, and other relevant details.</p>
 </td>
 </tr>
 <tr>
@@ -2348,25 +2376,7 @@
 </em>
 </td>
 <td>
-<<<<<<< HEAD
-<p>BMCSecretRef is a reference to the Kubernetes Secret object that contains the credentials
-required to access the BMC. This secret includes sensitive information such as usernames and passwords.
-BMCSecretRef is deprecated and will be removed in a future release.</p>
-</td>
-</tr>
-<tr>
-<td>
-<code>adminUserRef</code><br/>
-<em>
-<a href="https://kubernetes.io/docs/reference/generated/kubernetes-api/v1.33/#localobjectreference-v1-core">
-Kubernetes core/v1.LocalObjectReference
-</a>
-</em>
-</td>
-<td>
-=======
 <p>InProgressBMCVersion is the total number of BMCVersion in the set that are currently in InProgress.</p>
->>>>>>> 3c35eb29
 </td>
 </tr>
 <tr>
@@ -2427,26 +2437,7 @@
 </tr>
 <tr>
 <td>
-<<<<<<< HEAD
-<code>userRefs</code><br/>
-<em>
-<a href="#metal.ironcore.dev/v1alpha1.UserSpec">
-[]UserSpec
-</a>
-</em>
-</td>
-<td>
-<em>(Optional)</em>
-<p>UserAccounts is a list of user accounts that can be used to access the BMC.
-Each account includes a name, role ID, description, and other relevant details.</p>
-</td>
-</tr>
-<tr>
-<td>
-<code>bmcSettingsRef</code><br/>
-=======
 <code>bmcRef</code><br/>
->>>>>>> 3c35eb29
 <em>
 <a href="https://kubernetes.io/docs/reference/generated/kubernetes-api/v1.33/#localobjectreference-v1-core">
 Kubernetes core/v1.LocalObjectReference
