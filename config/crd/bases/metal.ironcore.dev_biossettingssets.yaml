---
apiVersion: apiextensions.k8s.io/v1
kind: CustomResourceDefinition
metadata:
  annotations:
    controller-gen.kubebuilder.io/version: v0.19.0
  name: biossettingssets.metal.ironcore.dev
spec:
  group: metal.ironcore.dev
  names:
    kind: BIOSSettingsSet
    listKind: BIOSSettingsSetList
    plural: biossettingssets
    singular: biossettingsset
  scope: Cluster
  versions:
  - additionalPrinterColumns:
    - jsonPath: .spec.biosSettingsTemplate.version
      name: BIOSVersion
      type: string
    - jsonPath: .status.fullyLabeledServers
      name: TotalServers
      type: string
    - jsonPath: .status.availableBIOSSettings
      name: AvailableBIOSSettings
      type: string
    - jsonPath: .status.pendingBIOSSettings
      name: Pending
      type: string
    - jsonPath: .status.inProgressBIOSSettings
      name: InProgress
      type: string
    - jsonPath: .status.completedBIOSSettings
      name: Completed
      type: string
    - jsonPath: .status.failedBIOSSettings
      name: Failed
      type: string
    - jsonPath: .metadata.creationTimestamp
      name: Age
      type: date
    name: v1alpha1
    schema:
      openAPIV3Schema:
        description: BIOSSettingsSet is the Schema for the biossettingssets API.
        properties:
          apiVersion:
            description: |-
              APIVersion defines the versioned schema of this representation of an object.
              Servers should convert recognized schemas to the latest internal value, and
              may reject unrecognized values.
              More info: https://git.k8s.io/community/contributors/devel/sig-architecture/api-conventions.md#resources
            type: string
          kind:
            description: |-
              Kind is a string value representing the REST resource this object represents.
              Servers may infer this from the endpoint the client submits requests to.
              Cannot be updated.
              In CamelCase.
              More info: https://git.k8s.io/community/contributors/devel/sig-architecture/api-conventions.md#types-kinds
            type: string
          metadata:
            type: object
          spec:
            description: BIOSSettingsSetSpec defines the desired state of BIOSSettingsSet.
            properties:
              biosSettingsTemplate:
                description: BiosSettingsTemplate defines the template for the BIOSSettings
                  Resource to be applied to the servers.
                properties:
                  serverMaintenancePolicy:
                    description: ServerMaintenancePolicy is a maintenance policy to
                      be enforced on the server.
                    type: string
<<<<<<< HEAD
=======
                  serverMaintenanceRef:
                    description: ServerMaintenanceRef is a reference to a ServerMaintenance
                      object that BiosSetting has requested for the referred server.
                    properties:
                      apiVersion:
                        description: APIVersion is the API version of the referenced
                          object.
                        type: string
                      kind:
                        description: Kind is the kind of the referenced object.
                        type: string
                      name:
                        description: Name is the name of the referenced object.
                        type: string
                      namespace:
                        description: Namespace is the namespace of the referenced
                          object.
                        type: string
                      uid:
                        description: UID is the uid of the referenced object.
                        type: string
                    required:
                    - apiVersion
                    - kind
                    - name
                    - namespace
                    - uid
                    type: object
>>>>>>> 493d5879
                  settingsFlow:
                    description: SettingsFlow contains BIOS settings sequence to apply
                      on the BIOS in given order
                    items:
                      properties:
                        name:
                          description: Name is the name of the flow item
                          maxLength: 1000
                          minLength: 1
                          type: string
                        priority:
                          description: |-
                            Priority defines the order of applying the settings
                            any int greater than 0. lower number have higher Priority (ie; lower number is applied first)
                          format: int32
                          maximum: 2147483645
                          minimum: 1
                          type: integer
                        settings:
                          additionalProperties:
                            type: string
                          description: 'Settings contains software (eg: BIOS, BMC)
                            settings as map'
                          type: object
                      required:
                      - name
                      - priority
                      type: object
                    type: array
                  version:
                    description: 'Version contains software (eg: BIOS, BMC) version
                      this settings applies to'
                    type: string
                required:
                - version
                type: object
              serverSelector:
                description: ServerSelector specifies a label selector to identify
                  the servers that are to be selected.
                properties:
                  matchExpressions:
                    description: matchExpressions is a list of label selector requirements.
                      The requirements are ANDed.
                    items:
                      description: |-
                        A label selector requirement is a selector that contains values, a key, and an operator that
                        relates the key and values.
                      properties:
                        key:
                          description: key is the label key that the selector applies
                            to.
                          type: string
                        operator:
                          description: |-
                            operator represents a key's relationship to a set of values.
                            Valid operators are In, NotIn, Exists and DoesNotExist.
                          type: string
                        values:
                          description: |-
                            values is an array of string values. If the operator is In or NotIn,
                            the values array must be non-empty. If the operator is Exists or DoesNotExist,
                            the values array must be empty. This array is replaced during a strategic
                            merge patch.
                          items:
                            type: string
                          type: array
                          x-kubernetes-list-type: atomic
                      required:
                      - key
                      - operator
                      type: object
                    type: array
                    x-kubernetes-list-type: atomic
                  matchLabels:
                    additionalProperties:
                      type: string
                    description: |-
                      matchLabels is a map of {key,value} pairs. A single {key,value} in the matchLabels
                      map is equivalent to an element of matchExpressions, whose key field is "key", the
                      operator is "In", and the values array contains only "value". The requirements are ANDed.
                    type: object
                type: object
                x-kubernetes-map-type: atomic
            required:
            - serverSelector
            type: object
          status:
            description: BIOSSettingsSetStatus defines the observed state of BIOSSettingsSet.
            properties:
              availableBIOSSettings:
                description: AvailableBIOSVersion is the number of Settings current
                  created by the set.
                format: int32
                type: integer
              completedBIOSSettings:
                description: CompletedBIOSSettings is the total number of completed
                  server in the set.
                format: int32
                type: integer
              failedBIOSSettings:
                description: FailedBIOSSettings is the total number of failed server
                  in the set.
                format: int32
                type: integer
              fullyLabeledServers:
                description: FullyLabeledServers is the number of server in the set.
                format: int32
                type: integer
              inProgressBIOSSettings:
                description: InProgressBIOSSettings is the total number of server
                  in the set that are currently in InProgress.
                format: int32
                type: integer
              pendingBIOSSettings:
                description: PendingBIOSSettings is the total number of pending server
                  in the set.
                format: int32
                type: integer
            type: object
        type: object
    served: true
    storage: true
    subresources:
      status: {}<|MERGE_RESOLUTION|>--- conflicted
+++ resolved
@@ -72,37 +72,6 @@
                     description: ServerMaintenancePolicy is a maintenance policy to
                       be enforced on the server.
                     type: string
-<<<<<<< HEAD
-=======
-                  serverMaintenanceRef:
-                    description: ServerMaintenanceRef is a reference to a ServerMaintenance
-                      object that BiosSetting has requested for the referred server.
-                    properties:
-                      apiVersion:
-                        description: APIVersion is the API version of the referenced
-                          object.
-                        type: string
-                      kind:
-                        description: Kind is the kind of the referenced object.
-                        type: string
-                      name:
-                        description: Name is the name of the referenced object.
-                        type: string
-                      namespace:
-                        description: Namespace is the namespace of the referenced
-                          object.
-                        type: string
-                      uid:
-                        description: UID is the uid of the referenced object.
-                        type: string
-                    required:
-                    - apiVersion
-                    - kind
-                    - name
-                    - namespace
-                    - uid
-                    type: object
->>>>>>> 493d5879
                   settingsFlow:
                     description: SettingsFlow contains BIOS settings sequence to apply
                       on the BIOS in given order
