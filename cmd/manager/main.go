--- conflicted
+++ resolved
@@ -476,19 +476,18 @@
 			os.Exit(1)
 		}
 	}
-<<<<<<< HEAD
+	if err = (&controller.BMCVersionSetReconciler{
+		Client: mgr.GetClient(),
+		Scheme: mgr.GetScheme(),
+	}).SetupWithManager(mgr); err != nil {
+		setupLog.Error(err, "unable to create controller", "controller", "BMCVersionSet")
+		os.Exit(1)
+	}
 	if err = (&controller.BIOSSettingsSetReconciler{
 		Client: mgr.GetClient(),
 		Scheme: mgr.GetScheme(),
 	}).SetupWithManager(mgr); err != nil {
 		setupLog.Error(err, "unable to create controller", "controller", "BIOSSettingsSet")
-=======
-	if err = (&controller.BMCVersionSetReconciler{
-		Client: mgr.GetClient(),
-		Scheme: mgr.GetScheme(),
-	}).SetupWithManager(mgr); err != nil {
-		setupLog.Error(err, "unable to create controller", "controller", "BMCVersionSet")
->>>>>>> 7fb6275d
 		os.Exit(1)
 	}
 	//+kubebuilder:scaffold:builder
