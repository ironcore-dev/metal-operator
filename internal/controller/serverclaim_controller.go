// SPDX-FileCopyrightText: 2024 SAP SE or an SAP affiliate company and IronCore contributors
// SPDX-License-Identifier: Apache-2.0

package controller

import (
	"context"
	"fmt"

	"k8s.io/apimachinery/pkg/labels"
	"sigs.k8s.io/controller-runtime/pkg/cache"
	"sigs.k8s.io/controller-runtime/pkg/controller"
	"sigs.k8s.io/controller-runtime/pkg/controller/controllerutil"

	"github.com/go-logr/logr"
	"github.com/ironcore-dev/controller-utils/clientutils"
	metalv1alpha1 "github.com/ironcore-dev/metal-operator/api/v1alpha1"
	v1 "k8s.io/api/core/v1"
	apierrors "k8s.io/apimachinery/pkg/api/errors"
	metav1 "k8s.io/apimachinery/pkg/apis/meta/v1"
	"k8s.io/apimachinery/pkg/runtime"
	"k8s.io/apimachinery/pkg/types"
	ctrl "sigs.k8s.io/controller-runtime"
	"sigs.k8s.io/controller-runtime/pkg/client"
	"sigs.k8s.io/controller-runtime/pkg/handler"
	"sigs.k8s.io/controller-runtime/pkg/reconcile"
)

const (
	ServerClaimFinalizer = "metal.ironcore.dev/serverclaim"
)

// ServerClaimReconciler reconciles a ServerClaim object
type ServerClaimReconciler struct {
	client.Client
	Cache                   cache.Cache
	Scheme                  *runtime.Scheme
	MaxConcurrentReconciles int
}

// +kubebuilder:rbac:groups=metal.ironcore.dev,resources=serverclaims,verbs=get;list;watch;create;update;patch;delete
// +kubebuilder:rbac:groups=metal.ironcore.dev,resources=serverclaims/status,verbs=get;update;patch
// +kubebuilder:rbac:groups=metal.ironcore.dev,resources=serverclaims/finalizers,verbs=update
// +kubebuilder:rbac:groups=metal.ironcore.dev,resources=servers,verbs=get;list;watch;update;patch;delete
// +kubebuilder:rbac:groups=metal.ironcore.dev,resources=servers/finalizers,verbs=update
// +kubebuilder:rbac:groups=metal.ironcore.dev,resources=serverbootconfigurations,verbs=get;list;watch;create;update;patch;delete

// Reconcile is part of the main kubernetes reconciliation loop which aims to
// move the current state of the cluster closer to the desired state.
func (r *ServerClaimReconciler) Reconcile(ctx context.Context, req ctrl.Request) (ctrl.Result, error) {
	log := ctrl.LoggerFrom(ctx)
	claim := &metalv1alpha1.ServerClaim{}
	if err := r.Get(ctx, req.NamespacedName, claim); err != nil {
		return ctrl.Result{}, client.IgnoreNotFound(err)
	}

	return r.reconcileExists(ctx, log, claim)
}

func (r *ServerClaimReconciler) reconcileExists(ctx context.Context, log logr.Logger, claim *metalv1alpha1.ServerClaim) (ctrl.Result, error) {
	if !claim.DeletionTimestamp.IsZero() {
		return r.delete(ctx, log, claim)
	}
	return r.reconcile(ctx, log, claim)
}

func (r *ServerClaimReconciler) delete(ctx context.Context, log logr.Logger, claim *metalv1alpha1.ServerClaim) (ctrl.Result, error) {
	log.V(1).Info("Deleting server claim")
	if !controllerutil.ContainsFinalizer(claim, ServerClaimFinalizer) {
		log.V(1).Info("Deleted server claim")
		return ctrl.Result{}, nil
	}

	if err := r.cleanupAndShutdownServer(ctx, log, claim); err != nil {
		return ctrl.Result{}, err
	}
	if modified, err := clientutils.PatchEnsureNoFinalizer(ctx, r.Client, claim, ServerClaimFinalizer); !apierrors.IsNotFound(err) || modified {
		return ctrl.Result{}, err
	}
	log.V(1).Info("Ensured that the finalizer has been removed")

	log.V(1).Info("Deleted server claim")
	return ctrl.Result{}, nil
}

func (r *ServerClaimReconciler) cleanupAndShutdownServer(ctx context.Context, log logr.Logger, claim *metalv1alpha1.ServerClaim) error {
	if claim.Spec.ServerRef == nil {
		return nil
	}

	server := &metalv1alpha1.Server{}
	if err := r.Get(ctx, client.ObjectKey{Name: claim.Spec.ServerRef.Name}, server); err != nil {
		if !apierrors.IsNotFound(err) {
			return fmt.Errorf("failed to get server: %w", err)
		}
		log.V(1).Info("Server gone")
	}

	if server.Spec.ServerClaimRef != nil {
		if err := r.removeClaimRefFromServer(ctx, server); err != nil {
			return fmt.Errorf("failed to remove claim ref from server: %w", err)
		}
	}

	config := &metalv1alpha1.ServerBootConfiguration{
		ObjectMeta: metav1.ObjectMeta{
			Name:      claim.Name,
			Namespace: claim.Namespace,
		},
	}
	if err := r.Delete(ctx, config); err != nil {
		if !apierrors.IsNotFound(err) {
			return fmt.Errorf("failed to delete serverbootconfig: %w", err)
		}
		log.V(1).Info("ServerBootConfiguration gone")
	}

	if err := r.removeBootConfigRefFromServerAndPowerOff(ctx, config, server); err != nil {
		return fmt.Errorf("failed to remove boot config ref from server: %w", err)
	}
	log.V(1).Info("Removed boot config ref from server")
	return nil
}

// Reconciliation flow of a ServerClaim:
// - Handle reconciliation ignore and late state initialization
// - Check if a ServerRef has been set
// - Ensure finalizer is set on claim
// - Ensure server spec matches claim & set claim ref on server
// - Patch the claim status to bound
// - Apply Boot configuration
func (r *ServerClaimReconciler) reconcile(ctx context.Context, log logr.Logger, claim *metalv1alpha1.ServerClaim) (ctrl.Result, error) {
	log.V(1).Info("Reconciling server claim")
	if shouldIgnoreReconciliation(claim) {
		log.V(1).Info("Skipped Server claim reconciliation")
		return ctrl.Result{}, nil
	}

	// do late state initialization
	if claim.Status.Phase == "" {
		if modified, err := r.patchServerClaimPhase(ctx, claim, metalv1alpha1.PhaseUnbound); err != nil || modified {
			return ctrl.Result{}, err
		}
	}

	if modified, err := clientutils.PatchEnsureFinalizer(ctx, r.Client, claim, ServerClaimFinalizer); err != nil || modified {
		return ctrl.Result{}, err
	}
	log.V(1).Info("Ensured finalizer has been added")

	server, err := r.claimServer(ctx, log, claim)
	if err != nil {
		return ctrl.Result{}, err
	}
	if server == nil {
		log.V(1).Info("No server found for claim")
		return ctrl.Result{}, nil
	}

	if modified, err := r.patchServerRef(ctx, claim, server); err != nil || modified {
		return ctrl.Result{}, err
	}
	log.V(1).Info("Patched ServerRef in Claim")

	if server.Status.State != metalv1alpha1.ServerStateReserved {
		log.V(1).Info("Server is not in reserved state", "Server", server.Name, "ServerState", server.Status.State)
		return ctrl.Result{}, nil
	}

	if err = r.applyBootConfiguration(ctx, log, server, claim); err != nil {
		return ctrl.Result{}, fmt.Errorf("failed to apply boot configuration: %w", err)
	}
	log.V(1).Info("Applied BootConfiguration for ServerClaim")

	if modified, err := r.patchServerClaimPhase(ctx, claim, metalv1alpha1.PhaseBound); err != nil || modified {
		return ctrl.Result{}, err
	}
	log.V(1).Info("Patched ServerClaim phase", "Phase", claim.Status.Phase)

	if modified, err := r.ensurePowerStateForServer(ctx, log, claim, server); err != nil || modified {
		return ctrl.Result{}, err
	}
	log.V(1).Info("Ensured PowerState for Server", "Server", server.Name)

	log.V(1).Info("Reconciled server claim")
	return ctrl.Result{}, nil
}

func (r *ServerClaimReconciler) ensureObjectRefForServer(ctx context.Context, log logr.Logger, claim *metalv1alpha1.ServerClaim, server *metalv1alpha1.Server) error {
	if server.Spec.ServerClaimRef != nil {
		log.V(1).Info("Server is already claimed", "Server", server.Name, "Claim", server.Spec.ServerClaimRef.Name)
		return nil
	}

	if server.Spec.ServerClaimRef == nil {
		serverBase := server.DeepCopy()
		server.Spec.ServerClaimRef = &v1.ObjectReference{
			APIVersion: "metal.ironcore.dev/v1alpha1",
			Kind:       "ServerClaim",
			Namespace:  claim.Namespace,
			Name:       claim.Name,
			UID:        claim.UID,
		}
		if err := r.Patch(ctx, server, client.MergeFromWithOptions(serverBase, client.MergeFromWithOptimisticLock{})); err != nil {
			return fmt.Errorf("failed to patch claim ref for server: %w", err)
		}
		log.V(1).Info("Patched ServerClaim reference on Server", "Server", server.Name, "ServerClaimRef", claim.Name)
	}
	return nil
}

func (r *ServerClaimReconciler) ensurePowerStateForServer(ctx context.Context, log logr.Logger, claim *metalv1alpha1.ServerClaim, server *metalv1alpha1.Server) (bool, error) {
	if server.Spec.Power == claim.Spec.Power {
		return false, nil
	}
	if server.Spec.ServerClaimRef != nil {
		serverBase := server.DeepCopy()
		server.Spec.Power = claim.Spec.Power
		if err := r.Patch(ctx, server, client.MergeFrom(serverBase)); err != nil {
			return false, fmt.Errorf("failed to patch power for server: %w", err)
		}
		log.V(1).Info("Patched desired Power of the claimed Server", "Server", server.Name)
	}
	return true, nil
}

func (r *ServerClaimReconciler) patchServerClaimPhase(ctx context.Context, claim *metalv1alpha1.ServerClaim, phase metalv1alpha1.Phase) (bool, error) {
	if claim.Status.Phase == phase {
		return false, nil
	}
	claimBase := claim.DeepCopy()
	claim.Status.Phase = phase
	if err := r.Status().Patch(ctx, claim, client.MergeFrom(claimBase)); err != nil {
		return false, fmt.Errorf("failed to patch server claim phase: %w", err)
	}
	return true, nil
}

func (r *ServerClaimReconciler) patchServerRef(ctx context.Context, claim *metalv1alpha1.ServerClaim, server *metalv1alpha1.Server) (bool, error) {
	if claim.Spec.ServerRef == nil {
		claimBase := claim.DeepCopy()
		claim.Spec.ServerRef = &v1.LocalObjectReference{Name: server.Name}
		if err := r.Patch(ctx, claim, client.MergeFrom(claimBase)); err != nil {
			return false, err
		}
		return true, nil
	}

	if claim.Spec.ServerRef != nil && claim.Spec.ServerRef.Name == server.Name {
		return false, nil
	}

	return false, fmt.Errorf("failed to patch server ref for claim: server reference is immutable")
}

func (r *ServerClaimReconciler) applyBootConfiguration(ctx context.Context, log logr.Logger, server *metalv1alpha1.Server, claim *metalv1alpha1.ServerClaim) error {
	config := &metalv1alpha1.ServerBootConfiguration{}
	config.Name = claim.Name
	config.Namespace = claim.Namespace
	opResult, err := controllerutil.CreateOrPatch(ctx, r.Client, config, func() error {
		// TODO: we might want to add a finalizer on the ignition secret
		config.Spec.ServerRef = *claim.Spec.ServerRef
		config.Spec.Image = claim.Spec.Image
		config.Spec.IgnitionSecretRef = claim.Spec.IgnitionSecretRef
		return ctrl.SetControllerReference(claim, config, r.Scheme)
	})
	if err != nil {
		return fmt.Errorf("failed to create or patch ServerBootConfiguration: %w", err)
	}
	log.V(1).Info("Created or patched ServerBootConfiguration", "ServerBootConfiguration", config.Name, "Operation", opResult)

	serverBase := server.DeepCopy()
	server.Spec.BootConfigurationRef = &v1.ObjectReference{
		Namespace:  config.Namespace,
		Name:       config.Name,
		UID:        config.UID,
		APIVersion: "metal.ironcore.dev/v1alpha1",
		Kind:       "ServerBootConfiguration",
	}
	return r.Patch(ctx, server, client.MergeFrom(serverBase))
}

func (r *ServerClaimReconciler) removeClaimRefFromServer(ctx context.Context, server *metalv1alpha1.Server) error {
	serverBase := server.DeepCopy()
	server.Spec.ServerClaimRef = nil
	return r.Patch(ctx, server, client.MergeFrom(serverBase))
}

func (r *ServerClaimReconciler) removeBootConfigRefFromServerAndPowerOff(ctx context.Context, config *metalv1alpha1.ServerBootConfiguration, server *metalv1alpha1.Server) error {
	if ref := server.Spec.BootConfigurationRef; ref == nil || (ref.Name != config.Name && ref.Namespace != config.Namespace) {
		return nil
	}

	serverBase := server.DeepCopy()
	server.Spec.BootConfigurationRef = nil
	server.Spec.Power = metalv1alpha1.PowerOff
	if err := r.Patch(ctx, server, client.MergeFrom(serverBase)); err != nil && !apierrors.IsNotFound(err) {
		return err
	}
	return nil
}

func (r *ServerClaimReconciler) claimServer(ctx context.Context, log logr.Logger, claim *metalv1alpha1.ServerClaim) (*metalv1alpha1.Server, error) {
	serverList := &metalv1alpha1.ServerList{}
	if err := r.List(ctx, serverList); err != nil {
		return nil, err
	}

	var selectedServer *metalv1alpha1.Server
	var prevSelectedServer *metalv1alpha1.Server
	for _, server := range serverList.Items {
		// find previously claimed server
		if ref := server.Spec.ServerClaimRef; ref != nil {
			if ref.UID == claim.UID && ref.Name == claim.Name && ref.Namespace == claim.Namespace {
				prevSelectedServer = &server
				break
			}
		}

		selector, err := metav1.LabelSelectorAsSelector(claim.Spec.ServerSelector)
		if err != nil {
			return nil, err
		}
		switch {
		case claim.Spec.ServerRef != nil:
			// server reference is provided, we should only consider this server
			if server.Name != claim.Spec.ServerRef.Name {
				// server reference not matching
				continue
			}
			// server reference matches, now check for selector if provided
			if claim.Spec.ServerSelector != nil && !selector.Matches(labels.Set(server.Labels)) {
				log.V(1).Info("Specified server matches ServerRef But does not match label selector", "Server", server.Name, "Claim", claim.Name)
				continue
			}
		case claim.Spec.ServerSelector != nil:
			// server selector is provided, we should only consider servers matching the selector
			if !selector.Matches(labels.Set(server.Labels)) {
				log.V(1).Info("Specified server does not match label selector", "Server", server.Name, "Claim", claim.Name)
				continue
			}
		}

		// server has to passed all the checks for free server
		// always select the first matching server
		// we continue through the loop to find if previously claimed server is also present
		if selectedServer == nil && r.isServerClaimable(ctx, log, &server, claim) {
			selectedServer = &server
		}
	}

	// use previously claimed server if its found
	if prevSelectedServer != nil {
		selectedServer = prevSelectedServer
	}
	if selectedServer == nil {
		return nil, nil
	}
	log.V(1).Info("Matching server found", "Server", selectedServer.Name)
	// ensureObjectRefForServer() uses a patch with optimistic locking,
	// so it will not overwrite the claim with a different server,
	// in case controller-runtimes cached client is not up to date.
	err := r.ensureObjectRefForServer(ctx, log, claim, selectedServer)
	if err != nil {
		return nil, err
	}
	log.V(1).Info("Ensured ObjectRef for Server", "Server", selectedServer.Name)
	return selectedServer, nil
}

func (r *ServerClaimReconciler) isUnderMaintenanceQueue(ctx context.Context, log logr.Logger, server *metalv1alpha1.Server) (bool, error) {
	if server.Status.State == metalv1alpha1.ServerStateMaintenance || server.Spec.ServerMaintenanceRef != nil {
		log.V(1).Info("Server in or entering Maintenance, Hence can not be claimed")
		return true, nil
	}
	// check if the current available state is a temerary state between multiple Maintenances states.
	// We do not want to claim server while it is undergoing series of Maintenance in sequence.
	serverMaintenancesList := &metalv1alpha1.ServerMaintenanceList{}
	if err := clientutils.ListAndFilter(ctx, r.Client, serverMaintenancesList, func(object client.Object) (bool, error) {
		serverMaintenance := object.(*metalv1alpha1.ServerMaintenance)
		return serverMaintenance.Spec.ServerRef.Name == server.Name, nil
	}); err != nil {
		return true, err
	}
	if len(serverMaintenancesList.Items) == 0 {
		return false, nil
	}
	log.V(1).Info("Server has ongoing Maintenances, Hence can not be claimed")
	return true, nil
}

func (r *ServerClaimReconciler) isServerClaimable(ctx context.Context, log logr.Logger, server *metalv1alpha1.Server, claim *metalv1alpha1.ServerClaim) bool {
	if claimRef := server.Spec.ServerClaimRef; claimRef != nil && claimRef.UID != claim.UID {
		log.V(1).Info("Server claim ref UID does not match claim", "Server", server.Name, "ClaimUID", claimRef.UID)
		return false
	}
	if server.Status.State != metalv1alpha1.ServerStateAvailable {
		log.V(1).Info("Server not in a claimable state", "Server", server.Name, "ServerState", server.Status.State)
		return false
	}
	if server.Status.PowerState != metalv1alpha1.ServerOffPowerState {
		log.V(1).Info("Server is not powered off", "Server", server.Name, "PowerState", server.Status.PowerState)
		return false
	}
	isUnderMaintenance, err := r.isUnderMaintenanceQueue(ctx, log, server)
	// is undergoing maintenance and not in Reserved State, we should not claim this server
	if server.Status.State != metalv1alpha1.ServerStateReserved && (err != nil || isUnderMaintenance) {
		log.V(1).Info("Server is undergoing Maintenances", "Server", server.Name, "error", err)
		return false
	}
<<<<<<< HEAD
	return true
=======
	selector, err := metav1.LabelSelectorAsSelector(claim.Spec.ServerSelector)
	if err != nil {
		return nil, err
	}
	if !selector.Matches(labels.Set(server.Labels)) {
		log.V(1).Info("Specified server does not match label selector", "Server", server.Name, "Claim", claim.Name)
		return nil, nil
	}
	return server, nil
}

func (r *ServerClaimReconciler) claimServerBySelector(ctx context.Context, log logr.Logger, claim *metalv1alpha1.ServerClaim) (*metalv1alpha1.Server, error) {
	log.V(1).Info("Trying to claim server by selector")
	selector, err := metav1.LabelSelectorAsSelector(claim.Spec.ServerSelector)
	if err != nil {
		return nil, err
	}
	serverList := &metalv1alpha1.ServerList{}
	if err := r.List(ctx, serverList, client.MatchingLabelsSelector{Selector: selector}); err != nil {
		return nil, err
	}
	for _, server := range serverList.Items {
		if claimRef := server.Spec.ServerClaimRef; claimRef != nil && claimRef.UID != claim.UID {
			log.V(1).Info("Server claim ref UID does not match claim", "Server", server.Name, "ClaimUID", claimRef.UID)
			continue
		}
		if server.Status.State != metalv1alpha1.ServerStateAvailable {
			log.V(1).Info("Server not in a claimable state", "Server", server.Name, "ServerState", server.Status.State)
			continue
		}
		if server.Status.PowerState != metalv1alpha1.ServerOffPowerState {
			log.V(1).Info("Server is not powered off", "Server", server.Name, "PowerState", server.Status.PowerState)
			continue
		}
		return &server, nil
	}
	return nil, nil
}

func checkForPrevUsedServer(log logr.Logger, servers []metalv1alpha1.Server, claim *metalv1alpha1.ServerClaim) *metalv1alpha1.Server {
	log.V(1).Info("Check for previous claimed server")
	for _, server := range servers {
		if ref := server.Spec.ServerClaimRef; ref != nil {
			if ref.UID == claim.UID && ref.Name == claim.Name && ref.Namespace == claim.Namespace {
				return &server
			}
		}
	}
	return nil
}

func (r *ServerClaimReconciler) claimFirstBestServer(ctx context.Context, log logr.Logger) (*metalv1alpha1.Server, error) {
	serverList := &metalv1alpha1.ServerList{}
	if err := r.List(ctx, serverList); err != nil {
		return nil, err
	}
	log.V(1).Info("Trying to claim first best server")
	for _, server := range serverList.Items {
		if server.Spec.ServerClaimRef != nil {
			continue
		}
		if server.Status.State != metalv1alpha1.ServerStateAvailable {
			continue
		}
		return &server, nil
	}

	return nil, nil
>>>>>>> 038925a9
}

// SetupWithManager sets up the controller with the Manager.
func (r *ServerClaimReconciler) SetupWithManager(mgr ctrl.Manager) error {
	return ctrl.NewControllerManagedBy(mgr).
		WithOptions(controller.Options{
			MaxConcurrentReconciles: r.MaxConcurrentReconciles,
		}).
		For(&metalv1alpha1.ServerClaim{}).
		Owns(&metalv1alpha1.ServerBootConfiguration{}).
		Watches(&metalv1alpha1.Server{}, r.enqueueServerClaimByRefs()).
		Complete(r)
}

func (r *ServerClaimReconciler) enqueueServerClaimByRefs() handler.EventHandler {
	return handler.EnqueueRequestsFromMapFunc(func(ctx context.Context, object client.Object) []reconcile.Request {
		log := ctrl.LoggerFrom(ctx)

		server := object.(*metalv1alpha1.Server)

		if server.Status.State == metalv1alpha1.ServerStateMaintenance || server.Spec.ServerMaintenanceRef != nil {
			return nil
		}
		var req []reconcile.Request
		claimList := &metalv1alpha1.ServerClaimList{}
		if err := r.List(ctx, claimList); err != nil {
			log.Error(err, "failed to list host claims")
			return nil
		}
		for _, claim := range claimList.Items {
			if claim.Spec.ServerRef != nil && claim.Spec.ServerRef.Name == server.Name {
				req = append(req, reconcile.Request{
					NamespacedName: types.NamespacedName{Namespace: claim.Namespace, Name: claim.Name},
				})
				return req
			}
			if claim.Spec.ServerRef == nil {
				req = append(req, reconcile.Request{
					NamespacedName: types.NamespacedName{Namespace: claim.Namespace, Name: claim.Name},
				})
				return req
			}
		}
		return req
	})
}<|MERGE_RESOLUTION|>--- conflicted
+++ resolved
@@ -408,78 +408,7 @@
 		log.V(1).Info("Server is undergoing Maintenances", "Server", server.Name, "error", err)
 		return false
 	}
-<<<<<<< HEAD
 	return true
-=======
-	selector, err := metav1.LabelSelectorAsSelector(claim.Spec.ServerSelector)
-	if err != nil {
-		return nil, err
-	}
-	if !selector.Matches(labels.Set(server.Labels)) {
-		log.V(1).Info("Specified server does not match label selector", "Server", server.Name, "Claim", claim.Name)
-		return nil, nil
-	}
-	return server, nil
-}
-
-func (r *ServerClaimReconciler) claimServerBySelector(ctx context.Context, log logr.Logger, claim *metalv1alpha1.ServerClaim) (*metalv1alpha1.Server, error) {
-	log.V(1).Info("Trying to claim server by selector")
-	selector, err := metav1.LabelSelectorAsSelector(claim.Spec.ServerSelector)
-	if err != nil {
-		return nil, err
-	}
-	serverList := &metalv1alpha1.ServerList{}
-	if err := r.List(ctx, serverList, client.MatchingLabelsSelector{Selector: selector}); err != nil {
-		return nil, err
-	}
-	for _, server := range serverList.Items {
-		if claimRef := server.Spec.ServerClaimRef; claimRef != nil && claimRef.UID != claim.UID {
-			log.V(1).Info("Server claim ref UID does not match claim", "Server", server.Name, "ClaimUID", claimRef.UID)
-			continue
-		}
-		if server.Status.State != metalv1alpha1.ServerStateAvailable {
-			log.V(1).Info("Server not in a claimable state", "Server", server.Name, "ServerState", server.Status.State)
-			continue
-		}
-		if server.Status.PowerState != metalv1alpha1.ServerOffPowerState {
-			log.V(1).Info("Server is not powered off", "Server", server.Name, "PowerState", server.Status.PowerState)
-			continue
-		}
-		return &server, nil
-	}
-	return nil, nil
-}
-
-func checkForPrevUsedServer(log logr.Logger, servers []metalv1alpha1.Server, claim *metalv1alpha1.ServerClaim) *metalv1alpha1.Server {
-	log.V(1).Info("Check for previous claimed server")
-	for _, server := range servers {
-		if ref := server.Spec.ServerClaimRef; ref != nil {
-			if ref.UID == claim.UID && ref.Name == claim.Name && ref.Namespace == claim.Namespace {
-				return &server
-			}
-		}
-	}
-	return nil
-}
-
-func (r *ServerClaimReconciler) claimFirstBestServer(ctx context.Context, log logr.Logger) (*metalv1alpha1.Server, error) {
-	serverList := &metalv1alpha1.ServerList{}
-	if err := r.List(ctx, serverList); err != nil {
-		return nil, err
-	}
-	log.V(1).Info("Trying to claim first best server")
-	for _, server := range serverList.Items {
-		if server.Spec.ServerClaimRef != nil {
-			continue
-		}
-		if server.Status.State != metalv1alpha1.ServerStateAvailable {
-			continue
-		}
-		return &server, nil
-	}
-
-	return nil, nil
->>>>>>> 038925a9
 }
 
 // SetupWithManager sets up the controller with the Manager.
