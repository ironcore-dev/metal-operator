name: Check Codegen

on:
  pull_request:
    paths-ignore:
    - 'docs/**'
    - '**/*.md'

jobs:
  check-codegen:
    runs-on: ubuntu-latest
    steps:
    - uses: actions/checkout@v4
    - uses: actions/setup-go@v5
      with:
        go-version-file: 'go.mod'
    - name: Run make generate
      run: make generate
    - name: Run make docs
      run: make docs
    - name: Run make helm
      run: make helm
    - name: Compare the expected and actual generated/* directories
      run: |
<<<<<<< HEAD
        if [ "$(git diff --ignore-space-at-eol client-go/ | wc -l)" -gt "0" ]; then
=======
        if [ "$(git diff | wc -l)" -gt "0" ]; then
>>>>>>> 7e2e3dff
          echo "Detected uncommitted changes after build. Consider running 'make generate && make docs && make helm'."
          echo "See status below:"
          git diff
          exit 1
        fi<|MERGE_RESOLUTION|>--- conflicted
+++ resolved
@@ -22,11 +22,7 @@
       run: make helm
     - name: Compare the expected and actual generated/* directories
       run: |
-<<<<<<< HEAD
-        if [ "$(git diff --ignore-space-at-eol client-go/ | wc -l)" -gt "0" ]; then
-=======
         if [ "$(git diff | wc -l)" -gt "0" ]; then
->>>>>>> 7e2e3dff
           echo "Detected uncommitted changes after build. Consider running 'make generate && make docs && make helm'."
           echo "See status below:"
           git diff
