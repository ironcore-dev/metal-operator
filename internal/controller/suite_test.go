// SPDX-FileCopyrightText: 2024 SAP SE or an SAP affiliate company and IronCore contributors
// SPDX-License-Identifier: Apache-2.0

package controller

import (
	"context"
	"fmt"
	"path/filepath"
	"runtime"
	"testing"
	"time"

	"github.com/ironcore-dev/controller-utils/clientutils"
	metalv1alpha1 "github.com/ironcore-dev/metal-operator/api/v1alpha1"
	"github.com/ironcore-dev/metal-operator/bmc"
	"github.com/ironcore-dev/metal-operator/internal/api/macdb"
	"github.com/ironcore-dev/metal-operator/internal/registry"
	. "github.com/onsi/ginkgo/v2"
	. "github.com/onsi/gomega"
	corev1 "k8s.io/api/core/v1"
	metav1 "k8s.io/apimachinery/pkg/apis/meta/v1"
	"k8s.io/client-go/kubernetes/scheme"
	"k8s.io/client-go/rest"
	"k8s.io/utils/ptr"
	ctrl "sigs.k8s.io/controller-runtime"
	"sigs.k8s.io/controller-runtime/pkg/client"
	"sigs.k8s.io/controller-runtime/pkg/config"
	"sigs.k8s.io/controller-runtime/pkg/controller/controllerutil"
	"sigs.k8s.io/controller-runtime/pkg/envtest"
	. "sigs.k8s.io/controller-runtime/pkg/envtest/komega"
	logf "sigs.k8s.io/controller-runtime/pkg/log"
	"sigs.k8s.io/controller-runtime/pkg/log/zap"
	metricsserver "sigs.k8s.io/controller-runtime/pkg/metrics/server"
	//+kubebuilder:scaffold:imports
)

const (
	pollingInterval      = 50 * time.Millisecond
	eventuallyTimeout    = 5 * time.Second
	consistentlyDuration = 1 * time.Second
)

var (
	cfg                            *rest.Config
	k8sClient                      client.Client
	testEnv                        *envtest.Environment
	registryURL                    = "http://localhost:30000"
	defaultMockUpServerBiosVersion = "P79 v1.45 (12/06/2017)"
	defaultMockUpServerBMCVersion  = "1.45.455b66-rev4"
)

func TestControllers(t *testing.T) {
	SetDefaultConsistentlyPollingInterval(pollingInterval)
	SetDefaultEventuallyPollingInterval(pollingInterval)
	SetDefaultEventuallyTimeout(eventuallyTimeout)
	SetDefaultConsistentlyDuration(consistentlyDuration)
	RegisterFailHandler(Fail)

	RunSpecs(t, "Controller Suite")
}

func DeleteAllMetalResources(ctx context.Context, namespace string) {
	Eventually(deleteAndList(ctx, &metalv1alpha1.ServerClaim{}, &metalv1alpha1.ServerClaimList{}, client.InNamespace(namespace))).Should(
		HaveField("Items", BeEmpty()))

	Eventually(deleteAndList(ctx, &metalv1alpha1.Endpoint{}, &metalv1alpha1.EndpointList{})).Should(
		HaveField("Items", BeEmpty()))

	Eventually(deleteAndList(ctx, &metalv1alpha1.BMC{}, &metalv1alpha1.BMCList{})).Should(
		HaveField("Items", BeEmpty()))

	Eventually(deleteAndList(ctx, &metalv1alpha1.ServerMaintenance{}, &metalv1alpha1.ServerMaintenanceList{}, client.InNamespace(namespace))).Should(
		HaveField("Items", BeEmpty()))

	Eventually(deleteAndList(ctx, &metalv1alpha1.ServerBootConfiguration{}, &metalv1alpha1.ServerBootConfigurationList{}, client.InNamespace(namespace))).Should(
		HaveField("Items", BeEmpty()))

	// Need to delete all the finalizer on the server in Maintenance before deleting it
	serverList := &metalv1alpha1.ServerList{}
	Eventually(
		func(g Gomega) {
			err := List(serverList)()
			g.Expect(err).ToNot(HaveOccurred())
			for _, server := range serverList.Items {
				if server.Status.State == metalv1alpha1.ServerStateMaintenance && controllerutil.ContainsFinalizer(&server, ServerFinalizer) {
					_, err := clientutils.PatchEnsureNoFinalizer(ctx, k8sClient, &server, ServerFinalizer)
					g.Expect(err).ToNot(HaveOccurred())
				}
			}
		}).Should(Succeed())
	Eventually(deleteAndList(ctx, &metalv1alpha1.Server{}, &metalv1alpha1.ServerList{})).Should(
		HaveField("Items", BeEmpty()))

	Eventually(deleteAndList(ctx, &metalv1alpha1.BIOSSettingsSet{}, &metalv1alpha1.BIOSSettingsSetList{})).Should(
		HaveField("Items", BeEmpty()))

	Eventually(deleteAndList(ctx, &metalv1alpha1.BIOSSettings{}, &metalv1alpha1.BIOSSettingsList{})).Should(
		HaveField("Items", BeEmpty()))

	Eventually(deleteAndList(ctx, &metalv1alpha1.User{}, &metalv1alpha1.UserList{})).Should(
		HaveField("Items", BeEmpty()))

	Eventually(deleteAndList(ctx, &metalv1alpha1.BIOSVersion{}, &metalv1alpha1.BIOSVersionList{})).Should(
		HaveField("Items", BeEmpty()))
	Eventually(deleteAndList(ctx, &metalv1alpha1.BIOSVersionSet{}, &metalv1alpha1.BIOSVersionSetList{})).Should(
		HaveField("Items", BeEmpty()))

	Eventually(deleteAndList(ctx, &metalv1alpha1.BMCSettings{}, &metalv1alpha1.BMCSettingsList{})).Should(
		HaveField("Items", BeEmpty()))

	Eventually(deleteAndList(ctx, &metalv1alpha1.BMCVersion{}, &metalv1alpha1.BMCVersionList{})).Should(
		HaveField("Items", BeEmpty()))
	Eventually(deleteAndList(ctx, &metalv1alpha1.BMCVersionSet{}, &metalv1alpha1.BMCVersionList{})).Should(
		HaveField("Items", BeEmpty()))
}

func deleteAndList(ctx context.Context, obj client.Object, objList client.ObjectList, namespaceOpt ...client.DeleteAllOfOption) func() (client.ObjectList, error) {
	Expect(k8sClient.DeleteAllOf(ctx, obj, namespaceOpt...)).To(Succeed())
	return ObjectList(objList)
}

var _ = BeforeSuite(func() {
	logf.SetLogger(zap.New(zap.WriteTo(GinkgoWriter), zap.UseDevMode(true)))

	By("bootstrapping test environment")
	testEnv = &envtest.Environment{
		CRDDirectoryPaths:     []string{filepath.Join("..", "..", "config", "crd", "bases")},
		ErrorIfCRDPathMissing: true,

		// The BinaryAssetsDirectory is only required if you want to run the tests directly
		// without call the makefile target test. If not informed it will look for the
		// default path defined in controller-runtime which is /usr/local/kubebuilder/.
		// Note that you must have the required binaries setup under the bin directory to perform
		// the tests directly. When we run make test it will be setup and used automatically.
		BinaryAssetsDirectory: filepath.Join("..", "..", "bin", "k8s",
			fmt.Sprintf("1.33.0-%s-%s", runtime.GOOS, runtime.GOARCH)),
	}

	var err error
	// cfg is defined in this file globally.
	cfg, err = testEnv.Start()
	Expect(err).NotTo(HaveOccurred())
	Expect(cfg).NotTo(BeNil())

	DeferCleanup(testEnv.Stop)

	Expect(metalv1alpha1.AddToScheme(scheme.Scheme)).NotTo(HaveOccurred())

	err = metalv1alpha1.AddToScheme(scheme.Scheme)
	Expect(err).NotTo(HaveOccurred())

	//+kubebuilder:scaffold:scheme

	k8sClient, err = client.New(cfg, client.Options{Scheme: scheme.Scheme})
	Expect(err).NotTo(HaveOccurred())
	Expect(k8sClient).NotTo(BeNil())

	// set komega client
	SetClient(k8sClient)

	By("Starting the registry server")
	var mgrCtx context.Context
	mgrCtx, cancel := context.WithCancel(context.Background())
	DeferCleanup(cancel)
	registryServer := registry.NewServer(":30000")
	go func() {
		defer GinkgoRecover()
		Expect(registryServer.Start(mgrCtx)).To(Succeed(), "failed to start registry server")
	}()

	bmc.InitMockUp()
})

func SetupTest() *corev1.Namespace {
	ns := &corev1.Namespace{}

	BeforeEach(func(ctx SpecContext) {
		var mgrCtx context.Context
		mgrCtx, cancel := context.WithCancel(context.Background())
		DeferCleanup(cancel)

		*ns = corev1.Namespace{
			ObjectMeta: metav1.ObjectMeta{
				GenerateName: "test-",
			},
		}
		Expect(k8sClient.Create(ctx, ns)).To(Succeed(), "failed to create test namespace")
		DeferCleanup(k8sClient.Delete, ns)

		k8sManager, err := ctrl.NewManager(cfg, ctrl.Options{
			Scheme: scheme.Scheme,
			Controller: config.Controller{
				// need to skip unique controller name validation
				// since all tests need a dedicated controller
				SkipNameValidation: ptr.To(true),
			},
			Metrics: metricsserver.Options{
				BindAddress: "0",
			},
		})
		Expect(err).ToNot(HaveOccurred())

		prefixDB := &macdb.MacPrefixes{
			MacPrefixes: []macdb.MacPrefix{
				{
					MacPrefix:    "23",
					Manufacturer: "Foo",
					Protocol:     "RedfishLocal",
					Port:         8000,
					Type:         "bmc",
					DefaultCredentials: []macdb.Credential{
						{
							Username: "foo",
							Password: "bar",
						},
					},
					Console: macdb.Console{
						Type: string(metalv1alpha1.ConsoleProtocolNameSSH),
						Port: 22,
					},
				},
			},
		}

		// register reconciler here
		Expect((&EndpointReconciler{
			Client:      k8sManager.GetClient(),
			Scheme:      k8sManager.GetScheme(),
			MACPrefixes: prefixDB,
			Insecure:    true,
		}).SetupWithManager(k8sManager)).To(Succeed())

		Expect((&BMCReconciler{
			Client:   k8sManager.GetClient(),
			Scheme:   k8sManager.GetScheme(),
			Insecure: true,
		}).SetupWithManager(k8sManager)).To(Succeed())

		Expect((&ServerReconciler{
			Client:                  k8sManager.GetClient(),
			Scheme:                  k8sManager.GetScheme(),
			Insecure:                true,
			ManagerNamespace:        ns.Name,
			ProbeImage:              "foo:latest",
			ProbeOSImage:            "fooOS:latest",
			RegistryURL:             registryURL,
			RegistryResyncInterval:  50 * time.Millisecond,
			ResyncInterval:          50 * time.Millisecond,
			EnforceFirstBoot:        true,
			MaxConcurrentReconciles: 5,
			BMCOptions: bmc.Options{
				PowerPollingInterval: 50 * time.Millisecond,
				PowerPollingTimeout:  200 * time.Millisecond,
				BasicAuth:            true,
			},
			DiscoveryTimeout: time.Second, // Force timeout to be quick for tests
		}).SetupWithManager(k8sManager)).To(Succeed())

		Expect((&ServerClaimReconciler{
			Client:                  k8sManager.GetClient(),
			Cache:                   k8sManager.GetCache(),
			Scheme:                  k8sManager.GetScheme(),
			MaxConcurrentReconciles: 5,
		}).SetupWithManager(k8sManager)).To(Succeed())

		Expect((&ServerBootConfigurationReconciler{
			Client: k8sManager.GetClient(),
			Scheme: k8sManager.GetScheme(),
		}).SetupWithManager(k8sManager)).To(Succeed())

		Expect((&ServerMaintenanceReconciler{
			Client: k8sManager.GetClient(),
			Scheme: k8sManager.GetScheme(),
		}).SetupWithManager(k8sManager)).To(Succeed())

		Expect((&BiosSettingsReconciler{
			Client:           k8sManager.GetClient(),
			ManagerNamespace: ns.Name,
			Insecure:         true,
			Scheme:           k8sManager.GetScheme(),
			ResyncInterval:   10 * time.Millisecond,
			BMCOptions: bmc.Options{
				PowerPollingInterval: 50 * time.Millisecond,
				PowerPollingTimeout:  200 * time.Millisecond,
				BasicAuth:            true,
			},
			TimeoutExpiry: 6 * time.Second,
		}).SetupWithManager(k8sManager)).To(Succeed())

		Expect((&BIOSVersionReconciler{
			Client:           k8sManager.GetClient(),
			ManagerNamespace: ns.Name,
			Insecure:         true,
			Scheme:           k8sManager.GetScheme(),
			ResyncInterval:   10 * time.Millisecond,
			BMCOptions: bmc.Options{
				PowerPollingInterval: 50 * time.Millisecond,
				PowerPollingTimeout:  200 * time.Millisecond,
				BasicAuth:            true,
			},
		}).SetupWithManager(k8sManager)).To(Succeed())

		Expect((&BIOSVersionSetReconciler{
			Client: k8sManager.GetClient(),
			Scheme: k8sManager.GetScheme(),
		}).SetupWithManager(k8sManager)).To(Succeed())

		Expect((&BMCSettingsReconciler{
			Client:           k8sManager.GetClient(),
			ManagerNamespace: ns.Name,
			Insecure:         true,
			Scheme:           k8sManager.GetScheme(),
			ResyncInterval:   10 * time.Millisecond,
			BMCOptions: bmc.Options{
				PowerPollingInterval: 50 * time.Millisecond,
				PowerPollingTimeout:  200 * time.Millisecond,
				BasicAuth:            true,
			},
		}).SetupWithManager(k8sManager)).To(Succeed())

<<<<<<< HEAD
		Expect((&UserReconciler{
			Client:   k8sManager.GetClient(),
			Scheme:   k8sManager.GetScheme(),
			Insecure: true,
=======
		Expect((&BMCVersionReconciler{
			Client:           k8sManager.GetClient(),
			ManagerNamespace: ns.Name,
			Insecure:         true,
			Scheme:           k8sManager.GetScheme(),
			ResyncInterval:   10 * time.Millisecond,
>>>>>>> 3c35eb29
			BMCOptions: bmc.Options{
				PowerPollingInterval: 50 * time.Millisecond,
				PowerPollingTimeout:  200 * time.Millisecond,
				BasicAuth:            true,
			},
		}).SetupWithManager(k8sManager)).To(Succeed())

<<<<<<< HEAD
=======
		Expect((&BMCVersionSetReconciler{
			Client: k8sManager.GetClient(),
			Scheme: k8sManager.GetScheme(),
		}).SetupWithManager(k8sManager)).To(Succeed())

		Expect((&BIOSSettingsSetReconciler{
			Client: k8sManager.GetClient(),
			Scheme: k8sManager.GetScheme(),
		}).SetupWithManager(k8sManager)).To(Succeed())

>>>>>>> 3c35eb29
		go func() {
			defer GinkgoRecover()
			Expect(k8sManager.Start(mgrCtx)).To(Succeed(), "failed to start manager")
		}()
	})

	return ns
}<|MERGE_RESOLUTION|>--- conflicted
+++ resolved
@@ -319,28 +319,30 @@
 			},
 		}).SetupWithManager(k8sManager)).To(Succeed())
 
-<<<<<<< HEAD
 		Expect((&UserReconciler{
 			Client:   k8sManager.GetClient(),
 			Scheme:   k8sManager.GetScheme(),
 			Insecure: true,
-=======
+			BMCOptions: bmc.Options{
+				PowerPollingInterval: 50 * time.Millisecond,
+				PowerPollingTimeout:  200 * time.Millisecond,
+				BasicAuth:            true,
+			},
+		}).SetupWithManager(k8sManager)).To(Succeed())
+
 		Expect((&BMCVersionReconciler{
 			Client:           k8sManager.GetClient(),
 			ManagerNamespace: ns.Name,
 			Insecure:         true,
 			Scheme:           k8sManager.GetScheme(),
 			ResyncInterval:   10 * time.Millisecond,
->>>>>>> 3c35eb29
-			BMCOptions: bmc.Options{
-				PowerPollingInterval: 50 * time.Millisecond,
-				PowerPollingTimeout:  200 * time.Millisecond,
-				BasicAuth:            true,
-			},
-		}).SetupWithManager(k8sManager)).To(Succeed())
-
-<<<<<<< HEAD
-=======
+			BMCOptions: bmc.Options{
+				PowerPollingInterval: 50 * time.Millisecond,
+				PowerPollingTimeout:  200 * time.Millisecond,
+				BasicAuth:            true,
+			},
+		}).SetupWithManager(k8sManager)).To(Succeed())
+
 		Expect((&BMCVersionSetReconciler{
 			Client: k8sManager.GetClient(),
 			Scheme: k8sManager.GetScheme(),
@@ -351,7 +353,6 @@
 			Scheme: k8sManager.GetScheme(),
 		}).SetupWithManager(k8sManager)).To(Succeed())
 
->>>>>>> 3c35eb29
 		go func() {
 			defer GinkgoRecover()
 			Expect(k8sManager.Start(mgrCtx)).To(Succeed(), "failed to start manager")
