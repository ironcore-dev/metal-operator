// SPDX-FileCopyrightText: 2024 SAP SE or an SAP affiliate company and IronCore contributors
// SPDX-License-Identifier: Apache-2.0

package bmc

import (
	"context"
	"encoding/json"
	"errors"
	"fmt"
	"io"
	"net/http"
	"slices"
	"strings"
	"time"

	"github.com/stmcginnis/gofish"
	"github.com/stmcginnis/gofish/common"
	"github.com/stmcginnis/gofish/redfish"
	"k8s.io/apimachinery/pkg/api/resource"
	"k8s.io/apimachinery/pkg/util/wait"

	ctrl "sigs.k8s.io/controller-runtime"
)

var _ BMC = (*RedfishBMC)(nil)

const (
	// DefaultResourcePollingInterval is the default interval for polling resources.
	DefaultResourcePollingInterval = 30 * time.Second
	// DefaultResourcePollingTimeout is the default timeout for polling resources.
	DefaultResourcePollingTimeout = 5 * time.Minute
	// DefaultPowerPollingInterval is the default interval for polling power state.
	DefaultPowerPollingInterval = 30 * time.Second
	// DefaultPowerPollingTimeout is the default timeout for polling power state.
	DefaultPowerPollingTimeout = 5 * time.Minute
)

// Options contain the options for the BMC redfish client.
type Options struct {
	Endpoint  string
	Username  string
	Password  string
	BasicAuth bool

	ResourcePollingInterval time.Duration
	ResourcePollingTimeout  time.Duration
	PowerPollingInterval    time.Duration
	PowerPollingTimeout     time.Duration
}

// RedfishBMC is an implementation of the BMC interface for Redfish.
type RedfishBMC struct {
	client  *gofish.APIClient
	options Options
}

var pxeBootWithSettingUEFIBootMode = redfish.Boot{
	BootSourceOverrideEnabled: redfish.OnceBootSourceOverrideEnabled,
	BootSourceOverrideMode:    redfish.UEFIBootSourceOverrideMode,
	BootSourceOverrideTarget:  redfish.PxeBootSourceOverrideTarget,
}
var pxeBootWithoutSettingUEFIBootMode = redfish.Boot{
	BootSourceOverrideEnabled: redfish.OnceBootSourceOverrideEnabled,
	BootSourceOverrideTarget:  redfish.PxeBootSourceOverrideTarget,
}

// NewRedfishBMCClient creates a new RedfishBMC with the given connection details.
func NewRedfishBMCClient(
	ctx context.Context,
	options Options,
) (*RedfishBMC, error) {
	clientConfig := gofish.ClientConfig{
		Endpoint:         options.Endpoint,
		Username:         options.Username,
		Password:         options.Password,
		Insecure:         true,
		ReuseConnections: true,
		BasicAuth:        options.BasicAuth,
	}
	client, err := gofish.ConnectContext(ctx, clientConfig)
	if err != nil {
		return nil, fmt.Errorf("failed to connect to redfish endpoint: %w", err)
	}
	bmc := &RedfishBMC{client: client}
	if options.ResourcePollingInterval == 0 {
		options.ResourcePollingInterval = DefaultResourcePollingInterval
	}
	if options.ResourcePollingTimeout == 0 {
		options.ResourcePollingTimeout = DefaultResourcePollingTimeout
	}
	if options.PowerPollingInterval == 0 {
		options.PowerPollingInterval = DefaultPowerPollingInterval
	}
	if options.PowerPollingTimeout == 0 {
		options.PowerPollingTimeout = DefaultPowerPollingTimeout
	}
	bmc.options = options

	return bmc, nil
}

// Logout closes the BMC client connection by logging out
func (r *RedfishBMC) Logout() {
	if r.client != nil {
		r.client.Logout()
	}
}

// PowerOn powers on the system using Redfish.
func (r *RedfishBMC) PowerOn(ctx context.Context, systemURI string) error {
	system, err := r.getSystemFromUri(ctx, systemURI)
	if err != nil {
		return fmt.Errorf("failed to get systems: %w", err)
	}

	powerState := system.PowerState
	if powerState != redfish.OnPowerState {
		if err := system.Reset(redfish.OnResetType); err != nil {
			return fmt.Errorf("failed to reset system to power on state: %w", err)
		}
	}
	return nil
}

// PowerOff gracefully shuts down the system using Redfish.
func (r *RedfishBMC) PowerOff(ctx context.Context, systemURI string) error {
	system, err := r.getSystemFromUri(ctx, systemURI)
	if err != nil {
		return fmt.Errorf("failed to get systems: %w", err)
	}
	if err := system.Reset(redfish.GracefulShutdownResetType); err != nil {
		return fmt.Errorf("failed to reset system to power on state: %w", err)
	}
	return nil
}

// ForcePowerOff powers off the system using Redfish.
func (r *RedfishBMC) ForcePowerOff(ctx context.Context, systemURI string) error {
	system, err := r.getSystemFromUri(ctx, systemURI)
	if err != nil {
		return fmt.Errorf("failed to get systems: %w", err)
	}
	if err := system.Reset(redfish.ForceOffResetType); err != nil {
		return fmt.Errorf("failed to reset system to power on state: %w", err)
	}
	return nil
}

// Reset performs a reset on the system using Redfish.
func (r *RedfishBMC) Reset(ctx context.Context, systemURI string, resetType redfish.ResetType) error {
	system, err := r.getSystemFromUri(ctx, systemURI)
	if err != nil {
		return fmt.Errorf("failed to get systems: %w", err)
	}
	if err := system.Reset(resetType); err != nil {
		return fmt.Errorf("failed to reset system: %w", err)
	}
	return nil
}

// GetSystems get managed systems
func (r *RedfishBMC) GetSystems(ctx context.Context) ([]Server, error) {
	service := r.client.GetService()
	systems, err := service.Systems()
	if err != nil {
		return nil, fmt.Errorf("failed to get systems: %w", err)
	}
	servers := make([]Server, 0, len(systems))
	for _, s := range systems {
		servers = append(servers, Server{
			UUID:         s.UUID,
			URI:          s.ODataID,
			Model:        s.Model,
			Manufacturer: s.Manufacturer,
			PowerState:   PowerState(s.PowerState),
			SerialNumber: s.SerialNumber,
		})
	}
	return servers, nil
}

// SetPXEBootOnce sets the boot device for the next system boot using Redfish.
func (r *RedfishBMC) SetPXEBootOnce(ctx context.Context, systemURI string) error {
	system, err := r.getSystemFromUri(ctx, systemURI)
	if err != nil {
		return fmt.Errorf("failed to get systems: %w", err)
	}
	var setBoot redfish.Boot
	// TODO: cover setting BootSourceOverrideMode with BIOS settings profile
	if system.Boot.BootSourceOverrideMode != redfish.UEFIBootSourceOverrideMode {
		setBoot = pxeBootWithSettingUEFIBootMode
	} else {
		setBoot = pxeBootWithoutSettingUEFIBootMode
	}
	if err := system.SetBoot(setBoot); err != nil {
		return fmt.Errorf("failed to set the boot order: %w", err)
	}
	return nil
}

func (r *RedfishBMC) GetManager(bmcUUID string) (*redfish.Manager, error) {
	if r.client == nil {
		return nil, fmt.Errorf("no client found")
	}
	managers, err := r.client.Service.Managers()
	if err != nil {
		return nil, fmt.Errorf("failed to get managers: %w", err)
	}
	if len(managers) == 0 {
		return nil, fmt.Errorf("zero managers found")
	}

	if len(bmcUUID) == 0 {
		// take the first one available
		return managers[0], nil
	}

	for _, m := range managers {
		if bmcUUID == m.UUID {
			return m, nil
		}
	}
	return nil, fmt.Errorf("matching managers not found for UUID %v", bmcUUID)
}

func (r *RedfishBMC) getOEMManager(bmcUUID string) (OEMManagerInterface, error) {
	manager, err := r.GetManager(bmcUUID)
	if err != nil {
		return nil, fmt.Errorf("not able to Manager %v", err)
	}

	// some vendors (like Dell) does not publich this. get through the system
	if manager.Manufacturer == "" {
		manufacturer, err := r.getSystemManufacturer()
		if err != nil {
			return nil, fmt.Errorf("not able to determine manufacturer: %v", err)
		}
		manager.Manufacturer = manufacturer
	}

	// togo: improve. as of now use first one similar to r.GetManager()
	oemManager, err := NewOEMManager(manager, r.client.Service)
	if err != nil {
		return nil, fmt.Errorf("not able create oem Manager: %v", err)
	}

	return oemManager, nil
}

func (r *RedfishBMC) ResetManager(ctx context.Context, bmcUUID string, resetType redfish.ResetType) error {

	manager, err := r.GetManager(bmcUUID)
	if err != nil {
		return fmt.Errorf("failed to get managers: %w", err)
	}
	if len(manager.SupportedResetTypes) > 0 && !slices.Contains(manager.SupportedResetTypes, resetType) {
		return fmt.Errorf("reset type of %v is not supported for manager %v", resetType, manager.UUID)
	}

	err = manager.Reset(resetType)
	if err != nil {
		return fmt.Errorf("failed to reset managers %v with error: %w", manager.UUID, err)
	}
	return nil
}

// GetSystemInfo retrieves information about the system using Redfish.
func (r *RedfishBMC) GetSystemInfo(ctx context.Context, systemURI string) (SystemInfo, error) {
	system, err := r.getSystemFromUri(ctx, systemURI)
	if err != nil {
		return SystemInfo{}, fmt.Errorf("failed to get systems: %w", err)
	}

	memoryString := fmt.Sprintf("%.fGi", system.MemorySummary.TotalSystemMemoryGiB)
	quantity, err := resource.ParseQuantity(memoryString)
	if err != nil {
		return SystemInfo{}, fmt.Errorf("failed to parse memory quantity: %w", err)
	}
	systemProcessors, err := system.Processors()
	if err != nil {
		return SystemInfo{}, fmt.Errorf("failed to get processors: %w", err)
	}
	processors := make([]Processor, 0, len(systemProcessors))
	for _, p := range systemProcessors {
		processors = append(processors, Processor{
			ID:             p.ID,
			Type:           string(p.ProcessorType),
			Architecture:   string(p.ProcessorArchitecture),
			InstructionSet: string(p.InstructionSet),
			Manufacturer:   p.Manufacturer,
			Model:          p.Model,
			MaxSpeedMHz:    int32(p.MaxSpeedMHz),
			TotalCores:     int32(p.TotalCores),
			TotalThreads:   int32(p.TotalThreads),
		})
	}

	return SystemInfo{
		SystemUUID:        system.UUID,
		SystemURI:         system.ODataID,
		Manufacturer:      system.Manufacturer,
		Model:             system.Model,
		Status:            system.Status,
		PowerState:        system.PowerState,
		SerialNumber:      system.SerialNumber,
		SKU:               system.SKU,
		IndicatorLED:      string(system.IndicatorLED),
		TotalSystemMemory: quantity,
		Processors:        processors,
	}, nil
}

func (r *RedfishBMC) GetBootOrder(ctx context.Context, systemURI string) ([]string, error) {
	system, err := r.getSystemFromUri(ctx, systemURI)
	if err != nil {
		return []string{}, err
	}
	return system.Boot.BootOrder, nil
}

func (r *RedfishBMC) GetBiosVersion(ctx context.Context, systemURI string) (string, error) {
	system, err := r.getSystemFromUri(ctx, systemURI)
	if err != nil {
		return "", err
	}
	return system.BIOSVersion, nil
}

func (r *RedfishBMC) GetBMCVersion(ctx context.Context, bmcUUID string) (string, error) {
	manager, err := r.GetManager(bmcUUID)
	if err != nil {
		return "", err
	}
	return manager.FirmwareVersion, nil
}

func (r *RedfishBMC) GetBiosAttributeValues(
	ctx context.Context,
	systemURI string,
	attributes []string,
) (
	result redfish.SettingsAttributes,
	err error,
) {
	if len(attributes) == 0 {
		return result, err
	}
	system, err := r.getSystemFromUri(ctx, systemURI)
	if err != nil {
		return result, err
	}
	bios, err := system.Bios()
	if err != nil {
		return result, err
	}
	filteredAttr, err := r.getFilteredBiosRegistryAttributes(false, false)
	if err != nil {
		return result, err
	}
	result = make(redfish.SettingsAttributes, len(attributes))
	for _, name := range attributes {
		if _, ok := filteredAttr[name]; ok {
			result[name] = bios.Attributes[name]
		}
	}
	return result, err
}

func (r *RedfishBMC) GetBMCAttributeValues(
	ctx context.Context,
	bmcUUID string,
	attributes []string,
) (
	result redfish.SettingsAttributes,
	err error,
) {
	if len(attributes) == 0 {
		return nil, nil
	}
	oemManager, err := r.getOEMManager(bmcUUID)
	if err != nil {
		return nil, err
	}

	return oemManager.GetOEMBMCSettingAttribute(attributes)
}

func (r *RedfishBMC) GetBiosPendingAttributeValues(
	ctx context.Context,
	systemURI string,
) (
	result redfish.SettingsAttributes,
	err error,
) {
	system, err := r.getSystemFromUri(ctx, systemURI)
	if err != nil {
		return result, err
	}

	var tSys struct {
		Bios        common.Link
		BiosVersion string
	}

	err = json.Unmarshal(system.RawData, &tSys)
	if err != nil {
		return result, err
	}

	var tBios struct {
		Attributes redfish.SettingsAttributes `json:"Attributes"`
		Settings   common.Settings            `json:"@Redfish.Settings"`
	}
	err = r.GetEntityFromUri(tSys.Bios.String(), system.GetClient(), &tBios)
	if err != nil {
		return result, err
	}

	var tBiosPendingSetting struct {
		Attributes redfish.SettingsAttributes `json:"Attributes"`
	}
	err = r.GetEntityFromUri(tBios.Settings.SettingsObject.String(), system.GetClient(), &tBiosPendingSetting)
	if err != nil {
		return result, err
	}

	// unfortunately, some vendors fill the pending attribute with copy of actual bios attribute
	// remove if there are the same
	if len(tBios.Attributes) == len(tBiosPendingSetting.Attributes) {
		pendingAttr := redfish.SettingsAttributes{}
		for key, attr := range tBiosPendingSetting.Attributes {
			if value, ok := tBios.Attributes[key]; !ok || value != attr {
				pendingAttr[key] = attr
			}
		}
		return pendingAttr, nil
	}

	return tBiosPendingSetting.Attributes, nil
}

func (r *RedfishBMC) GetEntityFromUri(uri string, client common.Client, entity any) error {
	Resp, err := client.Get(uri)
	if err != nil {
		return err
	}
	defer Resp.Body.Close() // nolint: errcheck

	RespRawBody, err := io.ReadAll(Resp.Body)
	if err != nil {
		return err
	}
	return json.Unmarshal(RespRawBody, &entity)
}

func (r *RedfishBMC) GetBMCPendingAttributeValues(
	ctx context.Context,
	bmcUUID string,
) (
	result redfish.SettingsAttributes,
	err error,
) {
	oemManager, err := r.getOEMManager(bmcUUID)
	if err != nil {
		return nil, err
	}

	return oemManager.GetBMCPendingAttributeValues()
}

// SetBiosAttributesOnReset sets given bios attributes.
func (r *RedfishBMC) SetBiosAttributesOnReset(
	ctx context.Context,
	systemURI string,
	attributes redfish.SettingsAttributes,
) (err error) {
	system, err := r.getSystemFromUri(ctx, systemURI)
	if err != nil {
		return
	}
	bios, err := system.Bios()
	if err != nil {
		return
	}

	attrs := make(redfish.SettingsAttributes, len(attributes))
	for name, value := range attributes {
		attrs[name] = value
	}
	return bios.UpdateBiosAttributesApplyAt(attrs, common.OnResetApplyTime)
}

func (r *RedfishBMC) SetBMCAttributesImediately(
	ctx context.Context,
	bmcUUID string,
	attributes redfish.SettingsAttributes,
) (err error) {
	if len(attributes) == 0 {
		return nil
	}
	oemManager, err := r.getOEMManager(bmcUUID)
	if err != nil {
		return err
	}
	return oemManager.UpdateBMCAttributesApplyAt(attributes, common.ImmediateApplyTime)
}

// SetBootOrder sets bios boot order
func (r *RedfishBMC) SetBootOrder(ctx context.Context, systemURI string, bootOrder []string) error {
	system, err := r.getSystemFromUri(ctx, systemURI)
	if err != nil {
		return err
	}
	return system.SetBoot(
		redfish.Boot{
			BootSourceOverrideEnabled: redfish.ContinuousBootSourceOverrideEnabled,
			BootSourceOverrideTarget:  redfish.NoneBootSourceOverrideTarget,
			BootOrder:                 bootOrder,
		},
	)
}

func (r *RedfishBMC) getFilteredBiosRegistryAttributes(
	readOnly bool,
	immutable bool,
) (
	filtered map[string]RegistryEntryAttributes,
	err error,
) {
	registries, err := r.client.Service.Registries()
	biosRegistry := &Registry{}
	for _, registry := range registries {
		if strings.Contains(registry.ID, "BiosAttributeRegistry") {
			err = registry.Get(r.client, registry.Location[0].URI, biosRegistry)
			if err != nil {
				return
			}
		}
	}
	// filter out immutable, readonly and hidden attributes
	filtered = make(map[string]RegistryEntryAttributes)
	for _, entry := range biosRegistry.RegistryEntries.Attributes {
		if entry.Immutable == immutable && entry.ReadOnly == readOnly && !entry.Hidden {
			filtered[entry.AttributeName] = entry
		}
	}
	return
}

// CheckBiosAttributes checks if the attributes need to reboot when changed and are the correct type.
func (r *RedfishBMC) CheckBiosAttributes(attrs redfish.SettingsAttributes) (reset bool, err error) {
	reset = false
	filtered, err := r.getFilteredBiosRegistryAttributes(false, false)
	if err != nil {
		return reset, err
	}
	return r.checkAttribues(attrs, filtered)
}

func (r *RedfishBMC) checkAttribues(
	attrs redfish.SettingsAttributes,
	filtered map[string]RegistryEntryAttributes,
) (reset bool, err error) {
	reset = false
	var errs []error
	//TODO: add more types like maps and Enumerations
	for name, value := range attrs {
		entryAttribute, ok := filtered[name]
		if !ok {
			errs = append(errs, fmt.Errorf("attribute %s not found or immutable/hidden", name))
			continue
		}
		if entryAttribute.ResetRequired {
			reset = true
		}
		switch strings.ToLower(entryAttribute.Type) {
		case "integer":
			if _, ok := value.(int); !ok {
				errs = append(
					errs,
					fmt.Errorf(
						"attribute '%s's' value '%v' has wrong type. needed '%s' for '%v'",
						name,
						value,
						entryAttribute.Type,
						entryAttribute,
					))
			}
		case "string":
			if _, ok := value.(string); !ok {
				errs = append(
					errs,
					fmt.Errorf(
						"attribute '%s's' value '%v' has wrong type. needed '%s' for '%v'",
						name,
						value,
						entryAttribute.Type,
						entryAttribute,
					))
			}
		case "enumeration":
			if _, ok := value.(string); !ok {
				errs = append(
					errs,
					fmt.Errorf(
						"attribute '%s's' value '%v' has wrong type. needed '%s' for '%v'",
						name,
						value,
						entryAttribute.Type,
						entryAttribute,
					))
				break
			}
			var validEnum bool
			for _, attrValue := range entryAttribute.Value {
				if attrValue.ValueName == value.(string) {
					validEnum = true
					break
				}
			}
			if !validEnum {
				errs = append(errs, fmt.Errorf("attribute %s value is unknown. needed %v", name, entryAttribute.Value))
			}
		default:
			errs = append(
				errs,
				fmt.Errorf(
					"attribute '%s's' value '%v' has wrong type. needed '%s' for '%v'",
					name,
					value,
					entryAttribute.Type,
					entryAttribute,
				))
		}
	}
	return reset, errors.Join(errs...)
}

// check if the arrtibutes need to reboot when changed, and are correct type.
// supported attrType, bmc and bios
func (r *RedfishBMC) CheckBMCAttributes(bmcUUID string, attrs redfish.SettingsAttributes) (reset bool, err error) {
	oemManager, err := r.getOEMManager(bmcUUID)
	if err != nil {
		return false, err
	}

	return oemManager.CheckBMCAttributes(attrs)
}

func (r *RedfishBMC) getSystemManufacturer() (string, error) {
	systems, err := r.client.Service.Systems()
	if err != nil {
		return "", err
	}
	if len(systems) > 0 {
		return systems[0].Manufacturer, nil
	}

	return "", fmt.Errorf("no system found to determine the Manufacturer")
}

func (r *RedfishBMC) GetStorages(ctx context.Context, systemURI string) ([]Storage, error) {
	system, err := r.getSystemFromUri(ctx, systemURI)
	if err != nil {
		return nil, err
	}
	var systemStorage []*redfish.Storage
	err = wait.PollUntilContextTimeout(
		ctx,
		r.options.ResourcePollingInterval,
		r.options.ResourcePollingTimeout,
		true,
		func(ctx context.Context) (bool, error) {
			systemStorage, err = system.Storage()
			if err != nil {
				return false, nil
			}
			return true, nil
		})
	if err != nil {
		return nil, fmt.Errorf("failed to wait for for server storages to be ready: %w", err)
	}
	result := make([]Storage, 0, len(systemStorage))
	for _, s := range systemStorage {
		storage := Storage{
			Entity: Entity{ID: s.ID, Name: s.Name},
		}
		volumes, err := s.Volumes()
		if err != nil {
			return nil, err
		}
		storage.Volumes = make([]Volume, 0, len(volumes))
		for _, v := range volumes {
			storage.Volumes = append(storage.Volumes, Volume{
				Entity:    Entity{ID: v.ID, Name: v.Name},
				SizeBytes: int64(v.CapacityBytes),
				RAIDType:  v.RAIDType,
				State:     v.Status.State,
			})
		}
		drives, err := s.Drives()
		if err != nil {
			return nil, err
		}
		storage.Drives = make([]Drive, 0, len(drives))
		for _, d := range drives {
			storage.Drives = append(storage.Drives, Drive{
				Entity:    Entity{ID: d.ID, Name: d.Name},
				MediaType: string(d.MediaType),
				Type:      d.DriveFormFactor,
				SizeBytes: d.CapacityBytes,
				Vendor:    d.Manufacturer,
				Model:     d.Model,
				State:     d.Status.State,
			})
		}
		result = append(result, storage)
	}
	if len(result) == 0 {
		// if no storage is found, fall back to simpleStorage (outdated storage API)
		simpleStorages, err := system.SimpleStorages()
		result = make([]Storage, 0, len(systemStorage))
		if err != nil {
			return nil, err
		}
		for _, s := range simpleStorages {
			storage := Storage{
				Entity: Entity{ID: s.ID, Name: s.Name},
			}

			storage.Drives = make([]Drive, 0, len(s.Devices))
			for _, d := range s.Devices {
				storage.Drives = append(storage.Drives, Drive{
					Entity:    Entity{Name: d.Name},
					SizeBytes: d.CapacityBytes,
					Vendor:    d.Manufacturer,
					Model:     d.Model,
					State:     d.Status.State,
				})
			}
			result = append(result, storage)
		}
		return result, nil
	}
	return result, nil
}

<<<<<<< HEAD
func (r *RedfishBMC) CreateOrUpdateAccount(
	ctx context.Context, userName,
	role, password string, enabled bool,
) error {
	service, err := r.client.GetService().AccountService()
	if err != nil {
		return fmt.Errorf("failed to get account service: %w", err)
	}
	accounts, err := service.Accounts()
	if err != nil {
		return fmt.Errorf("failed to get accounts: %w", err)
	}
	//log.V(1).Info("Accounts", "accounts", accounts)
	for _, a := range accounts {
		if a.UserName == userName {
			a.RoleID = role
			a.UserName = userName
			a.Enabled = enabled
			if err := a.Update(); err != nil {
				return fmt.Errorf("failed to update account: %w", err)
			}
			if password != "" {
				if err := a.ChangePassword(password, r.options.Password); err != nil {
					return fmt.Errorf("failed to change account password: %w", err)
				}
			}
		}
	}
	_, err = service.CreateAccount(userName, password, role)
	if err != nil {
		return fmt.Errorf("failed to update account: %w", err)
	}
	return nil
}

func (r *RedfishBMC) SetAccountPassword(ctx context.Context, accountName, password string) error {
	service, err := r.client.GetService().AccountService()
	if err != nil {
		return fmt.Errorf("failed to get account service: %w", err)
	}
	accounts, err := service.Accounts()
	if err != nil {
		return fmt.Errorf("failed to get accounts: %w", err)
	}
	if len(accounts) == 0 {
		return errors.New("no account found")
	}
	for _, a := range accounts {
		if a.Name == accountName {
			return a.ChangePassword(password, r.options.Password)
		}
	}
	return errors.New("account not found")
}

func (r *RedfishBMC) getSystemByUUID(ctx context.Context, systemUUID string) (*redfish.ComputerSystem, error) {
	service := r.client.GetService()
	var systems []*redfish.ComputerSystem
=======
func (r *RedfishBMC) getSystemFromUri(ctx context.Context, systemURI string) (*redfish.ComputerSystem, error) {
	if len(systemURI) == 0 {
		return nil, fmt.Errorf("can not process empty URI")
	}
	var system *redfish.ComputerSystem
>>>>>>> c492f0da
	err := wait.PollUntilContextTimeout(
		ctx,
		r.options.ResourcePollingInterval,
		r.options.ResourcePollingTimeout,
		true,
		func(ctx context.Context) (bool, error) {
			var err error
			system, err = common.GetObject[redfish.ComputerSystem](r.client, systemURI)
			return err == nil, nil
		})
	if err != nil {
		return nil, fmt.Errorf("failed to wait for for server systems to be ready: %w", err)
	}
	if system.UUID != "" {
		return system, nil
	}
	return nil, fmt.Errorf("no system found for %v", systemURI)
}

func (r *RedfishBMC) WaitForServerPowerState(
	ctx context.Context,
	systemURI string,
	powerState redfish.PowerState,
) error {
	if err := wait.PollUntilContextTimeout(
		ctx,
		r.options.PowerPollingInterval,
		r.options.PowerPollingTimeout,
		true,
		func(ctx context.Context) (done bool, err error) {
			sysInfo, err := r.getSystemFromUri(ctx, systemURI)
			if err != nil {
				return false, fmt.Errorf("failed to get system info: %w", err)
			}
			return sysInfo.PowerState == powerState, nil
		}); err != nil {
		return fmt.Errorf("failed to wait for for server power state: %w", err)
	}
	return nil
}

// UpgradeBiosVersion upgrade given bios versions.
func (r *RedfishBMC) UpgradeBiosVersion(
	ctx context.Context,
	manufacturer string,
	parameters *redfish.SimpleUpdateParameters,
) (string, bool, error) {
	log := ctrl.LoggerFrom(ctx)
	fatal := false
	service := r.client.GetService()

	upgradeServices, err := service.UpdateService()
	if err != nil {
		return "", fatal, err
	}

	type tActions struct {
		SimpleUpdate struct {
			AllowableValues []string `json:"TransferProtocol@Redfish.AllowableValues"`
			Target          string
		} `json:"#UpdateService.SimpleUpdate"`
		StartUpdate common.ActionTarget `json:"#UpdateService.StartUpdate"`
	}

	var tUS struct {
		Actions tActions
	}

	err = json.Unmarshal(upgradeServices.RawData, &tUS)
	if err != nil {
		return "", fatal, err
	}

	oem, err := NewOEM(manufacturer, service)
	if err != nil {
		return "", fatal, err
	}

	RequestBody := oem.GetUpdateRequestBody(parameters)

	resp, err := upgradeServices.PostWithResponse(tUS.Actions.SimpleUpdate.Target, &RequestBody)

	if err != nil {
		return "", fatal, err
	}
	defer resp.Body.Close() // nolint: errcheck

	// any error post this point is fatal, as we can not issue multiple upgrade requests.
	// expectation is to move to failed state, and manually check the status before retrying
	fatal = true

	log.V(1).Info("update has been issued", "Response status code", resp.StatusCode)

	if resp.StatusCode != http.StatusAccepted {
		biosRawBody, err := io.ReadAll(resp.Body)
		if err != nil {
			return "",
				fatal,
				fmt.Errorf("failed to accept the upgrade request. and read the response body %v, statusCode %v",
					err,
					resp.StatusCode,
				)
		}
		return "",
			fatal,
			fmt.Errorf("failed to accept the upgrade request %v, statusCode %v",
				string(biosRawBody),
				resp.StatusCode,
			)
	}

	taskMonitorURI, err := oem.GetUpdateTaskMonitorURI(resp)
	if err != nil {
		log.V(1).Error(err,
			"failed to extract Task created for upgrade. However, upgrade might be running on server.")
		return "", fatal, fmt.Errorf("failed to read task monitor URI. %v", err)
	}

	log.V(1).Info("update has been accepted.", "Response", taskMonitorURI)

	return taskMonitorURI, false, nil
}

func (r *RedfishBMC) GetBiosUpgradeTask(
	ctx context.Context,
	manufacturer string,
	taskURI string,
) (*redfish.Task, error) {
	respTask, err := r.client.GetService().GetClient().Get(taskURI)
	if err != nil {
		return nil, err
	}
	defer respTask.Body.Close() // nolint: errcheck

	if respTask.StatusCode != http.StatusAccepted && respTask.StatusCode != http.StatusOK {
		respTaskRawBody, err := io.ReadAll(respTask.Body)
		if err != nil {
			return nil,
				fmt.Errorf("failed to get the upgrade Task details. and read the response body %v, statusCode %v",
					err,
					respTask.StatusCode)
		}
		return nil,
			fmt.Errorf("failed to get the upgrade Task details. %v, statusCode %v",
				string(respTaskRawBody),
				respTask.StatusCode)
	}

	oem, err := NewOEM(manufacturer, r.client.GetService())
	if err != nil {
		return nil, fmt.Errorf("failed to get oem object, %v", err)
	}

	return oem.GetTaskMonitorDetails(ctx, respTask)
}<|MERGE_RESOLUTION|>--- conflicted
+++ resolved
@@ -746,7 +746,6 @@
 	return result, nil
 }
 
-<<<<<<< HEAD
 func (r *RedfishBMC) CreateOrUpdateAccount(
 	ctx context.Context, userName,
 	role, password string, enabled bool,
@@ -802,16 +801,11 @@
 	return errors.New("account not found")
 }
 
-func (r *RedfishBMC) getSystemByUUID(ctx context.Context, systemUUID string) (*redfish.ComputerSystem, error) {
-	service := r.client.GetService()
-	var systems []*redfish.ComputerSystem
-=======
 func (r *RedfishBMC) getSystemFromUri(ctx context.Context, systemURI string) (*redfish.ComputerSystem, error) {
 	if len(systemURI) == 0 {
 		return nil, fmt.Errorf("can not process empty URI")
 	}
 	var system *redfish.ComputerSystem
->>>>>>> c492f0da
 	err := wait.PollUntilContextTimeout(
 		ctx,
 		r.options.ResourcePollingInterval,
