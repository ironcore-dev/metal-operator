--- conflicted
+++ resolved
@@ -154,42 +154,6 @@
                     description: ServerMaintenancePolicy is a maintenance policy to
                       be enforced on the server managed by referred BMC.
                     type: string
-<<<<<<< HEAD
-=======
-                  serverMaintenanceRefs:
-                    description: ServerMaintenanceRefs are references to a ServerMaintenance
-                      objects that Controller has requested for the each of the related
-                      server.
-                    items:
-                      description: ObjectReference is the namespaced name reference
-                        to an object.
-                      properties:
-                        apiVersion:
-                          description: APIVersion is the API version of the referenced
-                            object.
-                          type: string
-                        kind:
-                          description: Kind is the kind of the referenced object.
-                          type: string
-                        name:
-                          description: Name is the name of the referenced object.
-                          type: string
-                        namespace:
-                          description: Namespace is the namespace of the referenced
-                            object.
-                          type: string
-                        uid:
-                          description: UID is the uid of the referenced object.
-                          type: string
-                      required:
-                      - apiVersion
-                      - kind
-                      - name
-                      - namespace
-                      - uid
-                      type: object
-                    type: array
->>>>>>> 493d5879
                   updatePolicy:
                     description: UpdatePolicy is an indication of whether the server's
                       upgrade service should bypass vendor update policies
