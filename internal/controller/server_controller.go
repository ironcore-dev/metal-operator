// SPDX-FileCopyrightText: 2024 SAP SE or an SAP affiliate company and IronCore contributors
// SPDX-License-Identifier: Apache-2.0

package controller

import (
	"context"
	"crypto/rand"
	"crypto/rsa"
	"encoding/json"
	"encoding/pem"
	"errors"
	"fmt"
	"io"
	"net/http"
	"sort"
	"strings"
	"time"

	"github.com/go-logr/logr"
	"github.com/ironcore-dev/controller-utils/clientutils"
	"github.com/ironcore-dev/controller-utils/conditionutils"
	metalv1alpha1 "github.com/ironcore-dev/metal-operator/api/v1alpha1"
	"github.com/ironcore-dev/metal-operator/bmc"
	"github.com/ironcore-dev/metal-operator/internal/api/registry"
	"github.com/ironcore-dev/metal-operator/internal/bmcutils"
	"github.com/ironcore-dev/metal-operator/internal/ignition"
	"github.com/stmcginnis/gofish/redfish"
	"golang.org/x/crypto/bcrypt"
	"golang.org/x/crypto/ssh"
	v1 "k8s.io/api/core/v1"
	apierrors "k8s.io/apimachinery/pkg/api/errors"
	"k8s.io/apimachinery/pkg/api/resource"
	metav1 "k8s.io/apimachinery/pkg/apis/meta/v1"
	"k8s.io/apimachinery/pkg/runtime"
	"k8s.io/apimachinery/pkg/types"
	ctrl "sigs.k8s.io/controller-runtime"
	"sigs.k8s.io/controller-runtime/pkg/client"
	"sigs.k8s.io/controller-runtime/pkg/controller"
	"sigs.k8s.io/controller-runtime/pkg/controller/controllerutil"
	"sigs.k8s.io/controller-runtime/pkg/handler"
)

const (
	// DefaultIgnitionSecretKeyName is the default key name for the ignition secret
	DefaultIgnitionSecretKeyName = "ignition"
	// DefaultIgnitionFormatKey is the key for the ignition format annotation
	DefaultIgnitionFormatKey = "format"
	// DefaultIgnitionFormatValue is the value for the ignition format annotation
	DefaultIgnitionFormatValue = "fcos"
	// SSHKeyPairSecretPrivateKeyName is the key name for the private key in the SSH key pair secret
	SSHKeyPairSecretPrivateKeyName = "pem"
	// SSHKeyPairSecretPublicKeyName is the key name for the public key in the SSH key pair secret
	SSHKeyPairSecretPublicKeyName = "pub"
	// SSHKeyPairSecretPasswordKeyName is the key name for the password in the SSH key pair secret
	SSHKeyPairSecretPasswordKeyName = "password"
	// ServerFinalizer is the finalizer for the server
	ServerFinalizer = "metal.ironcore.dev/server"
	// InternalAnnotationTypeKeyName is the key name for the internal annotation type
	InternalAnnotationTypeKeyName = "metal.ironcore.dev/type"
	// IsDefaultServerBootConfigOSImageKeyName is the key name for the is default OS image annotation
	IsDefaultServerBootConfigOSImageKeyName = "metal.ironcore.dev/is-default-os-image"
	// InternalAnnotationTypeValue is the value for the internal annotation type
	InternalAnnotationTypeValue = "Internal"
	// PoweringOnCondition is the condition type for powering on a server
	PoweringOnCondition = "PoweringOn"
)

const (
	// powerOpOn is the power on operation
	powerOpOn = "PowerOn"
	// powerOpOff is the power off operation
	powerOpOff = "PowerOff"
	// powerOpNoOP is the no operation
	powerOpNoOP = "NoOp"
)

// ServerReconciler reconciles a Server object
type ServerReconciler struct {
	client.Client
	Scheme                  *runtime.Scheme
	Insecure                bool
	ManagerNamespace        string
	ProbeImage              string
	RegistryURL             string
	ProbeOSImage            string
	RegistryResyncInterval  time.Duration
	EnforceFirstBoot        bool
	EnforcePowerOff         bool
	ResyncInterval          time.Duration
	BMCOptions              bmc.Options
	DiscoveryTimeout        time.Duration
	MaxConcurrentReconciles int
}

//+kubebuilder:rbac:groups=metal.ironcore.dev,resources=bmcs,verbs=get;list;watch
//+kubebuilder:rbac:groups=metal.ironcore.dev,resources=bmcsecrets,verbs=get;list;watch
//+kubebuilder:rbac:groups=metal.ironcore.dev,resources=endpoints,verbs=get;list;watch
//+kubebuilder:rbac:groups=metal.ironcore.dev,resources=servers,verbs=get;list;watch;create;update;patch;delete
//+kubebuilder:rbac:groups=metal.ironcore.dev,resources=servers/status,verbs=get;update;patch
//+kubebuilder:rbac:groups=metal.ironcore.dev,resources=servers/finalizers,verbs=update
//+kubebuilder:rbac:groups=metal.ironcore.dev,resources=serverconfigurations,verbs=get;list;watch;create;update;patch;delete
//+kubebuilder:rbac:groups="",resources=secrets,verbs=get;list;watch;create;update;patch;delete
//+kubebuilder:rbac:groups="batch",resources=jobs,verbs=get;list;watch;create;update;patch;delete

// Reconcile is part of the main kubernetes reconciliation loop which aims to
// move the current state of the cluster closer to the desired state.
func (r *ServerReconciler) Reconcile(ctx context.Context, req ctrl.Request) (ctrl.Result, error) {
	log := ctrl.LoggerFrom(ctx)
	server := &metalv1alpha1.Server{}
	if err := r.Get(ctx, req.NamespacedName, server); err != nil {
		return ctrl.Result{}, client.IgnoreNotFound(err)
	}

	return r.reconcileExists(ctx, log, server)
}

func (r *ServerReconciler) reconcileExists(ctx context.Context, log logr.Logger, server *metalv1alpha1.Server) (ctrl.Result, error) {
	if r.shouldDelete(log, server) {
		return r.delete(ctx, log, server)
	}
	return r.reconcile(ctx, log, server)
}

func (r *ServerReconciler) shouldDelete(log logr.Logger, server *metalv1alpha1.Server) bool {
	if server.DeletionTimestamp.IsZero() {
		return false
	}

	if controllerutil.ContainsFinalizer(server, ServerFinalizer) &&
		server.Status.State == metalv1alpha1.ServerStateMaintenance {
		log.V(1).Info("Postponing delete as server is in Maintenance state")
		return false
	}
	return true
}

func (r *ServerReconciler) delete(ctx context.Context, log logr.Logger, server *metalv1alpha1.Server) (ctrl.Result, error) {
	if !controllerutil.ContainsFinalizer(server, ServerFinalizer) {
		return ctrl.Result{}, nil
	}

	log.V(1).Info("Deleting server")

	if server.Spec.BootConfigurationRef != nil {
		if err := r.Delete(ctx, &metalv1alpha1.ServerBootConfiguration{
			ObjectMeta: metav1.ObjectMeta{
				Namespace: server.Spec.BootConfigurationRef.Namespace,
				Name:      server.Spec.BootConfigurationRef.Name,
			}}); err != nil && !apierrors.IsNotFound(err) {
			return ctrl.Result{}, fmt.Errorf("failed to delete server bootconfiguration: %w", err)
		}
		log.V(1).Info("Deleted server boot configuration")
	}

	if server.Spec.BIOSSettingsRef != nil {
		if err := r.Delete(ctx, &metalv1alpha1.BIOSSettings{
			ObjectMeta: metav1.ObjectMeta{
				Name: server.Spec.BIOSSettingsRef.Name,
			}}); err != nil && !apierrors.IsNotFound(err) {
			return ctrl.Result{}, fmt.Errorf("failed to delete BIOS settings: %w", err)
		}
		log.V(1).Info("BIOS settings was deleted")
	}

	log.V(1).Info("Ensuring that the finalizer is removed")
	if modified, err := clientutils.PatchEnsureNoFinalizer(ctx, r.Client, server, ServerFinalizer); err != nil || modified {
		return ctrl.Result{}, err
	}
	log.V(1).Info("Ensured that the finalizer has been removed")

	log.V(1).Info("Deleted server")
	return ctrl.Result{}, nil
}

func (r *ServerReconciler) reconcile(ctx context.Context, log logr.Logger, server *metalv1alpha1.Server) (ctrl.Result, error) {
	log.V(1).Info("Reconciling Server")
	if shouldIgnoreReconciliation(server) {
		log.V(1).Info("Skipped Server reconciliation")
		return ctrl.Result{}, nil
	}

	// do late state initialization
	if server.Status.State == "" {
		if modified, err := r.patchServerState(ctx, server, metalv1alpha1.ServerStateInitial); err != nil || modified {
			return ctrl.Result{}, err
		}
	}

	bmcClient, err := bmcutils.GetBMCClientForServer(ctx, r.Client, server, r.Insecure, r.BMCOptions)
	if err != nil {
		if errors.As(err, &bmcutils.BMCUnAvailableError{}) {
			log.V(1).Info("BMC is not available, skipping", "BMC", server.Spec.BMCRef.Name, "Server", server.Name, "error", err)
			return ctrl.Result{RequeueAfter: r.ResyncInterval}, nil
		}
		return ctrl.Result{}, fmt.Errorf("failed to get BMC client for server: %w", err)
	}
	defer bmcClient.Logout()

	if modified, err := r.patchServerURI(ctx, log, bmcClient, server); err != nil || modified {
		return ctrl.Result{}, err
	}

	if modified, err := r.handleAnnotionOperations(ctx, log, bmcClient, server); err != nil || modified {
		return ctrl.Result{}, err
	}
	log.V(1).Info("Handled annotation operations")

	if modified, err := clientutils.PatchEnsureFinalizer(ctx, r.Client, server, ServerFinalizer); err != nil || modified {
		return ctrl.Result{}, err
	}
	log.V(1).Info("Ensured finalizer has been added")

	if server.Status.State != metalv1alpha1.ServerStateInitial && server.Spec.ServerMaintenanceRef != nil {
		if modified, err := r.patchServerState(ctx, server, metalv1alpha1.ServerStateMaintenance); err != nil || modified {
			return ctrl.Result{}, err
		}
	}

	if err := r.updateServerStatus(ctx, log, bmcClient, server); err != nil {
		return ctrl.Result{}, fmt.Errorf("failed to update server status: %w", err)
	}
	log.V(1).Info("Updated Server status")

	if err := r.applyBootOrder(ctx, log, bmcClient, server); err != nil {
		return ctrl.Result{}, fmt.Errorf("failed to update server bios boot order: %w", err)
	}
	log.V(1).Info("Updated Server BIOS boot order")

	modified, err := r.ensureServerStateTransition(ctx, log, bmcClient, server)
	if err != nil {
		return ctrl.Result{}, fmt.Errorf("failed to ensure server state transition: %w", err)
	}
	log.V(1).Info("Updating Server status after state transition")
	// we need to update the ServerStatus after state transition to make sure it reflects the changes done
	if err := r.updateServerStatus(ctx, log, bmcClient, server); err != nil {
		return ctrl.Result{}, fmt.Errorf("failed to update server status: %w", err)
	}
	// Server has beem modified during state transition, requeue to process the new state
	// no need to requeAfter duration as there there as an event to process the new state
	if modified {
		return ctrl.Result{}, nil
	}

	log.V(1).Info("Reconciled Server")
	return ctrl.Result{RequeueAfter: r.ResyncInterval}, nil
}

// Server state-machine:
//
// A Server goes through the following stages:
// Initial -> Discovery -> Available -> Reserved -> Tainted -> Available ...
//
// Initial:
// In the initial state we create a ServerBootConfiguration and an Ignition to start the Probe server on the
// Server. The Server is patched to the state Discovery.
//
// Discovery:
// In the discovery state we expect the Server to come up with the Probe server running.
// This Probe server registers with the managers /registry/{uuid} endpoint it's address, so the reconciler can
// fetch the server details from this endpoint. Once completed the Server is patched to the state Available.
//
// Available:
// In the available state, a Server can be claimed by a ServerClaim. Here the claim reconciler takes over to
// generate the necessary boot configuration. In the available state the Power state and indicator LEDs are being controlled.
//
// Reserved:
// A Server in a reserved state can not be claimed by another claim.
//
// Tainted:
// A tainted Server needs to be sanitized (clean up disks etc.). This is done in a similar way as in the
// initial state where the server reconciler will create a BootConfiguration and an Ignition secret to
// boot the server with a cleanup agent. This agent has also an endpoint to report its health state.
//
// Maintenance:
// A Maintenance state represents a special case where certain operations like BIOS updates should be performed.
func (r *ServerReconciler) ensureServerStateTransition(ctx context.Context, log logr.Logger, bmcClient bmc.BMC, server *metalv1alpha1.Server) (bool, error) {
	switch server.Status.State {
	case metalv1alpha1.ServerStateInitial:
		return r.handleInitialState(ctx, log, bmcClient, server)
	case metalv1alpha1.ServerStateDiscovery:
		return r.handleDiscoveryState(ctx, log, bmcClient, server)
	case metalv1alpha1.ServerStateAvailable:
		return r.handleAvailableState(ctx, log, bmcClient, server)
	case metalv1alpha1.ServerStateReserved:
		return r.handleReservedState(ctx, log, bmcClient, server)
	case metalv1alpha1.ServerStateMaintenance:
		return r.handleMaintenanceState(ctx, log, bmcClient, server)
	default:
		return false, nil
	}
}

func (r *ServerReconciler) handleInitialState(ctx context.Context, log logr.Logger, bmcClient bmc.BMC, server *metalv1alpha1.Server) (bool, error) {
	if requeue, err := r.ensureInitialConditions(ctx, log, bmcClient, server); err != nil || requeue {
		return requeue, err
	}
	log.V(1).Info("Initial conditions for Server met")

	if modified, err := r.ensureServerPowerState(ctx, log, bmcClient, server); err != nil || modified {
		return modified, err
	}
	log.V(1).Info("Ensured power state for Server")

	if modified, err := r.updateServerStatusFromSystemInfo(ctx, log, bmcClient, server); err != nil || modified {
		return modified, err
	}
	log.V(1).Info("Updated Server status system info")

	if modified, err := r.applyBootConfigurationAndIgnitionForDiscovery(ctx, log, server); err != nil || modified {
		return modified, err
	}
	log.V(1).Info("Applied Server boot configuration")

	if err := r.pxeBootServer(ctx, log, bmcClient, server); err != nil {
		return false, fmt.Errorf("failed to set PXE boot for server: %w", err)
	}
	log.V(1).Info("Set PXE Boot for Server")

	if modified, err := r.patchServerState(ctx, server, metalv1alpha1.ServerStateDiscovery); err != nil || modified {
		return modified, err
	}
	return false, nil
}

func (r *ServerReconciler) handleDiscoveryState(ctx context.Context, log logr.Logger, bmcClient bmc.BMC, server *metalv1alpha1.Server) (bool, error) {
	if ready, err := r.serverBootConfigurationIsReady(ctx, server); err != nil || !ready {
		log.V(1).Info("Server boot configuration is not ready. Retrying ...")
		return false, err
	}
	log.V(1).Info("Server boot configuration is ready")

	opResult, err := controllerutil.CreateOrPatch(ctx, r.Client, server, func() error {
		server.Spec.Power = metalv1alpha1.PowerOn
		return nil
	})
	if err != nil {
		return false, fmt.Errorf("failed to update server power state: %w", err)
	}
	if opResult != controllerutil.OperationResultNone {
		log.V(1).Info("Updated Server power state", "PowerState", metalv1alpha1.PowerOn)
		return true, nil
	}

	if modified, err := r.ensureServerPowerState(ctx, log, bmcClient, server); err != nil || modified {
		return modified, err
	}
	log.V(1).Info("Server state set to power on")

	if r.checkLastStatusUpdateAfter(r.DiscoveryTimeout, server) {
		log.V(1).Info("Server did not post info to registry in time, back to initial state")
		if modified, err := r.patchServerState(ctx, server, metalv1alpha1.ServerStateInitial); err != nil || modified {
			return modified, err
		}
	}

	nics, err := r.extractServerDetailsFromRegistry(log, server)
	if err != nil {
		log.V(1).Info("Could not get server details from registry.", "error", err)
		return false, err
	}
	if nics == nil {
		return false, nil
	}
	log.V(1).Info("Extracted Server details")

	opResult, err = controllerutil.CreateOrPatch(ctx, r.Client, server, func() error {
		server.Status.NetworkInterfaces = nics
		server.Status.State = metalv1alpha1.ServerStateAvailable
		return nil
	})
	if err != nil {
		return false, fmt.Errorf("failed to patch server status: %w", err)
	}
	if err := r.invalidateRegistryEntryForServer(log, server); err != nil {
		return false, fmt.Errorf("failed to invalidate registry entry for server: %w", err)
	}
	log.V(1).Info("Removed Server from Registry")
	// make sure to update the Status before reconciling again
	if opResult != controllerutil.OperationResultNone {
		log.V(1).Info("Patched Server status with network interfaces")
		return true, nil
	}
	return false, nil
}

func (r *ServerReconciler) handleAvailableState(ctx context.Context, log logr.Logger, bmcClient bmc.BMC, server *metalv1alpha1.Server) (bool, error) {
	if server.Status.PowerState != metalv1alpha1.ServerOffPowerState {
		opResult, err := controllerutil.CreateOrPatch(ctx, r.Client, server, func() error {
			server.Spec.Power = metalv1alpha1.PowerOff
			return nil
		})
		if err != nil {
			return false, fmt.Errorf("failed to update server power state: %w", err)
		}
		if opResult != controllerutil.OperationResultNone {
			return true, nil
		}
		log.V(1).Info("Updated Server power state", "PowerState", metalv1alpha1.PowerOff)

		if modified, err := r.ensureServerPowerState(ctx, log, bmcClient, server); err != nil || modified {
			return modified, err
		}
	}
	log.V(1).Info("Server state set to power off")

	if modified, err := r.ensureInitialBootConfigurationIsDeleted(ctx, server); err != nil || modified {
		return false, err
	}
	log.V(1).Info("Ensured initial boot configuration is deleted")

	if err := r.ensureIndicatorLED(ctx, log, server); err != nil {
		return false, fmt.Errorf("failed to ensure server indicator led: %w", err)
	}
	if server.Spec.ServerClaimRef != nil {
		if modified, err := r.patchServerState(ctx, server, metalv1alpha1.ServerStateReserved); err != nil || modified {
			return modified, err
		}
	}
	log.V(1).Info("Reconciled available state")
	return false, nil
}

func (r *ServerReconciler) handleReservedState(ctx context.Context, log logr.Logger, bmcClient bmc.BMC, server *metalv1alpha1.Server) (bool, error) {
	// TODO: This needs be reworked later as the Server cleanup has to happen here. For now we just transition the server
	// 		 back to available state.
	if server.Spec.ServerClaimRef == nil {
		if modified, err := r.patchServerState(ctx, server, metalv1alpha1.ServerStateAvailable); err != nil || modified {
			return modified, err
		}
	}
	if ready, err := r.serverBootConfigurationIsReady(ctx, server); err != nil || !ready {
		log.V(1).Info("Server boot configuration is not ready. Retrying ...")
		return false, err
	}
	log.V(1).Info("Server boot configuration is ready")

	// TODO: fix properly, we need to free up the server if the claim does not exist anymore
	claim := &metalv1alpha1.ServerClaim{}
	err := r.Get(ctx, client.ObjectKey{
		Name:      server.Spec.ServerClaimRef.Name,
		Namespace: server.Spec.ServerClaimRef.Namespace}, claim)
	if err != nil {
		if apierrors.IsNotFound(err) {
			log.V(1).Info(
				"ServerClaim not found, removing ServerClaimRef",
				"Server", server.Name,
				"ServerClaim", server.Spec.ServerClaimRef.Name)

			opResult, err := controllerutil.CreateOrPatch(ctx, r.Client, server, func() error {
				server.Spec.ServerClaimRef = nil
				return nil
			})
			if err != nil {
				return false, fmt.Errorf("failed to patch Server to remove ServerClaimRef: %w", err)
			}
			if opResult != controllerutil.OperationResultNone {
				return true, nil
			}
			return false, nil
		}
		return false, fmt.Errorf("failed to get ServerClaim: %w", err)
	}

	//TODO: handle working Reserved Server that was suddenly powered off but needs to boot from disk
	if server.Status.PowerState == metalv1alpha1.ServerOffPowerState {
		if err := r.pxeBootServer(ctx, log, bmcClient, server); err != nil {
			return false, fmt.Errorf("failed to boot server: %w", err)
		}
		log.V(1).Info("Server is powered off, booting Server in PXE")
	}
	if modified, err := r.ensureServerPowerState(ctx, log, bmcClient, server); err != nil || modified {
		return modified, err
	}

	if err := r.ensureIndicatorLED(ctx, log, server); err != nil {
		return false, fmt.Errorf("failed to ensure server indicator led: %w", err)
	}
	log.V(1).Info("Reconciled reserved state")
	return false, nil
}

func (r *ServerReconciler) handleMaintenanceState(ctx context.Context, log logr.Logger, bmcClient bmc.BMC, server *metalv1alpha1.Server) (bool, error) {
	if server.Spec.ServerMaintenanceRef == nil {
		log.V(1).Info("Server is in Maintenance state, but no ServerMaintenanceRef is set, transitioning back to previous state")
		// update system info in case the server was changed during Maintenance state (hardwere changes, biosVersion etc.)
		if modified, err := r.updateServerStatusFromSystemInfo(ctx, log, bmcClient, server); err != nil || modified {
			return modified, err
		}
		if server.Spec.ServerClaimRef == nil {
			return r.patchServerState(ctx, server, metalv1alpha1.ServerStateInitial)
		}
		return r.patchServerState(ctx, server, metalv1alpha1.ServerStateReserved)
	}
	if modified, err := r.ensureServerPowerState(ctx, log, bmcClient, server); err != nil || modified {
		return modified, err
	}
	log.V(1).Info("Reconciled maintenance state")
	return false, nil
}

func (r *ServerReconciler) ensureServerBootConfigRef(ctx context.Context, server *metalv1alpha1.Server, config *metalv1alpha1.ServerBootConfiguration) (bool, error) {
	opResult, err := controllerutil.CreateOrPatch(ctx, r.Client, server, func() error {
		server.Spec.BootConfigurationRef = &v1.ObjectReference{
			Namespace:  config.Namespace,
			Name:       config.Name,
			UID:        config.UID,
			APIVersion: "metal.ironcore.dev/v1alpha1",
			Kind:       "ServerBootConfiguration",
		}
		return nil
	})
	if err != nil {
		return false, fmt.Errorf("failed to create or patch Server BootConfigurationRef: %w", err)
	}

	if opResult != controllerutil.OperationResultNone {
		return true, nil
	}
	return false, nil
}

// updates the Server status which can be changed via Spec
func (r *ServerReconciler) updateServerStatus(ctx context.Context, log logr.Logger, bmcClient bmc.BMC, server *metalv1alpha1.Server) error {
	if server.Spec.BMCRef == nil && server.Spec.BMC == nil {
		log.V(1).Info("Server has no BMC connection configured")
		return nil
	}
	systemInfo, err := bmcClient.GetSystemInfo(ctx, server.Spec.SystemURI)
	if err != nil {
		return fmt.Errorf("failed to get system info for Server: %w", err)
	}
	serverBase := server.DeepCopy()
	server.Status.PowerState = metalv1alpha1.ServerPowerState(systemInfo.PowerState)
	server.Status.IndicatorLED = metalv1alpha1.IndicatorLED(systemInfo.IndicatorLED)
	if err = r.Status().Patch(ctx, server, client.MergeFrom(serverBase)); err != nil {
		return fmt.Errorf("failed to patch Server status: %w", err)
	}
	log.V(1).Info("Updated Server status", "Status", server.Status.State, "powerState", server.Status.PowerState)
	return nil
}

func (r *ServerReconciler) updateServerStatusFromSystemInfo(ctx context.Context, log logr.Logger, bmcClient bmc.BMC, server *metalv1alpha1.Server) (bool, error) {
	systemInfo, err := bmcClient.GetSystemInfo(ctx, server.Spec.SystemURI)
	if err != nil {
		return false, fmt.Errorf("failed to get system info for Server: %w", err)
	}
	processors, err := bmcClient.GetProcessors(ctx, server.Spec.SystemURI)
	if err != nil {
		return false, fmt.Errorf("failed to get processors for Server: %w", err)
	}
	storages, err := bmcClient.GetStorages(ctx, server.Spec.SystemURI)
	if err != nil {
		return false, fmt.Errorf("failed to get storages for Server: %w", err)
	}

	opResult, err := controllerutil.CreateOrPatch(ctx, r.Client, server, func() error {
		server.Status.BIOSVersion = systemInfo.BIOSVersion
		server.Status.PowerState = metalv1alpha1.ServerPowerState(systemInfo.PowerState)
		server.Status.SerialNumber = systemInfo.SerialNumber
		server.Status.SKU = systemInfo.SKU
		server.Status.Manufacturer = systemInfo.Manufacturer
		server.Status.Model = systemInfo.Model
		server.Status.TotalSystemMemory = &systemInfo.TotalSystemMemory

		server.Status.Processors = make([]metalv1alpha1.Processor, 0, len(processors))
		for _, processor := range processors {
			server.Status.Processors = append(server.Status.Processors, metalv1alpha1.Processor{
				ID:             processor.ID,
				Type:           processor.Type,
				Architecture:   processor.Architecture,
				InstructionSet: processor.InstructionSet,
				Manufacturer:   processor.Manufacturer,
				Model:          processor.Model,
				MaxSpeedMHz:    processor.MaxSpeedMHz,
				TotalCores:     processor.TotalCores,
				TotalThreads:   processor.TotalThreads,
			})
		}

		server.Status.Storages = nil
		for _, storage := range storages {
			metalStorage := metalv1alpha1.Storage{
				Name:  storage.Name,
				State: metalv1alpha1.StorageState(storage.State),
			}
			for _, drive := range storage.Drives {
				metalStorage.Drives = append(metalStorage.Drives, metalv1alpha1.StorageDrive{
					Name:      drive.Name,
					Model:     drive.Model,
					Vendor:    drive.Vendor,
					Capacity:  resource.NewQuantity(drive.SizeBytes, resource.BinarySI),
					Type:      string(drive.Type),
					State:     metalv1alpha1.StorageState(drive.State),
					MediaType: drive.MediaType,
				})
			}
			metalStorage.Volumes = make([]metalv1alpha1.StorageVolume, 0, len(storage.Volumes))
			for _, volume := range storage.Volumes {
				metalStorage.Volumes = append(metalStorage.Volumes, metalv1alpha1.StorageVolume{
					Name:        volume.Name,
					Capacity:    resource.NewQuantity(volume.SizeBytes, resource.BinarySI),
					State:       metalv1alpha1.StorageState(volume.State),
					RAIDType:    string(volume.RAIDType),
					VolumeUsage: volume.VolumeUsage,
				})
			}
			server.Status.Storages = append(server.Status.Storages, metalStorage)
		}
		return nil
	})
	if err != nil {
		return false, fmt.Errorf("failed to create or patch Server Status SystemInfo: %w", err)
	}

	if opResult != controllerutil.OperationResultNone {
		return true, nil
	}

	log.V(1).Info("Updated Server status", "Status", server.Status.State, "powerState", server.Status.PowerState)
	return false, nil
}

func (r *ServerReconciler) applyBootConfigurationAndIgnitionForDiscovery(ctx context.Context, log logr.Logger, server *metalv1alpha1.Server) (bool, error) {
	bootConfig := &metalv1alpha1.ServerBootConfiguration{}
	bootConfig.Name = server.Name
	bootConfig.Namespace = r.ManagerNamespace
	opResult, err := controllerutil.CreateOrPatch(ctx, r.Client, bootConfig, func() error {
		if bootConfig.Annotations == nil {
			bootConfig.Annotations = make(map[string]string)
		}
		bootConfig.Annotations[InternalAnnotationTypeKeyName] = InternalAnnotationTypeValue
		bootConfig.Annotations[IsDefaultServerBootConfigOSImageKeyName] = "true"
		bootConfig.Spec.ServerRef = v1.LocalObjectReference{Name: server.Name}
		bootConfig.Spec.IgnitionSecretRef = &v1.LocalObjectReference{Name: server.Name}
		bootConfig.Spec.Image = r.ProbeOSImage
		return nil
	})
	if err != nil {
		return false, fmt.Errorf("failed to create or patch ServerBootConfiguration: %w", err)
	}
	if opResult != controllerutil.OperationResultNone {
		log.V(1).Info("Created or patched", "ServerBootConfiguration", bootConfig.Name, "Namespace", bootConfig.Namespace, "Operation", opResult)
		return true, nil
	}

	log.V(1).Info("Created or patched", "ServerBootConfiguration", bootConfig.Name, "Namespace", bootConfig.Namespace, "Operation", opResult)

	if modified, err := r.ensureServerBootConfigRef(ctx, server, bootConfig); err != nil || modified {
		return modified, err
	}
	return false, r.applyDefaultIgnitionForServer(ctx, log, server, bootConfig, r.RegistryURL)
}

func (r *ServerReconciler) applyDefaultIgnitionForServer(ctx context.Context, log logr.Logger, server *metalv1alpha1.Server, bootConfig *metalv1alpha1.ServerBootConfiguration, registryURL string) error {
	sshPrivateKey, sshPublicKey, password, err := generateSSHKeyPairAndPassword()
	if err != nil {
		return fmt.Errorf("failed to generate SSH keypair: %w", err)
	}

	sshSecret := &v1.Secret{
		TypeMeta: metav1.TypeMeta{
			APIVersion: "v1",
			Kind:       "Secret",
		},
		ObjectMeta: metav1.ObjectMeta{
			Namespace: r.ManagerNamespace,
			Name:      fmt.Sprintf("%s-ssh", bootConfig.Name),
		},
		Data: map[string][]byte{
			SSHKeyPairSecretPublicKeyName:   sshPublicKey,
			SSHKeyPairSecretPrivateKeyName:  sshPrivateKey,
			SSHKeyPairSecretPasswordKeyName: password,
		},
	}
	if err := controllerutil.SetControllerReference(bootConfig, sshSecret, r.Scheme); err != nil {
		return fmt.Errorf("failed to set controller reference: %w", err)
	}
	if err := r.Patch(ctx, sshSecret, client.Apply, fieldOwner, client.ForceOwnership); err != nil {
		return fmt.Errorf("failed to apply default SSH keypair: %w", err)
	}
	log.V(1).Info("Applied SSH keypair secret", "SSHKeyPair", client.ObjectKeyFromObject(sshSecret))

	probeFlags := fmt.Sprintf("--registry-url=%s --server-uuid=%s", registryURL, server.Spec.SystemUUID)
	ignitionData, err := r.generateDefaultIgnitionDataForServer(probeFlags, sshPublicKey, password)
	if err != nil {
		return fmt.Errorf("failed to generate default ignitionSecret data: %w", err)
	}

	ignitionSecret := &v1.Secret{
		TypeMeta: metav1.TypeMeta{
			APIVersion: "v1",
			Kind:       "Secret",
		},
		ObjectMeta: metav1.ObjectMeta{
			Namespace: r.ManagerNamespace,
			Name:      bootConfig.Name,
		},
		Data: map[string][]byte{
			DefaultIgnitionFormatKey:     []byte(DefaultIgnitionFormatValue),
			DefaultIgnitionSecretKeyName: ignitionData,
		},
	}

	if err := controllerutil.SetControllerReference(bootConfig, ignitionSecret, r.Scheme); err != nil {
		return fmt.Errorf("failed to set controller reference: %w", err)
	}

	if err := r.Patch(ctx, ignitionSecret, client.Apply, fieldOwner, client.ForceOwnership); err != nil {
		return fmt.Errorf("failed to apply default ignition secret: %w", err)
	}
	log.V(1).Info("Applied Ignition Secret")

	return nil
}

func generateSSHKeyPairAndPassword() ([]byte, []byte, []byte, error) {
	privateKey, err := rsa.GenerateKey(rand.Reader, 2048)
	if err != nil {
		return nil, nil, nil, fmt.Errorf("failed to generate private key: %w", err)
	}

	privateKeyBlock, err := ssh.MarshalPrivateKey(privateKey, "")
	if err != nil {
		return nil, nil, nil, err
	}
	privateKeyPem := pem.EncodeToMemory(privateKeyBlock)

	sshPubKey, err := ssh.NewPublicKey(&privateKey.PublicKey)
	if err != nil {
		return nil, nil, nil, fmt.Errorf("failed to create SSH public key: %w", err)
	}
	publicKeyAuthorized := ssh.MarshalAuthorizedKey(sshPubKey)

	password, err := GenerateRandomPassword(20)
	if err != nil {
		return nil, nil, nil, fmt.Errorf("failed to generate password: %w", err)
	}

	return privateKeyPem, publicKeyAuthorized, password, nil
}

func (r *ServerReconciler) generateDefaultIgnitionDataForServer(flags string, sshPublicKey []byte, password []byte) ([]byte, error) {
	passwordHash, err := bcrypt.GenerateFromPassword(password, bcrypt.DefaultCost)
	if err != nil {
		return nil, fmt.Errorf("failed to generate password hash: %w", err)
	}

	ignitionData, err := ignition.GenerateDefaultIgnitionData(ignition.Config{
		Image:        r.ProbeImage,
		Flags:        flags,
		SSHPublicKey: string(sshPublicKey),
		PasswordHash: string(passwordHash),
	})
	if err != nil {
		return nil, fmt.Errorf("failed to generate default ignition data: %w", err)
	}

	return ignitionData, nil
}

func (r *ServerReconciler) ensureInitialConditions(ctx context.Context, log logr.Logger, bmcClient bmc.BMC, server *metalv1alpha1.Server) (bool, error) {
	if server.Spec.Power == "" && server.Status.PowerState == metalv1alpha1.ServerOffPowerState {
		requeue, err := r.setAndPatchServerPowerState(ctx, log, bmcClient, server, metalv1alpha1.PowerOff)
		if err != nil {
			return false, fmt.Errorf("failed to set server power state: %w", err)
		}
		if requeue {
			return requeue, nil
		}
	}

	if server.Status.State == metalv1alpha1.ServerStateInitial &&
		server.Status.PowerState == metalv1alpha1.ServerOnPowerState &&
		r.EnforceFirstBoot {
		log.V(1).Info("Server in initial state is powered on. Ensure that it is powered off.")
		requeue, err := r.setAndPatchServerPowerState(ctx, log, bmcClient, server, metalv1alpha1.PowerOff)
		if err != nil {
			return false, fmt.Errorf("failed to set server power state: %w", err)
		}
		if requeue {
			return requeue, nil
		}
	}
	return false, nil
}

func (r *ServerReconciler) setAndPatchServerPowerState(ctx context.Context, log logr.Logger, bmcClient bmc.BMC, server *metalv1alpha1.Server, powerState metalv1alpha1.Power) (bool, error) {
	op, err := controllerutil.CreateOrPatch(ctx, r.Client, server, func() error {
		server.Spec.Power = powerState
		return nil
	})
	if err != nil {
		return false, fmt.Errorf("failed to patch Server: %w", err)
	}
	if op == controllerutil.OperationResultUpdated {
		log.V(1).Info("Server updated", "PowerState", powerState)
		if _, err := r.ensureServerPowerState(ctx, log, bmcClient, server); err != nil {
			log.V(1).Info("ensuring power state failed.")
		}
		return true, nil
	}
	return false, nil
}

func (r *ServerReconciler) serverBootConfigurationIsReady(ctx context.Context, server *metalv1alpha1.Server) (bool, error) {
	if server.Spec.BootConfigurationRef == nil {
		return false, nil
	}
	config := &metalv1alpha1.ServerBootConfiguration{}
	if err := r.Get(ctx, client.ObjectKey{Namespace: server.Spec.BootConfigurationRef.Namespace, Name: server.Spec.BootConfigurationRef.Name}, config); err != nil {
		return false, err
	}
	return config.Status.State == metalv1alpha1.ServerBootConfigurationStateReady, nil
}

func (r *ServerReconciler) pxeBootServer(ctx context.Context, log logr.Logger, bmcClient bmc.BMC, server *metalv1alpha1.Server) error {
	if server == nil || server.Spec.BootConfigurationRef == nil {
		log.V(1).Info("Server not ready for netboot")
		return nil
	}

	if server.Spec.BMCRef == nil && server.Spec.BMC == nil {
		return fmt.Errorf("can only PXE boot server with valid BMC ref or inline BMC configuration")
	}

	if err := bmcClient.SetPXEBootOnce(ctx, server.Spec.SystemURI); err != nil {
		return fmt.Errorf("failed to set PXE boot one for server: %w", err)
	}
	return nil
}

func (r *ServerReconciler) extractServerDetailsFromRegistry(log logr.Logger, server *metalv1alpha1.Server) ([]metalv1alpha1.NetworkInterface, error) {
	resp, err := http.Get(fmt.Sprintf("%s/systems/%s", r.RegistryURL, server.Spec.SystemUUID))
	if resp != nil && resp.StatusCode == http.StatusNotFound {
		log.V(1).Info("Did not find server information in registry")
		return nil, nil
	}

	if resp == nil {
		return nil, fmt.Errorf("failed to find server information in registry")
	}

	if err != nil {
		return nil, fmt.Errorf("failed to fetch server details: %w", err)
	}

	serverDetails := &registry.Server{}
	if err := json.NewDecoder(resp.Body).Decode(serverDetails); err != nil {
		return nil, fmt.Errorf("failed to decode server details: %w", err)
	}

	// extracted network interfaces
	nics := make([]metalv1alpha1.NetworkInterface, 0, len(serverDetails.NetworkInterfaces))
	for _, s := range serverDetails.NetworkInterfaces {
		nic := metalv1alpha1.NetworkInterface{
			Name:          s.Name,
			MACAddress:    s.MACAddress,
			CarrierStatus: s.CarrierStatus,
		}

		// Process all IP addresses from the single IPAddresses slice
		var allIPs []metalv1alpha1.IP
		for _, ipAddr := range s.IPAddresses {
			if ipAddr != "" {
				// Parse and validate the IP address
				ip, err := metalv1alpha1.ParseIP(ipAddr)
				if err != nil {
					log.V(1).Error(err, "Invalid IP address, skipping", "interface", s.Name, "ip", ipAddr)
					continue
				}

				// Add all valid IP addresses (both IPv4 and IPv6) to the slice
				allIPs = append(allIPs, ip)
			}
		}

		nic.IPs = allIPs
		nics = append(nics, nic)
	}

	// Merge LLDP neighbors into corresponding network interfaces
	for _, lldpIface := range serverDetails.LLDP {
		// Find the matching network interface by name
		for i := range nics {
			if nics[i].Name == lldpIface.Name {
				// Convert LLDP neighbors to the CRD format
				neighbors := make([]metalv1alpha1.LLDPNeighbor, 0, len(lldpIface.Neighbors))
				for _, neighbor := range lldpIface.Neighbors {
					neighbors = append(neighbors, metalv1alpha1.LLDPNeighbor{
						MACAddress:        neighbor.ChassisID,
						PortID:            neighbor.PortID,
						PortDescription:   neighbor.PortDescription,
						SystemName:        neighbor.SystemName,
						SystemDescription: neighbor.SystemDescription,
					})
				}
				nics[i].Neighbors = neighbors
				break
			}
		}
	}
<<<<<<< HEAD
	return nics, nil
=======

	server.Status.NetworkInterfaces = nics
	if err := r.Status().Patch(ctx, server, client.MergeFrom(serverBase)); err != nil {
		return false, fmt.Errorf("failed to patch server status: %w", err)
	}

	return true, nil
>>>>>>> a4588aa1
}

func (r *ServerReconciler) patchServerState(ctx context.Context, server *metalv1alpha1.Server, state metalv1alpha1.ServerState) (bool, error) {
	if server.Status.State == state {
		return false, nil
	}
	server.Status.State = state

	opResult, err := controllerutil.CreateOrPatch(ctx, r.Client, server, func() error {
		server.Status.State = state
		return nil
	})
	if err != nil {
		return false, fmt.Errorf("failed to patch server state: %w", err)
	}
	if opResult != controllerutil.OperationResultNone {
		return true, nil
	}
	return false, nil
}

func (r *ServerReconciler) patchServerURI(ctx context.Context, log logr.Logger, bmcClient bmc.BMC, server *metalv1alpha1.Server) (bool, error) {
	if len(server.Spec.SystemURI) != 0 {
		return false, nil
	}
	log.V(1).Info("Patching systemURI to the server resource")

	systems, err := bmcClient.GetSystems(ctx)
	if err != nil {
		return false, err
	}

	for _, system := range systems {
		if strings.EqualFold(system.UUID, server.Spec.SystemUUID) {
			serverBase := server.DeepCopy()
			server.Spec.SystemURI = system.URI
			if err := r.Patch(ctx, server, client.MergeFrom(serverBase)); err != nil {
				return false, fmt.Errorf("failed to patch server URI: %w", err)
			}
		}
	}
	if len(server.Spec.SystemURI) == 0 {
		log.V(1).Info("Patching systemURI failed", "no system found for UUID", server.Spec.SystemUUID)
		return false, fmt.Errorf("unable to find system URI for UUID: %v", server.Spec.SystemUUID)
	}

	return true, nil
}

func (r *ServerReconciler) ensureServerPowerState(ctx context.Context, log logr.Logger, bmcClient bmc.BMC, server *metalv1alpha1.Server) (bool, error) {
	if server.Spec.Power == "" {
		// no desired power state set
		return false, nil
	}

	powerOp := powerOpNoOP
	if server.Status.PowerState != metalv1alpha1.ServerOnPowerState &&
		server.Status.PowerState != metalv1alpha1.ServerPoweringOnPowerState &&
		server.Spec.Power == metalv1alpha1.PowerOn {
		powerOp = powerOpOn
	}

	if server.Status.PowerState != metalv1alpha1.ServerOffPowerState &&
		server.Status.PowerState != metalv1alpha1.ServerPoweringOffPowerState &&
		server.Spec.Power == metalv1alpha1.PowerOff {
		powerOp = powerOpOff
	}

	if powerOp == powerOpNoOP {
		log.V(1).Info("Server already in target power state", "powerState", server.Status.PowerState)
		return false, nil
	}

	switch powerOp {
	case powerOpOn:
		log.V(1).Info("Server Power On")
		if err := bmcClient.PowerOn(ctx, server.Spec.SystemURI); err != nil {
			return false, fmt.Errorf("failed to power on server: %w", err)
		}
		if err := bmcClient.WaitForServerPowerState(ctx, server.Spec.SystemURI, redfish.OnPowerState); err != nil {
			return false, fmt.Errorf("failed to wait for server power on server: %w", err)
		}
		if modified, err := r.updatePowerOnCondition(ctx, server); err != nil || modified {
			return modified, err
		}
	case powerOpOff:
		log.V(1).Info("Server Power Off")
		powerOffType := bmcClient.PowerOff

		if err := powerOffType(ctx, server.Spec.SystemURI); err != nil {
			return false, fmt.Errorf("failed to power off server: %w", err)
		}
		if err := bmcClient.WaitForServerPowerState(ctx, server.Spec.SystemURI, redfish.OffPowerState); err != nil {
			if r.EnforcePowerOff {
				log.V(1).Info("Failed to wait for server graceful shutdown, retrying with force power off")
				powerOffType = bmcClient.ForcePowerOff
				if err := powerOffType(ctx, server.Spec.SystemURI); err != nil {
					return false, fmt.Errorf("failed to power off server: %w", err)
				}
				if err := bmcClient.WaitForServerPowerState(ctx, server.Spec.SystemURI, redfish.OffPowerState); err != nil {
					return false, fmt.Errorf("failed to wait for server force power off: %w", err)
				}
			} else {
				return false, fmt.Errorf("failed to wait for server power off: %w", err)
			}
		}
		if modified, err := r.updatePowerOffCondition(ctx, server); err != nil || modified {
			return modified, err
		}
	}
	log.V(1).Info("Ensured server power state", "PowerState", server.Spec.Power)
	return false, nil
}

func (r *ServerReconciler) updatePowerOnCondition(ctx context.Context, server *metalv1alpha1.Server) (bool, error) {
	opResult, err := controllerutil.CreateOrPatch(ctx, r.Client, server, func() error {
		acc := conditionutils.NewAccessor(conditionutils.AccessorOptions{})
		err := acc.UpdateSlice(
			&server.Status.Conditions,
			PoweringOnCondition,
			conditionutils.UpdateStatus(metav1.ConditionTrue),
			conditionutils.UpdateReason("ServerPowerOn"),
			conditionutils.UpdateMessage("Server is powering on"),
			conditionutils.UpdateObserved(server),
		)
		if err != nil {
			return fmt.Errorf("failed to update powering on condition: %w", err)
		}
		return nil
	})
	if err != nil {
		return false, fmt.Errorf("failed to create or patch server powering on condition: %w", err)
	}
	if opResult == controllerutil.OperationResultUpdatedStatus || opResult == controllerutil.OperationResultUpdatedStatusOnly {
		return true, nil
	}
	return false, nil
}

func (r *ServerReconciler) updatePowerOffCondition(ctx context.Context, server *metalv1alpha1.Server) (bool, error) {
	opResult, err := controllerutil.CreateOrPatch(ctx, r.Client, server, func() error {
		acc := conditionutils.NewAccessor(conditionutils.AccessorOptions{})
		err := acc.UpdateSlice(
			&server.Status.Conditions,
			PoweringOnCondition,
			conditionutils.UpdateStatus(metav1.ConditionTrue),
			conditionutils.UpdateReason("ServerPowerOff"),
			conditionutils.UpdateMessage("Server is powering off"),
			conditionutils.UpdateObserved(server),
		)
		if err != nil {
			return fmt.Errorf("failed to update powering off condition: %w", err)
		}
		return nil
	})
	if err != nil {
		return false, fmt.Errorf("failed to create or patch server powering off condition: %w", err)
	}
	if opResult == controllerutil.OperationResultUpdatedStatus || opResult == controllerutil.OperationResultUpdatedStatusOnly {
		return true, nil
	}
	return false, nil
}

func (r *ServerReconciler) ensureIndicatorLED(ctx context.Context, log logr.Logger, server *metalv1alpha1.Server) error {
	// TODO: implement
	return nil
}

func (r *ServerReconciler) ensureInitialBootConfigurationIsDeleted(ctx context.Context, server *metalv1alpha1.Server) (bool, error) {
	if server.Spec.BootConfigurationRef == nil {
		return false, nil
	}

	config := &metalv1alpha1.ServerBootConfiguration{}
	err := r.Get(ctx, client.ObjectKey{Namespace: server.Spec.BootConfigurationRef.Namespace, Name: server.Spec.BootConfigurationRef.Name}, config)
	if err != nil && !apierrors.IsNotFound(err) {
		return false, fmt.Errorf("failed to get the initial bootConfiguration %w", err)
	}
	if err == nil {
		if val, ok := config.Annotations[InternalAnnotationTypeKeyName]; !ok || val != InternalAnnotationTypeValue {
			// hit a non-initial boot config
			return false, nil
		}
		if err := r.Delete(ctx, config); err != nil {
			return false, fmt.Errorf("failed to delete the initial bootConfiguration %w", err)
		}
	}

	opResult, err := controllerutil.CreateOrPatch(ctx, r.Client, server, func() error {
		server.Spec.BootConfigurationRef = nil
		return nil
	})
	if err != nil {
		return false, fmt.Errorf("failed to patch server to remove bootConfiguration ref: %w", err)
	}
	if opResult != controllerutil.OperationResultNone {
		return true, nil
	}
	return false, nil
}

func (r *ServerReconciler) invalidateRegistryEntryForServer(log logr.Logger, server *metalv1alpha1.Server) error {
	url := fmt.Sprintf("%s/delete/%s", r.RegistryURL, server.Spec.SystemUUID)

	c := &http.Client{}

	// Create the DELETE request
	req, err := http.NewRequest(http.MethodDelete, url, nil)
	if err != nil {
		return err
	}

	// Send the request
	resp, err := c.Do(req)
	if err != nil {
		return err
	}
	defer func(Body io.ReadCloser) {
		err := Body.Close()
		if err != nil {
			log.Error(err, "Failed to close response body")
		}
	}(resp.Body)
	return nil
}

func (r *ServerReconciler) applyBootOrder(ctx context.Context, log logr.Logger, bmcClient bmc.BMC, server *metalv1alpha1.Server) error {
	if server.Spec.BMCRef == nil && server.Spec.BMC == nil {
		log.V(1).Info("Server has no BMC connection configured")
		return nil
	}

	order, err := bmcClient.GetBootOrder(ctx, server.Spec.SystemURI)
	if err != nil {
		return fmt.Errorf("failed to create BMC client: %w", err)
	}

	sort.Slice(server.Spec.BootOrder, func(i, j int) bool {
		return server.Spec.BootOrder[i].Priority < server.Spec.BootOrder[j].Priority
	})
	newOrder := []string{}
	change := false
	for i, boot := range server.Spec.BootOrder {
		newOrder = append(newOrder, boot.Device)
		if order[i] != boot.Device {
			change = true
		}
	}
	if change {
		return bmcClient.SetBootOrder(ctx, server.Spec.SystemURI, newOrder)
	}
	return nil
}

func (r *ServerReconciler) handleAnnotionOperations(ctx context.Context, log logr.Logger, bmcClient bmc.BMC, server *metalv1alpha1.Server) (bool, error) {
	annotations := server.GetAnnotations()
	operation, ok := annotations[metalv1alpha1.OperationAnnotation]
	if !ok {
		return false, nil
	}

	if value, ok := metalv1alpha1.AnnotationToRedfishMapping[operation]; !ok {
		log.V(1).Info("Unsupported operation annotation", "Operation", operation, "SupportedOperations", metalv1alpha1.AnnotationToRedfishMapping)
		return false, nil
	} else {
		log.V(1).Info("Handling operation", "Operation", operation, "RedfishResetType", value)
		if err := bmcClient.Reset(ctx, server.Spec.SystemURI, value); err != nil {
			return false, fmt.Errorf("failed to reset server: %w", err)
		}
		log.V(1).Info("Operation completed", "Operation", operation, "RedfishResetType", value)
		serverBase := server.DeepCopy()
		delete(annotations, metalv1alpha1.OperationAnnotation)
		server.SetAnnotations(annotations)
		if err := r.Patch(ctx, server, client.MergeFrom(serverBase)); err != nil {
			return false, fmt.Errorf("failed to patch server annotations: %w", err)
		}
	}
	return true, nil
}

func (r *ServerReconciler) checkLastStatusUpdateAfter(duration time.Duration, server *metalv1alpha1.Server) bool {
	length := len(server.ManagedFields) - 1
	if server.ManagedFields[length].Operation == "Update" {
		if server.ManagedFields[length].Subresource == "status" {
			if server.ManagedFields[length].Time.Add(duration).Before(time.Now()) {
				return true
			}
		}
	}
	return false
}

// SetupWithManager sets up the controller with the Manager.
func (r *ServerReconciler) SetupWithManager(mgr ctrl.Manager) error {
	return ctrl.NewControllerManagedBy(mgr).
		WithOptions(controller.Options{
			MaxConcurrentReconciles: r.MaxConcurrentReconciles,
		}).
		For(&metalv1alpha1.Server{}).
		Watches(
			&metalv1alpha1.ServerBootConfiguration{},
			r.enqueueServerByServerBootConfiguration(),
		).
		Complete(r)
}

func (r *ServerReconciler) enqueueServerByServerBootConfiguration() handler.EventHandler {
	return handler.EnqueueRequestsFromMapFunc(func(ctx context.Context, obj client.Object) []ctrl.Request {
		config := obj.(*metalv1alpha1.ServerBootConfiguration)
		return []ctrl.Request{
			{
				NamespacedName: types.NamespacedName{Name: config.Spec.ServerRef.Name},
			},
		}
	})
}<|MERGE_RESOLUTION|>--- conflicted
+++ resolved
@@ -900,17 +900,8 @@
 			}
 		}
 	}
-<<<<<<< HEAD
+
 	return nics, nil
-=======
-
-	server.Status.NetworkInterfaces = nics
-	if err := r.Status().Patch(ctx, server, client.MergeFrom(serverBase)); err != nil {
-		return false, fmt.Errorf("failed to patch server status: %w", err)
-	}
-
-	return true, nil
->>>>>>> a4588aa1
 }
 
 func (r *ServerReconciler) patchServerState(ctx context.Context, server *metalv1alpha1.Server, state metalv1alpha1.ServerState) (bool, error) {
