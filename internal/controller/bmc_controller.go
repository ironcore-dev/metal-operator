--- conflicted
+++ resolved
@@ -60,15 +60,12 @@
 	BMCFailureResetDelay time.Duration
 	BMCOptions           bmc.Options
 	ManagerNamespace     string
-<<<<<<< HEAD
 	EventURL             string
-=======
 	// BMCResetWaitTime defines the duration to wait after a BMC reset before attempting reconciliation again.
 	BMCResetWaitTime time.Duration
 	// BMCClientRetryInterval defines the duration to requeue reconciliation after a BMC client error/reset/unavailablility.
 	BMCClientRetryInterval time.Duration
 	Conditions             *conditionutils.Accessor
->>>>>>> 37bd3736
 }
 
 //+kubebuilder:rbac:groups=metal.ironcore.dev,resources=endpoints,verbs=get;list;watch
