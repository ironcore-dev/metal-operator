--- conflicted
+++ resolved
@@ -463,22 +463,20 @@
 			os.Exit(1)
 		}
 	}
-<<<<<<< HEAD
-
-	if err = (&controller.BIOSSettingsFlowReconciler{
-		Client: mgr.GetClient(),
-		Scheme: mgr.GetScheme(),
-	}).SetupWithManager(mgr); err != nil {
-		setupLog.Error(err, "unable to create controller", "controller", "BIOSSettingsFlow")
-		os.Exit(1)
-=======
 	// nolint:goconst
 	if os.Getenv("ENABLE_WEBHOOKS") != "false" {
 		if err = webhookmetalv1alpha1.SetupServerWebhookWithManager(mgr); err != nil {
 			setupLog.Error(err, "unable to create webhook", "webhook", "Server")
 			os.Exit(1)
 		}
->>>>>>> d48e042f
+	}
+
+	if err = (&controller.BIOSSettingsFlowReconciler{
+		Client: mgr.GetClient(),
+		Scheme: mgr.GetScheme(),
+	}).SetupWithManager(mgr); err != nil {
+		setupLog.Error(err, "unable to create controller", "controller", "BIOSSettingsFlow")
+		os.Exit(1)
 	}
 	//+kubebuilder:scaffold:builder
 
