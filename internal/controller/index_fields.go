// SPDX-FileCopyrightText: 2025 SAP SE or an SAP affiliate company and IronCore contributors
// SPDX-License-Identifier: Apache-2.0

package controller

import (
	"context"
	"errors"

	metalv1alpha1 "github.com/ironcore-dev/metal-operator/api/v1alpha1"
	"sigs.k8s.io/controller-runtime/pkg/client"
)

const (
<<<<<<< HEAD
	ServerSystemUUIDIndexField = "spec.systemUUID"
	// ServerMaintenanceServerRefIndex is the index for the server reference in the ServerMaintenance resource.
	ServerMaintenanceServerRefIndex = "spec.serverRef"
)

// RegisterIndexFields registers index fields.
func RegisterIndexFields(ctx context.Context, indexer client.FieldIndexer) (errs error) {
	if err := indexer.IndexField(
		ctx,
		&metalv1alpha1.ServerMaintenance{},
		ServerMaintenanceServerRefIndex,
		func(rawObj client.Object) []string {
			maintenance := rawObj.(*metalv1alpha1.ServerMaintenance)
			if maintenance.Spec.ServerRef != nil {
				return []string{maintenance.Spec.ServerRef.Name}
			}
			return nil
		},
	); err != nil {
		errs = errors.Join(errs, err)
	}
	if err := indexer.IndexField(ctx, &metalv1alpha1.Server{}, ServerSystemUUIDIndexField, func(rawObj client.Object) []string {
=======
	serverSystemUUIDIndexField = "spec.systemUUID"
	serverRefField             = "spec.serverRef.name"
	bmcRefField                = "spec.bmcRef.name"
)

func RegisterIndexFields(ctx context.Context, indexer client.FieldIndexer) error {
	if err := indexer.IndexField(ctx, &metalv1alpha1.Server{}, serverSystemUUIDIndexField, func(rawObj client.Object) []string {
>>>>>>> 37bd3736
		server, ok := rawObj.(*metalv1alpha1.Server)
		if !ok {
			return nil
		}
		if server.Spec.SystemUUID == "" {
			return nil
		}
		return []string{server.Spec.SystemUUID}
	}); err != nil {
		errs = errors.Join(errs, err)
	}
<<<<<<< HEAD
	return errs
=======

	if err := indexer.IndexField(ctx, &metalv1alpha1.BIOSSettings{}, serverRefField, func(rawObj client.Object) []string {
		biosSettings, ok := rawObj.(*metalv1alpha1.BIOSSettings)
		if !ok {
			return nil
		}
		if biosSettings.Spec.ServerRef == nil {
			return nil
		}
		return []string{biosSettings.Spec.ServerRef.Name}
	}); err != nil {
		return err
	}

	if err := indexer.IndexField(ctx, &metalv1alpha1.Server{}, bmcRefField, func(rawObj client.Object) []string {
		server, ok := rawObj.(*metalv1alpha1.Server)
		if !ok {
			return nil
		}
		if server.Spec.BMCRef == nil {
			return nil
		}
		return []string{server.Spec.BMCRef.Name}
	}); err != nil {
		return err
	}

	return nil
>>>>>>> 37bd3736
}<|MERGE_RESOLUTION|>--- conflicted
+++ resolved
@@ -5,37 +5,12 @@
 
 import (
 	"context"
-	"errors"
 
 	metalv1alpha1 "github.com/ironcore-dev/metal-operator/api/v1alpha1"
 	"sigs.k8s.io/controller-runtime/pkg/client"
 )
 
 const (
-<<<<<<< HEAD
-	ServerSystemUUIDIndexField = "spec.systemUUID"
-	// ServerMaintenanceServerRefIndex is the index for the server reference in the ServerMaintenance resource.
-	ServerMaintenanceServerRefIndex = "spec.serverRef"
-)
-
-// RegisterIndexFields registers index fields.
-func RegisterIndexFields(ctx context.Context, indexer client.FieldIndexer) (errs error) {
-	if err := indexer.IndexField(
-		ctx,
-		&metalv1alpha1.ServerMaintenance{},
-		ServerMaintenanceServerRefIndex,
-		func(rawObj client.Object) []string {
-			maintenance := rawObj.(*metalv1alpha1.ServerMaintenance)
-			if maintenance.Spec.ServerRef != nil {
-				return []string{maintenance.Spec.ServerRef.Name}
-			}
-			return nil
-		},
-	); err != nil {
-		errs = errors.Join(errs, err)
-	}
-	if err := indexer.IndexField(ctx, &metalv1alpha1.Server{}, ServerSystemUUIDIndexField, func(rawObj client.Object) []string {
-=======
 	serverSystemUUIDIndexField = "spec.systemUUID"
 	serverRefField             = "spec.serverRef.name"
 	bmcRefField                = "spec.bmcRef.name"
@@ -43,7 +18,6 @@
 
 func RegisterIndexFields(ctx context.Context, indexer client.FieldIndexer) error {
 	if err := indexer.IndexField(ctx, &metalv1alpha1.Server{}, serverSystemUUIDIndexField, func(rawObj client.Object) []string {
->>>>>>> 37bd3736
 		server, ok := rawObj.(*metalv1alpha1.Server)
 		if !ok {
 			return nil
@@ -53,11 +27,8 @@
 		}
 		return []string{server.Spec.SystemUUID}
 	}); err != nil {
-		errs = errors.Join(errs, err)
+		return err
 	}
-<<<<<<< HEAD
-	return errs
-=======
 
 	if err := indexer.IndexField(ctx, &metalv1alpha1.BIOSSettings{}, serverRefField, func(rawObj client.Object) []string {
 		biosSettings, ok := rawObj.(*metalv1alpha1.BIOSSettings)
@@ -85,6 +56,18 @@
 		return err
 	}
 
+	if err := indexer.IndexField(ctx, &metalv1alpha1.ServerMaintenance{}, serverRefField, func(rawObj client.Object) []string {
+		maintenance, ok := rawObj.(*metalv1alpha1.ServerMaintenance)
+		if !ok {
+			return nil
+		}
+		if maintenance.Spec.ServerRef == nil {
+			return nil
+		}
+		return []string{maintenance.Spec.ServerRef.Name}
+	}); err != nil {
+		return err
+	}
+
 	return nil
->>>>>>> 37bd3736
 }