module github.com/ironcore-dev/metal-operator

go 1.24.0

require (
	github.com/go-logr/logr v1.4.3
	github.com/ironcore-dev/controller-utils v0.10.0
<<<<<<< HEAD
	github.com/jaypipes/ghw v0.17.0
	github.com/onsi/ginkgo/v2 v2.23.4
	github.com/onsi/gomega v1.37.0
	github.com/spf13/cobra v1.9.1
=======
	github.com/onsi/ginkgo/v2 v2.25.3
	github.com/onsi/gomega v1.38.2
	github.com/spf13/cobra v1.10.1
>>>>>>> 038925a9
	github.com/stmcginnis/gofish v0.20.0
	golang.org/x/crypto v0.42.0
	gopkg.in/yaml.v3 v3.0.1
	k8s.io/api v0.33.3
	k8s.io/apiextensions-apiserver v0.33.3
	k8s.io/apimachinery v0.33.3
	k8s.io/client-go v0.33.3
	k8s.io/utils v0.0.0-20250502105355-0f33e8f1c979
	sigs.k8s.io/controller-runtime v0.21.0
	sigs.k8s.io/yaml v1.6.0
)

require (
	cel.dev/expr v0.20.0 // indirect
<<<<<<< HEAD
	github.com/StackExchange/wmi v1.2.1 // indirect
=======
	github.com/Masterminds/semver/v3 v3.4.0 // indirect
>>>>>>> 038925a9
	github.com/antlr4-go/antlr/v4 v4.13.1 // indirect
	github.com/beorn7/perks v1.0.1 // indirect
	github.com/blang/semver/v4 v4.0.0 // indirect
	github.com/cenkalti/backoff/v5 v5.0.2 // indirect
	github.com/cespare/xxhash/v2 v2.3.0 // indirect
	github.com/davecgh/go-spew v1.1.2-0.20180830191138-d8f796af33cc // indirect
	github.com/emicklei/go-restful/v3 v3.12.2 // indirect
	github.com/evanphx/json-patch/v5 v5.9.11 // indirect
	github.com/felixge/httpsnoop v1.0.4 // indirect
	github.com/fsnotify/fsnotify v1.9.0 // indirect
	github.com/fxamacker/cbor/v2 v2.8.0 // indirect
	github.com/go-logr/stdr v1.2.2 // indirect
	github.com/go-logr/zapr v1.3.0 // indirect
	github.com/go-ole/go-ole v1.2.6 // indirect
	github.com/go-openapi/jsonpointer v0.21.1 // indirect
	github.com/go-openapi/jsonreference v0.21.0 // indirect
	github.com/go-openapi/swag v0.23.1 // indirect
	github.com/go-task/slim-sprig/v3 v3.0.0 // indirect
	github.com/gogo/protobuf v1.3.2 // indirect
	github.com/google/btree v1.1.3 // indirect
	github.com/google/cel-go v0.23.2 // indirect
	github.com/google/gnostic-models v0.6.9 // indirect
	github.com/google/go-cmp v0.7.0 // indirect
	github.com/google/pprof v0.0.0-20250820193118-f64d9cf942d6 // indirect
	github.com/google/uuid v1.6.0 // indirect
	github.com/grpc-ecosystem/grpc-gateway/v2 v2.26.3 // indirect
	github.com/inconshreveable/mousetrap v1.1.0 // indirect
	github.com/jaypipes/pcidb v1.0.1 // indirect
	github.com/josharian/intern v1.0.0 // indirect
	github.com/json-iterator/go v1.1.12 // indirect
	github.com/mailru/easyjson v0.9.0 // indirect
	github.com/mitchellh/go-homedir v1.1.0 // indirect
	github.com/modern-go/concurrent v0.0.0-20180306012644-bacd9c7ef1dd // indirect
	github.com/modern-go/reflect2 v1.0.2 // indirect
	github.com/munnerz/goautoneg v0.0.0-20191010083416-a7dc8b61c822 // indirect
	github.com/pkg/errors v0.9.1 // indirect
	github.com/prometheus/client_golang v1.22.0 // indirect
	github.com/prometheus/client_model v0.6.2 // indirect
	github.com/prometheus/common v0.64.0 // indirect
	github.com/prometheus/procfs v0.16.1 // indirect
	github.com/spf13/pflag v1.0.9 // indirect
	github.com/stoewer/go-strcase v1.3.0 // indirect
	github.com/x448/float16 v0.8.4 // indirect
	go.opentelemetry.io/auto/sdk v1.1.0 // indirect
	go.opentelemetry.io/contrib/instrumentation/net/http/otelhttp v0.61.0 // indirect
	go.opentelemetry.io/otel v1.36.0 // indirect
	go.opentelemetry.io/otel/exporters/otlp/otlptrace v1.36.0 // indirect
	go.opentelemetry.io/otel/exporters/otlp/otlptrace/otlptracegrpc v1.36.0 // indirect
	go.opentelemetry.io/otel/metric v1.36.0 // indirect
	go.opentelemetry.io/otel/sdk v1.36.0 // indirect
	go.opentelemetry.io/otel/trace v1.36.0 // indirect
	go.opentelemetry.io/proto/otlp v1.7.0 // indirect
	go.uber.org/automaxprocs v1.6.0 // indirect
	go.uber.org/multierr v1.11.0 // indirect
	go.uber.org/zap v1.27.0 // indirect
	go.yaml.in/yaml/v2 v2.4.2 // indirect
	go.yaml.in/yaml/v3 v3.0.4 // indirect
	golang.org/x/exp v0.0.0-20250506013437-ce4c2cf36ca6 // indirect
	golang.org/x/net v0.43.0 // indirect
	golang.org/x/oauth2 v0.30.0 // indirect
	golang.org/x/sync v0.17.0 // indirect
	golang.org/x/sys v0.36.0 // indirect
	golang.org/x/term v0.35.0 // indirect
	golang.org/x/text v0.29.0 // indirect
	golang.org/x/time v0.11.0 // indirect
	golang.org/x/tools v0.36.0 // indirect
	gomodules.xyz/jsonpatch/v2 v2.5.0 // indirect
	google.golang.org/genproto/googleapis/api v0.0.0-20250528174236-200df99c418a // indirect
	google.golang.org/genproto/googleapis/rpc v0.0.0-20250528174236-200df99c418a // indirect
	google.golang.org/grpc v1.72.2 // indirect
	google.golang.org/protobuf v1.36.7 // indirect
	gopkg.in/evanphx/json-patch.v4 v4.12.0 // indirect
	gopkg.in/inf.v0 v0.9.1 // indirect
	howett.net/plist v1.0.0 // indirect
	k8s.io/apiserver v0.33.3 // indirect
	k8s.io/component-base v0.33.3 // indirect
	k8s.io/klog/v2 v2.130.1 // indirect
	k8s.io/kube-openapi v0.0.0-20250318190949-c8a335a9a2ff // indirect
	sigs.k8s.io/apiserver-network-proxy/konnectivity-client v0.33.0 // indirect
	sigs.k8s.io/json v0.0.0-20241014173422-cfa47c3a1cc8 // indirect
	sigs.k8s.io/randfill v1.0.0 // indirect
	sigs.k8s.io/structured-merge-diff/v4 v4.7.0 // indirect
)<|MERGE_RESOLUTION|>--- conflicted
+++ resolved
@@ -5,16 +5,10 @@
 require (
 	github.com/go-logr/logr v1.4.3
 	github.com/ironcore-dev/controller-utils v0.10.0
-<<<<<<< HEAD
-	github.com/jaypipes/ghw v0.17.0
-	github.com/onsi/ginkgo/v2 v2.23.4
-	github.com/onsi/gomega v1.37.0
-	github.com/spf13/cobra v1.9.1
-=======
+  github.com/jaypipes/ghw v0.17.0
 	github.com/onsi/ginkgo/v2 v2.25.3
 	github.com/onsi/gomega v1.38.2
 	github.com/spf13/cobra v1.10.1
->>>>>>> 038925a9
 	github.com/stmcginnis/gofish v0.20.0
 	golang.org/x/crypto v0.42.0
 	gopkg.in/yaml.v3 v3.0.1
@@ -29,11 +23,8 @@
 
 require (
 	cel.dev/expr v0.20.0 // indirect
-<<<<<<< HEAD
 	github.com/StackExchange/wmi v1.2.1 // indirect
-=======
 	github.com/Masterminds/semver/v3 v3.4.0 // indirect
->>>>>>> 038925a9
 	github.com/antlr4-go/antlr/v4 v4.13.1 // indirect
 	github.com/beorn7/perks v1.0.1 // indirect
 	github.com/blang/semver/v4 v4.0.0 // indirect
