--- conflicted
+++ resolved
@@ -25,8 +25,6 @@
 const (
 	// ServerMaintenanceFinalizer is the finalizer for the ServerMaintenance resource.
 	ServerMaintenanceFinalizer = "metal.ironcore.dev/servermaintenance"
-	// ServerMaintenanceServerRefIndex is the index for the server reference in the ServerMaintenance resource.
-	ServerMaintenanceServerRefIndex = "spec.serverRef"
 )
 
 // ServerMaintenanceReconciler reconciles a ServerMaintenance object
@@ -471,13 +469,6 @@
 			return nil
 		}
 		for _, maintenance := range maintenanceList.Items {
-<<<<<<< HEAD
-			if server.Spec.ServerMaintenanceRef != nil && maintenance.Name == server.Spec.ServerMaintenanceRef.Name {
-				req = append(req, reconcile.Request{
-					NamespacedName: types.NamespacedName{Namespace: maintenance.Namespace, Name: maintenance.Name},
-				})
-				return req
-=======
 			if server.Spec.ServerMaintenanceRef != nil {
 				if server.Spec.ServerMaintenanceRef.Name == maintenance.Name {
 					req = append(req, reconcile.Request{
@@ -486,7 +477,6 @@
 					return req
 				}
 				continue
->>>>>>> 7f7933d3
 			}
 			if maintenance.Spec.ServerRef.Name == server.Name {
 				req = append(req, reconcile.Request{
