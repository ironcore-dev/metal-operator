--- conflicted
+++ resolved
@@ -59,6 +59,7 @@
 	rebootPowerOffCondition           = "RebootPowerOff"
 	rebootPowerOnCondition            = "RebootPowerOn"
 	verifySettingCondition            = "VerifySettingsPostUpdate"
+	moveToNextStepCondition           = "MoveToNextStep"
 )
 
 // +kubebuilder:rbac:groups=metal.ironcore.dev,resources=biossettings,verbs=get;list;watch;create;update;patch;delete
@@ -284,7 +285,8 @@
 		if len(pendingSettings) > 0 {
 			log.V(1).Info("Pending bios setting tasks found", "biosSettings pending tasks", pendingSettings)
 			acc := conditionutils.NewAccessor(conditionutils.AccessorOptions{})
-			pendingSettingStateCheckCondition, err := r.getCondition(acc, biosSettings.Status.Conditions, pendingSettingCheckCondition)
+			pendingSettingStateCheckCondition, err := r.getCondition(acc, biosSettings.Status.Conditions,
+				fmt.Sprintf("%s-%d", pendingSettingCheckCondition, biosSettings.Spec.CurrentSettingPriority))
 			if err != nil {
 				return ctrl.Result{}, fmt.Errorf("failed to get Condition for pending Settings state %v", err)
 			}
@@ -330,17 +332,31 @@
 	// if conditions are present, skip this shortcut to be able capture all conditions states (ex: verifySetting, reboot etc)
 	if len(settingsDiff) == 0 && len(biosSettings.Status.Conditions) == 0 {
 		// move status to completed
-<<<<<<< HEAD
 		state := r.getCurrentCompletedState(biosSettings)
-		err := r.updateBiosSettingsStatus(ctx, log, biosSettings, state)
-=======
+		verifySettingUpdate, err := r.getCondition(acc, biosSettings.Status.Conditions,
+			fmt.Sprintf("%s-%d", verifySettingCondition, biosSettings.Spec.CurrentSettingPriority))
+		if err != nil {
+			return ctrl.Result{}, fmt.Errorf("failed to get Condition for reboot needed condition %v", err)
+		}
+		message := "Required BIOS settings has been verified on the server"
+		if state == metalv1alpha1.BIOSSettingsStateInWaiting {
+			message = fmt.Sprintf("BIOS settings with priority %v has been Verified on the server", biosSettings.Spec.CurrentSettingPriority)
+		}
+		// move  biosSettings state to completed
+		if err := acc.Update(
+			verifySettingUpdate,
+			conditionutils.UpdateStatus(corev1.ConditionTrue),
+			conditionutils.UpdateReason("VerificationComplete"),
+			conditionutils.UpdateMessage(message),
+		); err != nil {
+			return ctrl.Result{}, fmt.Errorf("failed to update verify biossetting condition: %w", err)
+		}
 		err = r.updateBiosSettingsStatus(
 			ctx,
 			log,
 			biosSettings,
-			metalv1alpha1.BIOSSettingsStateApplied,
-			nil)
->>>>>>> c492f0da
+			state,
+			verifySettingUpdate)
 		return ctrl.Result{}, err
 	}
 
@@ -376,7 +392,8 @@
 		return ctrl.Result{}, nil
 	}
 
-	timeoutCheck, err := r.getCondition(acc, biosSettings.Status.Conditions, timeoutStartCondition)
+	timeoutCheck, err := r.getCondition(acc, biosSettings.Status.Conditions,
+		fmt.Sprintf("%s-%d", timeoutStartCondition, biosSettings.Spec.CurrentSettingPriority))
 	if err != nil {
 		return ctrl.Result{}, fmt.Errorf("failed to get condition for TimeOut during setting update %v", err)
 	}
@@ -395,7 +412,8 @@
 		startTime := timeoutCheck.LastTransitionTime.Time
 		if time.Now().After(startTime.Add(r.TimeoutExpiry)) {
 			log.V(1).Info("timedout while updating the biosSettings")
-			timedOut, err := r.getCondition(acc, biosSettings.Status.Conditions, timedOutCondition)
+			timedOut, err := r.getCondition(acc, biosSettings.Status.Conditions,
+				fmt.Sprintf("%s-%d", timedOutCondition, biosSettings.Spec.CurrentSettingPriority))
 			if err != nil {
 				return ctrl.Result{}, fmt.Errorf("failed to get Condition for Timeout of BIOSSettings update %v", err)
 			}
@@ -412,7 +430,15 @@
 		}
 	}
 
-	return r.applySettingUpdate(ctx, log, bmcClient, biosSettings, server, settingsDiff)
+	if ok, err := r.applySettingUpdate(ctx, log, bmcClient, biosSettings, server, settingsDiff); ok {
+		if requeue, err := r.verficationComplete(ctx, log, bmcClient, biosSettings, server); requeue {
+			return ctrl.Result{RequeueAfter: r.ResyncInterval}, err
+		}
+		return ctrl.Result{}, err
+
+	} else {
+		return ctrl.Result{}, err
+	}
 }
 
 func (r *BiosSettingsReconciler) applySettingUpdate(
@@ -422,11 +448,12 @@
 	biosSettings *metalv1alpha1.BIOSSettings,
 	server *metalv1alpha1.Server,
 	settingsDiff redfish.SettingsAttributes,
-) (ctrl.Result, error) {
+) (bool, error) {
 	acc := conditionutils.NewAccessor(conditionutils.AccessorOptions{})
-	turnOnServer, err := r.getCondition(acc, biosSettings.Status.Conditions, turnServerOnCondition)
-	if err != nil {
-		return ctrl.Result{}, fmt.Errorf("failed to get Condition for Initial powerOn of server %v", err)
+	turnOnServer, err := r.getCondition(acc, biosSettings.Status.Conditions,
+		fmt.Sprintf("%s-%d", turnServerOnCondition, biosSettings.Spec.CurrentSettingPriority))
+	if err != nil {
+		return false, fmt.Errorf("failed to get Condition for Initial powerOn of server %v", err)
 	}
 
 	if turnOnServer.Status != metav1.ConditionTrue {
@@ -437,55 +464,59 @@
 				conditionutils.UpdateReason("ServerPoweredOn"),
 				conditionutils.UpdateMessage("Server is powered On to start the biosUpdate process"),
 			); err != nil {
-				return ctrl.Result{}, fmt.Errorf("failed to update power on server condition: %w", err)
+				return false, fmt.Errorf("failed to update power on server condition: %w", err)
 			}
 			if server.Spec.BMCRef != nil {
 				key := client.ObjectKey{Name: server.Spec.BMCRef.Name}
 				BMC := &metalv1alpha1.BMC{}
 				if err := r.Get(ctx, key, BMC); err != nil {
 					log.V(1).Error(err, "failed to get referred server's Manager")
-					return ctrl.Result{}, err
+					return false, err
 				}
 				err = bmcClient.ResetManager(ctx, BMC.Spec.BMCUUID, redfish.GracefulRestartResetType)
 				if err != nil {
 					log.V(1).Error(err, "failed to reset BMC")
-					return ctrl.Result{}, err
+					return false, err
 				}
 			}
-			return ctrl.Result{}, r.updateBiosSettingsStatus(ctx, log, biosSettings, biosSettings.Status.State, turnOnServer)
+			return false, r.updateBiosSettingsStatus(ctx, log, biosSettings, biosSettings.Status.State, turnOnServer)
 		}
 		// we need to request maintenance to get the server to power-On to apply the BIOS settings
 		if biosSettings.Spec.ServerMaintenanceRef == nil {
 			log.V(1).Info("server powered off, request maintenance to turn the server On")
 			if requeue, err := r.requestMaintenanceOnServer(ctx, log, biosSettings, server); err != nil || requeue {
-				return ctrl.Result{}, err
+				return false, err
 			}
 		}
 
 		err := r.patchServerMaintenancePowerState(ctx, log, biosSettings, metalv1alpha1.PowerOn)
 		if err != nil {
-			return ctrl.Result{}, fmt.Errorf("failed to turn on server %w", err)
+			return false, fmt.Errorf("failed to turn on server %w", err)
 		}
 		log.V(1).Info("Reconciled biosSettings at TurnOnServer Condition")
-		return ctrl.Result{}, err
+		return false, err
 	}
 
 	// check if we have already determined if we need reboot of not.
 	// if the condition is present, we have checked the skip reboot condition.
-	condFound, err := acc.FindSlice(biosSettings.Status.Conditions, skipRebootCondition, &metav1.Condition{})
-	if err != nil {
-		return ctrl.Result{}, fmt.Errorf("failed to find Condition %v. error: %v", skipRebootCondition, err)
+	condFound, err := acc.FindSlice(biosSettings.Status.Conditions,
+		fmt.Sprintf("%s-%d", skipRebootCondition, biosSettings.Spec.CurrentSettingPriority),
+		&metav1.Condition{})
+	log.V(1).Info("could not find skipRebootCondition", "condFound", condFound, "error", err)
+	if err != nil {
+		return false, fmt.Errorf("failed to find Condition %v. error: %v", skipRebootCondition, err)
 	}
 	if !condFound {
 		resetReq, err := bmcClient.CheckBiosAttributes(settingsDiff)
 		if err != nil {
 			log.V(1).Error(err, "could not determine if reboot needed")
-			return ctrl.Result{}, err
-		}
-
-		skipReboot, err := r.getCondition(acc, biosSettings.Status.Conditions, skipRebootCondition)
+			return false, err
+		}
+
+		skipReboot, err := r.getCondition(acc, biosSettings.Status.Conditions,
+			fmt.Sprintf("%s-%d", skipRebootCondition, biosSettings.Spec.CurrentSettingPriority))
 		if err != nil {
-			return ctrl.Result{}, fmt.Errorf("failed to get Condition for skip reboot post setting update %v", err)
+			return false, fmt.Errorf("failed to get Condition for skip reboot post setting update %v", err)
 		}
 
 		// if we dont need reboot. skip reboot steps.
@@ -497,7 +528,7 @@
 				conditionutils.UpdateReason("SkipRebootPostSettingUpdate"),
 				conditionutils.UpdateMessage("Settings provided does not need server reboot"),
 			); err != nil {
-				return ctrl.Result{}, fmt.Errorf("failed to update skip reboot condition: %w", err)
+				return false, fmt.Errorf("failed to update skip reboot condition: %w", err)
 			}
 		} else {
 			if err := acc.Update(
@@ -506,72 +537,89 @@
 				conditionutils.UpdateReason("RebootPostSettingUpdate"),
 				conditionutils.UpdateMessage("Settings provided needs server reboot"),
 			); err != nil {
-				return ctrl.Result{}, fmt.Errorf("failed to update skip reboot condition: %w", err)
+				return false, fmt.Errorf("failed to update skip reboot condition: %w", err)
 			}
 		}
 
 		err = r.updateBiosSettingsStatus(ctx, log, biosSettings, biosSettings.Status.State, skipReboot)
 		log.V(1).Info("Reconciled biosSettings at check if reboot is needed")
-		return ctrl.Result{}, err
-	}
-
-	issueBiosUpdate, err := r.getCondition(acc, biosSettings.Status.Conditions, issueSettingsUpdateCondition)
-	if err != nil {
-		return ctrl.Result{}, fmt.Errorf("failed to get Condition for issuing BIOSSetting update to server %v", err)
+		return false, err
+	}
+
+	issueBiosUpdate, err := r.getCondition(acc, biosSettings.Status.Conditions,
+		fmt.Sprintf("%s-%d", issueSettingsUpdateCondition, biosSettings.Spec.CurrentSettingPriority))
+	if err != nil {
+		return false, fmt.Errorf("failed to get Condition for issuing BIOSSetting update to server %v", err)
 	}
 
 	if issueBiosUpdate.Status != metav1.ConditionTrue {
-		return r.applyBiosSettingOnServer(ctx, log, bmcClient, biosSettings, server, issueBiosUpdate, settingsDiff)
-	}
-
-	skipReboot, err := r.getCondition(acc, biosSettings.Status.Conditions, skipRebootCondition)
-	if err != nil {
-		return ctrl.Result{}, fmt.Errorf("failed to get Condition for reboot needed condition %v", err)
+		return false, r.applyBiosSettingOnServer(ctx, log, bmcClient, biosSettings, server, issueBiosUpdate, settingsDiff)
+	}
+
+	skipReboot, err := r.getCondition(acc, biosSettings.Status.Conditions,
+		fmt.Sprintf("%s-%d", skipRebootCondition, biosSettings.Spec.CurrentSettingPriority))
+	if err != nil {
+		return false, fmt.Errorf("failed to get Condition for reboot needed condition %v", err)
 	}
 
 	if skipReboot.Status != metav1.ConditionTrue {
-		rebootPowerOnCondition, err := r.getCondition(acc, biosSettings.Status.Conditions, rebootPowerOnCondition)
+		rebootPowerOnCondition, err := r.getCondition(acc, biosSettings.Status.Conditions,
+			fmt.Sprintf("%s-%d", rebootPowerOnCondition, biosSettings.Spec.CurrentSettingPriority))
 		if err != nil {
-			return ctrl.Result{}, fmt.Errorf("failed to get Condition for reboot PowerOn condition %v", err)
+			return false, fmt.Errorf("failed to get Condition for reboot PowerOn condition %v", err)
 		}
 		// reboot is not yet completed
 		if rebootPowerOnCondition.Status != metav1.ConditionTrue {
-			return r.rebootServer(ctx, log, biosSettings, server)
-		}
-	}
-
-	verifySettingUpdate, err := r.getCondition(acc, biosSettings.Status.Conditions, verifySettingCondition)
-	if err != nil {
-		return ctrl.Result{}, fmt.Errorf("failed to get Condition for reboot needed condition %v", err)
-	}
-
+			return false, r.rebootServer(ctx, log, biosSettings, server)
+		}
+	}
+	return true, nil
+}
+
+func (r *BiosSettingsReconciler) verficationComplete(
+	ctx context.Context,
+	log logr.Logger,
+	bmcClient bmc.BMC,
+	biosSettings *metalv1alpha1.BIOSSettings,
+	server *metalv1alpha1.Server,
+) (bool, error) {
+	acc := conditionutils.NewAccessor(conditionutils.AccessorOptions{})
+	verifySettingUpdate, err := r.getCondition(acc, biosSettings.Status.Conditions,
+		fmt.Sprintf("%s-%d", verifySettingCondition, biosSettings.Spec.CurrentSettingPriority))
+	if err != nil {
+		return false, fmt.Errorf("failed to get Condition for Verification condition %v", err)
+	}
 	if verifySettingUpdate.Status != metav1.ConditionTrue {
 		// make sure the setting has actually applied.
 		_, settingsDiff, err := r.getBIOSVersionAndSettingDifference(ctx, log, bmcClient, biosSettings, server)
 
 		if err != nil {
-			return ctrl.Result{}, fmt.Errorf("failed to get BIOS settings: %w", err)
+			return false, fmt.Errorf("failed to get BIOS settings: %w", err)
 		}
 		// if setting is not different, complete the BIOS tasks
 		if len(settingsDiff) == 0 {
-			// move  biosSettings state to completed, and revert the settingUpdate state to initial
+			state := r.getCurrentCompletedState(biosSettings)
+			message := "Required BIOS settings has been applied and verified on the server"
+			if state == metalv1alpha1.BIOSSettingsStateInWaiting {
+				message = fmt.Sprintf("BIOS settings with priority %v has been applied", biosSettings.Spec.CurrentSettingPriority)
+			}
+			// move  biosSettings state to completed
 			if err := acc.Update(
 				verifySettingUpdate,
 				conditionutils.UpdateStatus(corev1.ConditionTrue),
 				conditionutils.UpdateReason("VerificationComplete"),
-				conditionutils.UpdateMessage("Server has required bios settings"),
+				conditionutils.UpdateMessage(message),
 			); err != nil {
-				return ctrl.Result{}, fmt.Errorf("failed to update verify biossetting condition: %w", err)
-			}
-			err := r.updateBiosSettingsStatus(ctx, log, biosSettings, metalv1alpha1.BIOSSettingsStateApplied, verifySettingUpdate)
-			return ctrl.Result{}, err
-		}
-		log.V(1).Info("waiting on the BIOS setting to take place")
-		return ctrl.Result{RequeueAfter: r.ResyncInterval}, nil
-	}
-	log.V(1).Info("Unknown State found", "biosSettings UpdateSetting condition", biosSettings.Status.Conditions)
-	// stop reconsile as we can not proceed with unknown state
-	return ctrl.Result{}, nil
+				return false, fmt.Errorf("failed to update verify biossetting condition: %w", err)
+			}
+			err := r.updateBiosSettingsStatus(ctx, log, biosSettings, state, verifySettingUpdate)
+			return false, err
+		}
+		log.V(1).Info("waiting on the BIOS setting to take place") // ctrl.Result{RequeueAfter: r.ResyncInterval}
+		return true, nil
+	}
+
+	return false, nil
 }
 
 func (r *BiosSettingsReconciler) rebootServer(
@@ -579,11 +627,12 @@
 	log logr.Logger,
 	biosSettings *metalv1alpha1.BIOSSettings,
 	server *metalv1alpha1.Server,
-) (ctrl.Result, error) {
+) error {
 	acc := conditionutils.NewAccessor(conditionutils.AccessorOptions{})
-	rebootPowerOffCondition, err := r.getCondition(acc, biosSettings.Status.Conditions, rebootPowerOffCondition)
-	if err != nil {
-		return ctrl.Result{}, fmt.Errorf("failed to get Condition for reboot PowerOff condition %v", err)
+	rebootPowerOffCondition, err := r.getCondition(acc, biosSettings.Status.Conditions,
+		fmt.Sprintf("%s-%d", rebootPowerOffCondition, biosSettings.Spec.CurrentSettingPriority))
+	if err != nil {
+		return fmt.Errorf("failed to get Condition for reboot PowerOff condition %v", err)
 	}
 
 	if rebootPowerOffCondition.Status != metav1.ConditionTrue {
@@ -591,7 +640,7 @@
 		if r.checkForRequiredPowerStatus(server, metalv1alpha1.ServerOnPowerState) {
 			err := r.patchServerMaintenancePowerState(ctx, log, biosSettings, metalv1alpha1.PowerOff)
 			if err != nil {
-				return ctrl.Result{}, fmt.Errorf("failed to reboot %w", err)
+				return fmt.Errorf("failed to reboot %w", err)
 			}
 		}
 		if r.checkForRequiredPowerStatus(server, metalv1alpha1.ServerOffPowerState) {
@@ -601,18 +650,19 @@
 				conditionutils.UpdateReason("RebootPowerOffCompleted"),
 				conditionutils.UpdateMessage("Server has entered power off state"),
 			); err != nil {
-				return ctrl.Result{}, fmt.Errorf("failed to update reboot server powerOff condition: %w", err)
+				return fmt.Errorf("failed to update reboot server powerOff condition: %w", err)
 			}
 			err = r.updateBiosSettingsStatus(ctx, log, biosSettings, biosSettings.Status.State, rebootPowerOffCondition)
-			return ctrl.Result{}, err
+			return err
 		}
 		log.V(1).Info("Reconciled biosSettings at reboot wait for power off")
-		return ctrl.Result{}, nil
-	}
-
-	rebootPowerOnCondition, err := r.getCondition(acc, biosSettings.Status.Conditions, rebootPowerOnCondition)
-	if err != nil {
-		return ctrl.Result{}, fmt.Errorf("failed to get Condition for reboot PowerOn condition %v", err)
+		return nil
+	}
+
+	rebootPowerOnCondition, err := r.getCondition(acc, biosSettings.Status.Conditions,
+		fmt.Sprintf("%s-%d", rebootPowerOnCondition, biosSettings.Spec.CurrentSettingPriority))
+	if err != nil {
+		return fmt.Errorf("failed to get Condition for reboot PowerOn condition %v", err)
 	}
 
 	if rebootPowerOnCondition.Status != metav1.ConditionTrue {
@@ -620,7 +670,7 @@
 		if r.checkForRequiredPowerStatus(server, metalv1alpha1.ServerOffPowerState) {
 			err := r.patchServerMaintenancePowerState(ctx, log, biosSettings, metalv1alpha1.PowerOn)
 			if err != nil {
-				return ctrl.Result{}, fmt.Errorf("failed to reboot %w", err)
+				return fmt.Errorf("failed to reboot %w", err)
 			}
 		}
 		if r.checkForRequiredPowerStatus(server, metalv1alpha1.ServerOnPowerState) {
@@ -630,15 +680,14 @@
 				conditionutils.UpdateReason("RebootPowerOnCompleted"),
 				conditionutils.UpdateMessage("Server has entered power on state"),
 			); err != nil {
-				return ctrl.Result{}, fmt.Errorf("failed to update reboot server powerOn condition: %w", err)
+				return fmt.Errorf("failed to update reboot server powerOn condition: %w", err)
 			}
 			err = r.updateBiosSettingsStatus(ctx, log, biosSettings, biosSettings.Status.State, rebootPowerOnCondition)
-			return ctrl.Result{}, err
+			return err
 		}
 		log.V(1).Info("Reconciled biosSettings at reboot wait for power on")
-		return ctrl.Result{}, nil
-	}
-	return ctrl.Result{}, nil
+	}
+	return nil
 }
 
 func (r *BiosSettingsReconciler) applyBiosSettingOnServer(
@@ -649,38 +698,31 @@
 	server *metalv1alpha1.Server,
 	issueBiosUpdate *metav1.Condition,
 	settingsDiff redfish.SettingsAttributes,
-) (ctrl.Result, error) {
+) error {
 	acc := conditionutils.NewAccessor(conditionutils.AccessorOptions{})
 	// check if the pending tasks not present on the bios settings
 	pendingSettings, err := r.getPendingSettingsOnBIOS(ctx, log, bmcClient, server)
 	if err != nil {
-		return ctrl.Result{}, fmt.Errorf("failed to get pending BIOS settings: %w", err)
+		return fmt.Errorf("failed to get pending BIOS settings: %w", err)
 	}
 	var pendingSettingsDiff redfish.SettingsAttributes
 	if len(pendingSettings) == 0 {
 		err = bmcClient.SetBiosAttributesOnReset(ctx, server.Spec.SystemURI, settingsDiff)
 		if err != nil {
-			return ctrl.Result{}, fmt.Errorf("failed to set BMC settings: %w", err)
-		}
-<<<<<<< HEAD
-		// if setting is not different, complete the BIOS tasks
-		if len(settingsDiff) == 0 {
-			// move  biosSettings state to completed, and revert the settingUpdate state to initial
-			state := r.getCurrentCompletedState(biosSettings)
-			err := r.updateBiosSettingsStatus(ctx, log, biosSettings, state)
-			return ctrl.Result{}, err
-=======
+			return fmt.Errorf("failed to set BMC settings: %w", err)
+		}
 	}
 
 	// Get the latest pending settings and expect it to be zero different from the required settings.
 	pendingSettings, err = r.getPendingSettingsOnBIOS(ctx, log, bmcClient, server)
 	if err != nil {
-		return ctrl.Result{}, fmt.Errorf("failed to get pending BIOS settings: %w", err)
-	}
-
-	skipReboot, err := r.getCondition(acc, biosSettings.Status.Conditions, skipRebootCondition)
-	if err != nil {
-		return ctrl.Result{}, fmt.Errorf("failed to get Condition for reboot needed condition %v", err)
+		return fmt.Errorf("failed to get pending BIOS settings: %w", err)
+	}
+
+	skipReboot, err := r.getCondition(acc, biosSettings.Status.Conditions,
+		fmt.Sprintf("%s-%d", skipRebootCondition, biosSettings.Spec.CurrentSettingPriority))
+	if err != nil {
+		return fmt.Errorf("failed to get Condition for reboot needed condition %v", err)
 	}
 
 	// At this point the BIOS setting update needs to be already issued.
@@ -689,7 +731,7 @@
 	if len(pendingSettings) == 0 && skipReboot.Status == metav1.ConditionFalse {
 		// todo: fail after X amount of time
 		log.V(1).Info("bios Setting update issued to bmc not accepted. retrying....")
-		return ctrl.Result{}, errors.Join(err, fmt.Errorf("bios setting issued to bmc not accepted"))
+		return errors.Join(err, fmt.Errorf("bios setting issued to bmc not accepted"))
 	}
 
 	pendingSettingsDiff = r.checkPendingSettingsDiff(log, pendingSettings, settingsDiff)
@@ -697,10 +739,10 @@
 	// all required settings should in pending settings.
 	if len(pendingSettingsDiff) > 0 {
 		log.V(1).Info("Unknown pending BIOS settings found", "Unknown pending settings", pendingSettingsDiff)
-		unexpectedPendingSettings, err := r.getCondition(acc, biosSettings.Status.Conditions, unknownPendingSettingCondition)
+		unexpectedPendingSettings, err := r.getCondition(acc, biosSettings.Status.Conditions,
+			fmt.Sprintf("%s-%d", unknownPendingSettingCondition, biosSettings.Spec.CurrentSettingPriority))
 		if err != nil {
-			return ctrl.Result{}, fmt.Errorf("failed to get Condition for unexpected pending BIOSSetting state %v", err)
->>>>>>> c492f0da
+			return fmt.Errorf("failed to get Condition for unexpected pending BIOSSetting state %v", err)
 		}
 		if err := acc.Update(
 			unexpectedPendingSettings,
@@ -708,10 +750,9 @@
 			conditionutils.UpdateReason("UnexpectedPendingSettingsPostSettingUpdate"),
 			conditionutils.UpdateMessage(fmt.Sprintf("Found unexpected settings after issuing settings update for BIOS. unexpected settings %v", pendingSettingsDiff)),
 		); err != nil {
-			return ctrl.Result{}, fmt.Errorf("failed to update unexpected pending settings found condition: %w", err)
-		}
-		err = r.updateBiosSettingsStatus(ctx, log, biosSettings, metalv1alpha1.BIOSSettingsStateFailed, unexpectedPendingSettings)
-		return ctrl.Result{}, err
+			return fmt.Errorf("failed to update unexpected pending settings found condition: %w", err)
+		}
+		return r.updateBiosSettingsStatus(ctx, log, biosSettings, metalv1alpha1.BIOSSettingsStateFailed, unexpectedPendingSettings)
 	}
 
 	if err := acc.Update(
@@ -720,11 +761,10 @@
 		conditionutils.UpdateReason("IssuedBIOSSettingUpdate"),
 		conditionutils.UpdateMessage("BIOS Settings Update has been triggered on the server"),
 	); err != nil {
-		return ctrl.Result{}, fmt.Errorf("failed to update issued settings update condition: %w", err)
-	}
-	err = r.updateBiosSettingsStatus(ctx, log, biosSettings, biosSettings.Status.State, issueBiosUpdate)
+		return fmt.Errorf("failed to update issued settings update condition: %w", err)
+	}
 	log.V(1).Info("Reconciled biosSettings at issue Settings to server state")
-	return ctrl.Result{}, err
+	return r.updateBiosSettingsStatus(ctx, log, biosSettings, biosSettings.Status.State, issueBiosUpdate)
 }
 
 func (r *BiosSettingsReconciler) handleSettingInWaitingState(
@@ -736,7 +776,24 @@
 	if biosSettings.Spec.CurrentSettingPriority != biosSettings.Status.AppliedSettingPriority {
 		// if the settings difference is present and not moved from completed state
 		// (ie: first set of settings are patched). go ahead and apply it
-		err := r.updateBiosSettingsStatus(ctx, log, biosSettings, metalv1alpha1.BIOSSettingsStatePending)
+		acc := conditionutils.NewAccessor(conditionutils.AccessorOptions{})
+		waitingStateCondition, err := r.getCondition(acc, biosSettings.Status.Conditions,
+			fmt.Sprintf("%s-%d", moveToNextStepCondition, biosSettings.Status.AppliedSettingPriority))
+		if err != nil {
+			return ctrl.Result{}, fmt.Errorf("failed to get Condition for waiting state condition %v", err)
+		}
+		if err := acc.Update(
+			waitingStateCondition,
+			conditionutils.UpdateStatus(corev1.ConditionTrue),
+			conditionutils.UpdateReason("MoveToNextStep"),
+			conditionutils.UpdateMessage(
+				fmt.Sprintf("Applied Priority %v. New Priority %v",
+					biosSettings.Status.AppliedSettingPriority,
+					biosSettings.Spec.CurrentSettingPriority)),
+		); err != nil {
+			return ctrl.Result{}, fmt.Errorf("failed to update Move to next steps condition: %w", err)
+		}
+		err = r.updateBiosSettingsStatus(ctx, log, biosSettings, metalv1alpha1.BIOSSettingsStatePending, waitingStateCondition)
 		return ctrl.Result{}, err
 	}
 	log.V(1).Info("Done with current sequence of bios setting update. waiting on next", "biosSettings", biosSettings)
@@ -762,15 +819,12 @@
 		return ctrl.Result{}, err
 	}
 	if len(settingsDiff) > 0 {
-<<<<<<< HEAD
+		// here, we would like to start from the empty condition, to not overwrite the existing conditions
 		if biosSettings.Spec.SettingUpdatePolicy == metalv1alpha1.SequencialUpdate {
-			err := r.updateBiosSettingsStatus(ctx, log, biosSettings, metalv1alpha1.BIOSSettingsStateInWaiting)
+			err := r.updateBiosSettingsStatus(ctx, log, biosSettings, metalv1alpha1.BIOSSettingsStateInWaiting, nil)
 			return ctrl.Result{}, err
 		}
-		err := r.updateBiosSettingsStatus(ctx, log, biosSettings, metalv1alpha1.BIOSSettingsStatePending)
-=======
 		err := r.updateBiosSettingsStatus(ctx, log, biosSettings, metalv1alpha1.BIOSSettingsStatePending, nil)
->>>>>>> c492f0da
 		return ctrl.Result{}, err
 	}
 
@@ -1155,17 +1209,12 @@
 	biosSettingsBase := biosSettings.DeepCopy()
 	biosSettings.Status.State = state
 
-<<<<<<< HEAD
 	if state == metalv1alpha1.BIOSSettingsStateApplied || state == metalv1alpha1.BIOSSettingsStateInWaiting {
-		biosSettings.Status.UpdateSettingState = ""
-		biosSettings.Status.AppliedSettingPriority = biosSettings.Spec.CurrentSettingPriority
-=======
-	if state == metalv1alpha1.BIOSSettingsStateApplied {
 		time := metav1.Now()
 		biosSettings.Status.LastAppliedTime = &time
+		biosSettings.Status.AppliedSettingPriority = biosSettings.Spec.CurrentSettingPriority
 	} else if !biosSettings.Status.LastAppliedTime.IsZero() {
 		biosSettings.Status.LastAppliedTime = &metav1.Time{}
->>>>>>> c492f0da
 	}
 
 	if condition != nil {
@@ -1179,7 +1228,7 @@
 		); err != nil {
 			return fmt.Errorf("failed to patch BIOSettings condition: %w", err)
 		}
-	} else if state == metalv1alpha1.BIOSSettingsStatePending {
+	} else if state == metalv1alpha1.BIOSSettingsStatePending || state == metalv1alpha1.BIOSSettingsStateInWaiting {
 		// reset, when we restart the setting update
 		biosSettings.Status.Conditions = nil
 	}
