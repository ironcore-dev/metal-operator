--- conflicted
+++ resolved
@@ -95,16 +95,18 @@
   controller: true
   domain: ironcore.dev
   group: metal
-<<<<<<< HEAD
-  kind: BIOSSettingsFlow
-  path: github.com/ironcore-dev/metal-operator/api/v1alpha1
-  version: v1alpha1
-=======
   kind: BMCSettings
   path: github.com/ironcore-dev/metal-operator/api/v1alpha1
   version: v1alpha1
   webhooks:
     validation: true
     webhookVersion: v1
->>>>>>> 38e7239c
+- api:
+    crdVersion: v1
+  controller: true
+  domain: ironcore.dev
+  group: metal
+  kind: BIOSSettingsFlow
+  path: github.com/ironcore-dev/metal-operator/api/v1alpha1
+  version: v1alpha1
 version: "3"