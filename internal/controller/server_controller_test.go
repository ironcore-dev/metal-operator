// SPDX-FileCopyrightText: 2024 SAP SE or an SAP affiliate company and IronCore contributors
// SPDX-License-Identifier: Apache-2.0

package controller

import (
	"fmt"
	"net/http"
	"time"

	"golang.org/x/crypto/bcrypt"
	"golang.org/x/crypto/ssh"
	"gopkg.in/yaml.v3"

	metalv1alpha1 "github.com/ironcore-dev/metal-operator/api/v1alpha1"
	"github.com/ironcore-dev/metal-operator/internal/ignition"
	"github.com/ironcore-dev/metal-operator/internal/probe"
	. "github.com/onsi/ginkgo/v2"
	. "github.com/onsi/gomega"
	v1 "k8s.io/api/core/v1"
	apierrors "k8s.io/apimachinery/pkg/api/errors"
	metav1 "k8s.io/apimachinery/pkg/apis/meta/v1"
	"k8s.io/utils/ptr"
	. "sigs.k8s.io/controller-runtime/pkg/envtest/komega"
)

var _ = Describe("Server Controller", func() {
	ns := SetupTest()

	AfterEach(func(ctx SpecContext) {
		DeleteAllMetalResources(ctx, ns.Name)
	})

	It("Should initialize a Server from Endpoint", func(ctx SpecContext) {
		By("Creating an Endpoint object")
		endpoint := &metalv1alpha1.Endpoint{
			ObjectMeta: metav1.ObjectMeta{
				GenerateName: "test-server-",
			},
			Spec: metalv1alpha1.EndpointSpec{
				// emulator BMC mac address
				MACAddress: "23:11:8A:33:CF:EA",
				IP:         metalv1alpha1.MustParseIP("127.0.0.1"),
			},
		}
		Expect(k8sClient.Create(ctx, endpoint)).To(Succeed())

		By("Ensuring that the BMC resource has been created for an endpoint")
		bmc := &metalv1alpha1.BMC{
			ObjectMeta: metav1.ObjectMeta{
				Name: endpoint.Name,
			},
		}
		Eventually(Get(bmc)).Should(Succeed())

		By("Ensuring that the BMCSecret will be removed")
		bmcSecret := &metalv1alpha1.BMCSecret{
			ObjectMeta: metav1.ObjectMeta{
				Name: bmc.Name,
			},
		}
		Eventually(Get(bmcSecret)).Should(Succeed())

		By("Ensuring that the Server resource has been created")
		server := &metalv1alpha1.Server{
			ObjectMeta: metav1.ObjectMeta{
				Name: fmt.Sprintf("%s-system-0", bmc.Name),
			},
		}
		Eventually(Object(server)).Should(SatisfyAll(
			HaveField("Finalizers", ContainElement(ServerFinalizer)),
			HaveField("OwnerReferences", ContainElement(metav1.OwnerReference{
				APIVersion:         "metal.ironcore.dev/v1alpha1",
				Kind:               "BMC",
				Name:               bmc.Name,
				UID:                bmc.UID,
				Controller:         ptr.To(true),
				BlockOwnerDeletion: ptr.To(true),
			})),
			HaveField("Spec.UUID", "38947555-7742-3448-3784-823347823834"),
			HaveField("Spec.SystemUUID", "38947555-7742-3448-3784-823347823834"),
			HaveField("Spec.SystemURI", "/redfish/v1/Systems/437XR1138R2"),
			HaveField("Spec.Power", metalv1alpha1.PowerOff),
			HaveField("Spec.IndicatorLED", metalv1alpha1.IndicatorLED("")),
			HaveField("Spec.ServerClaimRef", BeNil()),
			HaveField("Status.Manufacturer", "Contoso"),
			HaveField("Status.BIOSVersion", "P79 v1.45 (12/06/2017)"),
			HaveField("Status.Model", "3500"),
			HaveField("Status.SKU", "8675309"),
			HaveField("Status.SerialNumber", "437XR1138R2"),
			HaveField("Status.IndicatorLED", metalv1alpha1.OffIndicatorLED),
			HaveField("Status.State", metalv1alpha1.ServerStateDiscovery),
			HaveField("Status.PowerState", metalv1alpha1.ServerOffPowerState),
		))

		By("Ensuring the boot configuration has been created")
		bootConfig := &metalv1alpha1.ServerBootConfiguration{
			ObjectMeta: metav1.ObjectMeta{
				Namespace: ns.Name,
				Name:      server.Name,
			},
		}
		Eventually(Object(bootConfig)).Should(SatisfyAll(
			HaveField("Annotations", HaveKeyWithValue(InternalAnnotationTypeKeyName, InternalAnnotationTypeValue)),
			HaveField("Annotations", HaveKeyWithValue(IsDefaultServerBootConfigOSImageKeyName, "true")),
			HaveField("Spec.ServerRef", v1.LocalObjectReference{Name: server.Name}),
			HaveField("Spec.Image", "fooOS:latest"),
			HaveField("Spec.IgnitionSecretRef", &v1.LocalObjectReference{Name: server.Name}),
			HaveField("Status.State", metalv1alpha1.ServerBootConfigurationStatePending),
		))

		By("Ensuring that the SSH keypair has been created")
		sshSecret := &v1.Secret{
			ObjectMeta: metav1.ObjectMeta{
				Namespace: ns.Name,
				Name:      bootConfig.Name + "-ssh",
			},
		}
		Eventually(Object(sshSecret)).Should(SatisfyAll(
			HaveField("OwnerReferences", ContainElement(metav1.OwnerReference{
				APIVersion:         "metal.ironcore.dev/v1alpha1",
				Kind:               "ServerBootConfiguration",
				Name:               bootConfig.Name,
				UID:                bootConfig.UID,
				Controller:         ptr.To(true),
				BlockOwnerDeletion: ptr.To(true),
			})),
			HaveField("Data", HaveKeyWithValue(SSHKeyPairSecretPrivateKeyName, Not(BeNil()))),
			HaveField("Data", HaveKeyWithValue(SSHKeyPairSecretPublicKeyName, Not(BeEmpty()))),
			HaveField("Data", HaveKeyWithValue(SSHKeyPairSecretPasswordKeyName, Not(BeNil()))),
		))
		_, err := ssh.ParsePrivateKey(sshSecret.Data[SSHKeyPairSecretPrivateKeyName])
		Expect(err).NotTo(HaveOccurred())
		_, _, _, _, err = ssh.ParseAuthorizedKey(sshSecret.Data[SSHKeyPairSecretPublicKeyName])
		Expect(err).NotTo(HaveOccurred())

		By("Ensuring that the default ignition configuration has been created")
		ignitionSecret := &v1.Secret{
			ObjectMeta: metav1.ObjectMeta{
				Namespace: ns.Name,
				Name:      bootConfig.Name,
			},
		}
		Eventually(Get(ignitionSecret)).Should(Succeed())

		// Since the bycrypted password hash is not deterministic, we will extract if from the actual secret and
		// add it to our ignition data which we want to compare the rest with.
		var parsedData map[string]interface{}
		Expect(yaml.Unmarshal(ignitionSecret.Data[DefaultIgnitionSecretKeyName], &parsedData)).ToNot(HaveOccurred())

		passwd, ok := parsedData["passwd"].(map[string]interface{})
		Expect(ok).To(BeTrue())

		users, _ := passwd["users"].([]interface{})
		Expect(users).To(HaveLen(1))

		user, ok := users[0].(map[string]interface{})
		Expect(ok).To(BeTrue())
		Expect(user).To(HaveKeyWithValue("name", "metal"))

		passwordHash, ok := user["password_hash"].(string)
		Expect(ok).To(BeTrue(), "password_hash should be a string")

		err = bcrypt.CompareHashAndPassword([]byte(passwordHash), sshSecret.Data[SSHKeyPairSecretPasswordKeyName])
		Expect(err).ToNot(HaveOccurred(), "passwordHash should match the expected password")

		ignitionData, err := ignition.GenerateDefaultIgnitionData(ignition.Config{
			Image:        "foo:latest",
			Flags:        "--registry-url=http://localhost:30000 --server-uuid=38947555-7742-3448-3784-823347823834",
			SSHPublicKey: string(sshSecret.Data[SSHKeyPairSecretPublicKeyName]),
			PasswordHash: passwordHash,
		})
		Expect(err).NotTo(HaveOccurred())

		Eventually(Object(ignitionSecret)).Should(SatisfyAll(
			HaveField("OwnerReferences", ContainElement(metav1.OwnerReference{
				APIVersion:         "metal.ironcore.dev/v1alpha1",
				Kind:               "ServerBootConfiguration",
				Name:               bootConfig.Name,
				UID:                bootConfig.UID,
				Controller:         ptr.To(true),
				BlockOwnerDeletion: ptr.To(true),
			})),
			HaveField("Data", HaveKeyWithValue(DefaultIgnitionFormatKey, []byte("fcos"))),
			HaveField("Data", HaveKeyWithValue(DefaultIgnitionSecretKeyName, MatchYAML(ignitionData))),
		))

		By("Patching the boot configuration to a Ready state")
		Eventually(UpdateStatus(bootConfig, func() {
			bootConfig.Status.State = metalv1alpha1.ServerBootConfigurationStateReady
		})).Should(Succeed())

		By("Ensuring that the Server is set to discovery and powered on")
		Eventually(Object(server)).Should(SatisfyAll(
			HaveField("Finalizers", ContainElement(ServerFinalizer)),
			HaveField("OwnerReferences", ContainElement(metav1.OwnerReference{
				APIVersion:         "metal.ironcore.dev/v1alpha1",
				Kind:               "BMC",
				Name:               bmc.Name,
				UID:                bmc.UID,
				Controller:         ptr.To(true),
				BlockOwnerDeletion: ptr.To(true),
			})),
			HaveField("Spec.Power", metalv1alpha1.PowerOn),
			HaveField("Spec.BootConfigurationRef", &v1.ObjectReference{
				Kind:       "ServerBootConfiguration",
				Namespace:  ns.Name,
				Name:       server.Name,
				UID:        bootConfig.UID,
				APIVersion: "metal.ironcore.dev/v1alpha1",
			}),
			HaveField("Status.State", metalv1alpha1.ServerStateDiscovery),
			HaveField("Status.Conditions", ContainElement(
				HaveField("Type", PoweringOnCondition),
			)),
		))

		By("Starting the probe agent")
		probeAgent := probe.NewAgent(server.Spec.SystemUUID, registryURL, 100*time.Millisecond)
		go func() {
			defer GinkgoRecover()
			Expect(probeAgent.Start(ctx)).To(Succeed(), "failed to start probe agent")
		}()

		By("Ensuring that the server is set to available and powered off")
		Eventually(Object(server)).Should(SatisfyAll(
			HaveField("Spec.BootConfigurationRef", BeNil()),
			HaveField("Status.State", metalv1alpha1.ServerStateAvailable),
			HaveField("Status.PowerState", metalv1alpha1.ServerOffPowerState),
			HaveField("Status.NetworkInterfaces", Not(BeEmpty())),
		))

		By("Ensuring that the boot configuration has been removed")
		Consistently(Get(bootConfig)).Should(Satisfy(apierrors.IsNotFound))

		By("Ensuring that the server is removed from the registry")
		response, err := http.Get(registryURL + "/systems/" + server.Spec.SystemUUID)
		Expect(err).NotTo(HaveOccurred())
		Expect(response.StatusCode).To(Equal(http.StatusNotFound))

		biosSettings := &metalv1alpha1.BIOSSettings{ObjectMeta: metav1.ObjectMeta{
			Name: "bios-settings",
		}}
		Expect(k8sClient.Create(ctx, biosSettings)).To(Succeed())
		Eventually(Update(server, func() {
			server.Spec.BIOSSettingsRef = &v1.LocalObjectReference{Name: biosSettings.Name}
		})).Should(Succeed())

		Expect(k8sClient.Delete(ctx, server)).Should(Succeed())
		Eventually(Get(biosSettings)).Should(Satisfy(apierrors.IsNotFound))
	})

	It("Should initialize a Server with inline BMC configuration", func(ctx SpecContext) {
		By("Creating a BMCSecret")
		bmcSecret := &metalv1alpha1.BMCSecret{
			ObjectMeta: metav1.ObjectMeta{
				GenerateName: "test-server-",
			},
			Data: map[string][]byte{
				"username": []byte("foo"),
				"password": []byte("bar"),
			},
		}
		Expect(k8sClient.Create(ctx, bmcSecret)).To(Succeed())

		By("Creating a Server with inline BMC configuration")
		server := &metalv1alpha1.Server{
			ObjectMeta: metav1.ObjectMeta{
				GenerateName: "server-",
			},
			Spec: metalv1alpha1.ServerSpec{
				UUID:       "38947555-7742-3448-3784-823347823834",
				SystemUUID: "38947555-7742-3448-3784-823347823834",
				BMC: &metalv1alpha1.BMCAccess{
					Protocol: metalv1alpha1.Protocol{
						Name: metalv1alpha1.ProtocolRedfishLocal,
						Port: 8000,
					},
					Address: "127.0.0.1",
					BMCSecretRef: v1.LocalObjectReference{
						Name: bmcSecret.Name,
					},
				},
			},
		}
		Expect(k8sClient.Create(ctx, server)).To(Succeed())

		By("Ensuring the boot configuration has been created")
		bootConfig := &metalv1alpha1.ServerBootConfiguration{
			ObjectMeta: metav1.ObjectMeta{
				Namespace: ns.Name,
				Name:      server.Name,
			},
		}
		Eventually(Object(bootConfig)).Should(SatisfyAll(
			HaveField("Annotations", HaveKeyWithValue(InternalAnnotationTypeKeyName, InternalAnnotationTypeValue)),
			HaveField("Annotations", HaveKeyWithValue(IsDefaultServerBootConfigOSImageKeyName, "true")),
			HaveField("Spec.ServerRef", v1.LocalObjectReference{Name: server.Name}),
			HaveField("Spec.Image", "fooOS:latest"),
			HaveField("Spec.IgnitionSecretRef", &v1.LocalObjectReference{Name: server.Name}),
			HaveField("Status.State", metalv1alpha1.ServerBootConfigurationStatePending),
		))

		By("Ensuring that the SSH keypair has been created")
		sshSecret := &v1.Secret{
			ObjectMeta: metav1.ObjectMeta{
				Namespace: ns.Name,
				Name:      bootConfig.Name + "-ssh",
			},
		}
		Eventually(Object(sshSecret)).Should(SatisfyAll(
			HaveField("OwnerReferences", ContainElement(metav1.OwnerReference{
				APIVersion:         "metal.ironcore.dev/v1alpha1",
				Kind:               "ServerBootConfiguration",
				Name:               bootConfig.Name,
				UID:                bootConfig.UID,
				Controller:         ptr.To(true),
				BlockOwnerDeletion: ptr.To(true),
			})),
			HaveField("Data", HaveKeyWithValue(SSHKeyPairSecretPublicKeyName, Not(BeEmpty()))),
			HaveField("Data", HaveKeyWithValue(SSHKeyPairSecretPrivateKeyName, Not(BeEmpty()))),
			HaveField("Data", HaveKeyWithValue(SSHKeyPairSecretPasswordKeyName, Not(BeEmpty()))),
		))
		_, err := ssh.ParsePrivateKey(sshSecret.Data[SSHKeyPairSecretPrivateKeyName])
		Expect(err).NotTo(HaveOccurred())
		_, _, _, _, err = ssh.ParseAuthorizedKey(sshSecret.Data[SSHKeyPairSecretPublicKeyName])
		Expect(err).NotTo(HaveOccurred())

		By("Ensuring that the default ignition configuration has been created")
		ignitionSecret := &v1.Secret{
			ObjectMeta: metav1.ObjectMeta{
				Namespace: ns.Name,
				Name:      bootConfig.Name,
			},
		}
		Eventually(Get(ignitionSecret)).Should(Succeed())

		// Since the bycrypted password hash is not deterministic we will extract if from the actual secret and
		// add it to our ignition data which we want to compare the rest with.
		var parsedData map[string]interface{}
		Expect(yaml.Unmarshal(ignitionSecret.Data[DefaultIgnitionSecretKeyName], &parsedData)).ToNot(HaveOccurred())

		passwd, ok := parsedData["passwd"].(map[string]interface{})
		Expect(ok).To(BeTrue())

		users, _ := passwd["users"].([]interface{})
		Expect(users).To(HaveLen(1))

		user, ok := users[0].(map[string]interface{})
		Expect(ok).To(BeTrue())
		Expect(user).To(HaveKeyWithValue("name", "metal"))

		passwordHash, ok := user["password_hash"].(string)
		Expect(ok).To(BeTrue(), "password_hash should be a string")

		Expect(bcrypt.CompareHashAndPassword([]byte(passwordHash), sshSecret.Data[SSHKeyPairSecretPasswordKeyName])).Should(Succeed())

		ignitionData, err := ignition.GenerateDefaultIgnitionData(ignition.Config{
			Image:        "foo:latest",
			Flags:        "--registry-url=http://localhost:30000 --server-uuid=38947555-7742-3448-3784-823347823834",
			SSHPublicKey: string(sshSecret.Data[SSHKeyPairSecretPublicKeyName]),
			PasswordHash: passwordHash,
		})
		Expect(err).NotTo(HaveOccurred())

		Eventually(Object(ignitionSecret)).Should(SatisfyAll(
			HaveField("OwnerReferences", ContainElement(metav1.OwnerReference{
				APIVersion:         "metal.ironcore.dev/v1alpha1",
				Kind:               "ServerBootConfiguration",
				Name:               bootConfig.Name,
				UID:                bootConfig.UID,
				Controller:         ptr.To(true),
				BlockOwnerDeletion: ptr.To(true),
			})),
			HaveField("Data", HaveKeyWithValue(DefaultIgnitionFormatKey, []byte("fcos"))),
			HaveField("Data", HaveKeyWithValue(DefaultIgnitionSecretKeyName, MatchYAML(ignitionData))),
		))

		By("Patching the boot configuration to a Ready state")
		Eventually(UpdateStatus(bootConfig, func() {
			bootConfig.Status.State = metalv1alpha1.ServerBootConfigurationStateReady
		})).Should(Succeed())

		By("Ensuring that the Server resource has been created")
		Eventually(Object(server)).Should(SatisfyAll(
			HaveField("Finalizers", ContainElement(ServerFinalizer)),
			HaveField("Spec.UUID", "38947555-7742-3448-3784-823347823834"),
			HaveField("Spec.SystemUUID", "38947555-7742-3448-3784-823347823834"),
			HaveField("Spec.SystemURI", "/redfish/v1/Systems/437XR1138R2"),
			HaveField("Spec.Power", metalv1alpha1.PowerOn),
			HaveField("Spec.IndicatorLED", metalv1alpha1.IndicatorLED("")),
			HaveField("Spec.ServerClaimRef", BeNil()),
			HaveField("Spec.BootConfigurationRef", &v1.ObjectReference{
				Kind:       "ServerBootConfiguration",
				Namespace:  ns.Name,
				Name:       server.Name,
				UID:        bootConfig.UID,
				APIVersion: "metal.ironcore.dev/v1alpha1",
			}),
<<<<<<< HEAD
=======
			HaveField("Status.Manufacturer", "Contoso"),
			HaveField("Status.BIOSVersion", "P79 v1.45 (12/06/2017)"),
			HaveField("Status.SKU", "8675309"),
			HaveField("Status.SerialNumber", "437XR1138R2"),
>>>>>>> 64e4a496
			HaveField("Status.IndicatorLED", metalv1alpha1.OffIndicatorLED),
			HaveField("Status.State", metalv1alpha1.ServerStateDiscovery),
			HaveField("Status.Conditions", ContainElement(
				HaveField("Type", PoweringOnCondition),
			)),
		))

		By("Starting the probe agent")
		probeAgent := probe.NewAgent(server.Spec.SystemUUID, registryURL, 50*time.Millisecond)
		go func() {
			defer GinkgoRecover()
			Expect(probeAgent.Start(ctx)).To(Succeed(), "failed to start probe agent")
		}()

		By("Ensuring that the server is set to available and powered off")
		// check that the available state is set first, as that is as part of handling
		// the discovery state. The ServerBootConfig deletion happens in a later
		// reconciliation as part of handling the available state.
		Eventually(Object(server)).Should(HaveField("Status.State", metalv1alpha1.ServerStateAvailable))

		By("Ensuring that the boot configuration has been removed")
		Eventually(Get(bootConfig)).Should(Satisfy(apierrors.IsNotFound))

		By("Ensuring that the server is removed from the registry")
		response, err := http.Get(registryURL + "/systems/" + server.Spec.SystemUUID)
		Expect(err).NotTo(HaveOccurred())
		Expect(response.StatusCode).To(Equal(http.StatusNotFound))
	})

	It("Should reset a Server into initial state on discovery failure", func(ctx SpecContext) {
		By("Creating a BMCSecret")
		bmcSecret := &metalv1alpha1.BMCSecret{
			ObjectMeta: metav1.ObjectMeta{
				GenerateName: "test-server-",
			},
			Data: map[string][]byte{
				"username": []byte("foo"),
				"password": []byte("bar"),
			},
		}
		Expect(k8sClient.Create(ctx, bmcSecret)).To(Succeed())

		By("Creating a Server with inline BMC configuration")
		server := &metalv1alpha1.Server{
			ObjectMeta: metav1.ObjectMeta{
				GenerateName: "server-",
			},
			Spec: metalv1alpha1.ServerSpec{
				UUID:       "38947555-7742-3448-3784-823347823834",
				SystemUUID: "38947555-7742-3448-3784-823347823834",
				BMC: &metalv1alpha1.BMCAccess{
					Protocol: metalv1alpha1.Protocol{
						Name: metalv1alpha1.ProtocolRedfishLocal,
						Port: 8000,
					},
					Address: "127.0.0.1",
					BMCSecretRef: v1.LocalObjectReference{
						Name: bmcSecret.Name,
					},
				},
			},
		}
		Expect(k8sClient.Create(ctx, server)).To(Succeed())

		Eventually(Object(server)).Should(HaveField("Status.State", metalv1alpha1.ServerStateInitial))
		Eventually(Object(server)).Should(HaveField("Status.State", metalv1alpha1.ServerStateDiscovery))

		By("Ensuring the boot configuration has been created")
		bootConfig := &metalv1alpha1.ServerBootConfiguration{
			ObjectMeta: metav1.ObjectMeta{
				Namespace: ns.Name,
				Name:      server.Name,
			},
		}
		Eventually(Object(bootConfig)).Should(SatisfyAll(
			HaveField("Annotations", HaveKeyWithValue(InternalAnnotationTypeKeyName, InternalAnnotationTypeValue)),
			HaveField("Annotations", HaveKeyWithValue(IsDefaultServerBootConfigOSImageKeyName, "true")),
			HaveField("Spec.ServerRef", v1.LocalObjectReference{Name: server.Name}),
			HaveField("Spec.Image", "fooOS:latest"),
			HaveField("Spec.IgnitionSecretRef", &v1.LocalObjectReference{Name: server.Name}),
			HaveField("Status.State", metalv1alpha1.ServerBootConfigurationStatePending),
		))

		By("Patching the boot configuration to a Ready state")
		Eventually(UpdateStatus(bootConfig, func() {
			bootConfig.Status.State = metalv1alpha1.ServerBootConfigurationStateReady
		})).Should(Succeed())

		Eventually(Object(server)).Should(SatisfyAny(
			HaveField("Status.State", metalv1alpha1.ServerStateInitial),
			HaveField("Status.State", metalv1alpha1.ServerStateDiscovery),
		))
		Consistently(Object(server)).WithTimeout(6 * time.Second).WithPolling(2 * time.Second).Should(SatisfyAny(
			HaveField("Status.State", metalv1alpha1.ServerStateInitial),
			HaveField("Status.State", metalv1alpha1.ServerStateDiscovery),
		))
	})

	It("Should reset a Server into initial state after maintenance is removed", func(ctx SpecContext) {
		By("Creating a BMCSecret")
		bmcSecret := &metalv1alpha1.BMCSecret{
			ObjectMeta: metav1.ObjectMeta{
				GenerateName: "test-server-",
			},
			Data: map[string][]byte{
				"username": []byte("foo"),
				"password": []byte("bar"),
			},
		}
		Expect(k8sClient.Create(ctx, bmcSecret)).To(Succeed())

		By("Creating a Server with inline BMC configuration")
		server := &metalv1alpha1.Server{
			ObjectMeta: metav1.ObjectMeta{
				GenerateName: "server-",
			},
			Spec: metalv1alpha1.ServerSpec{
				UUID:       "38947555-7742-3448-3784-823347823834",
				SystemUUID: "38947555-7742-3448-3784-823347823834",
				BMC: &metalv1alpha1.BMCAccess{
					Protocol: metalv1alpha1.Protocol{
						Name: metalv1alpha1.ProtocolRedfishLocal,
						Port: 8000,
					},
					Address: "127.0.0.1",
					BMCSecretRef: v1.LocalObjectReference{
						Name: bmcSecret.Name,
					},
				},
			},
		}
		Expect(k8sClient.Create(ctx, server)).To(Succeed())
		Eventually(Object(server)).Should(HaveField("Status.State", metalv1alpha1.ServerStateDiscovery))
		By("Ensuring the server maintenance is created and set to server")

		maintenance := &metalv1alpha1.ServerMaintenance{
			ObjectMeta: metav1.ObjectMeta{
				Namespace: ns.Name,
				Name:      server.Name,
			},
			Spec: metalv1alpha1.ServerMaintenanceSpec{
				ServerRef: &v1.LocalObjectReference{Name: server.Name},
			},
		}
		Expect(k8sClient.Create(ctx, maintenance)).To(Succeed())
		Eventually(Object(server)).Should(HaveField("Status.State", metalv1alpha1.ServerStateMaintenance))
		By("Deleting the server maintenance")
		Expect(k8sClient.Delete(ctx, maintenance)).To(Succeed())

		By("Ensuring that the server is reset to initial state")
		Eventually(Object(server)).Should(HaveField("Status.State", metalv1alpha1.ServerStateInitial))
	})

	It("Should reset a claimed Server into Reserved state after maintenance is removed", func(ctx SpecContext) {
		By("Creating a BMCSecret")
		bmcSecret := &metalv1alpha1.BMCSecret{
			ObjectMeta: metav1.ObjectMeta{
				GenerateName: "test-server-",
			},
			Data: map[string][]byte{
				"username": []byte("foo"),
				"password": []byte("bar"),
			},
		}
		Expect(k8sClient.Create(ctx, bmcSecret)).To(Succeed())

		By("Creating a Server with inline BMC configuration and claiming it")
		server := &metalv1alpha1.Server{
			ObjectMeta: metav1.ObjectMeta{
				GenerateName: "server-",
			},
			Spec: metalv1alpha1.ServerSpec{
				UUID:       "38947555-7742-3448-3784-823347823834",
				SystemUUID: "38947555-7742-3448-3784-823347823834",
				BMC: &metalv1alpha1.BMCAccess{
					Protocol: metalv1alpha1.Protocol{
						Name: metalv1alpha1.ProtocolRedfishLocal,
						Port: 8000,
					},
					Address: "127.0.0.1",
					BMCSecretRef: v1.LocalObjectReference{
						Name: bmcSecret.Name,
					},
				},
			},
		}
		Expect(k8sClient.Create(ctx, server)).To(Succeed())
		Eventually(UpdateStatus(server, func() {
			server.Status.State = metalv1alpha1.ServerStateAvailable
		})).Should(Succeed())

		By("Creating a ServerClaim for the server")
		claim := &metalv1alpha1.ServerClaim{
			ObjectMeta: metav1.ObjectMeta{
				Name:      "test-claim",
				Namespace: ns.Name,
			},
			Spec: metalv1alpha1.ServerClaimSpec{
				ServerRef: &v1.LocalObjectReference{
					Name: server.Name,
				},
			},
		}
		Expect(k8sClient.Create(ctx, claim)).To(Succeed())
		Eventually(Object(server)).Should(HaveField("Status.State", metalv1alpha1.ServerStateReserved))

		By("Ensuring the server maintenance is created and set to server")
		maintenance := &metalv1alpha1.ServerMaintenance{
			ObjectMeta: metav1.ObjectMeta{
				Namespace: ns.Name,
				Name:      server.Name,
			},
			Spec: metalv1alpha1.ServerMaintenanceSpec{
				ServerRef: &v1.LocalObjectReference{Name: server.Name},
				Policy:    metalv1alpha1.ServerMaintenancePolicyEnforced,
			},
		}
		Expect(k8sClient.Create(ctx, maintenance)).To(Succeed())
		Eventually(Object(server)).Should(HaveField("Status.State", metalv1alpha1.ServerStateMaintenance))

		By("Deleting the server maintenance")
		Expect(k8sClient.Delete(ctx, maintenance)).To(Succeed())

		By("Ensuring that the server is reset to reserved state")
		Eventually(Object(server)).Should(HaveField("Status.State", metalv1alpha1.ServerStateReserved))
	})
})<|MERGE_RESOLUTION|>--- conflicted
+++ resolved
@@ -397,13 +397,10 @@
 				UID:        bootConfig.UID,
 				APIVersion: "metal.ironcore.dev/v1alpha1",
 			}),
-<<<<<<< HEAD
-=======
 			HaveField("Status.Manufacturer", "Contoso"),
 			HaveField("Status.BIOSVersion", "P79 v1.45 (12/06/2017)"),
 			HaveField("Status.SKU", "8675309"),
 			HaveField("Status.SerialNumber", "437XR1138R2"),
->>>>>>> 64e4a496
 			HaveField("Status.IndicatorLED", metalv1alpha1.OffIndicatorLED),
 			HaveField("Status.State", metalv1alpha1.ServerStateDiscovery),
 			HaveField("Status.Conditions", ContainElement(
