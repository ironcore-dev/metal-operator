// SPDX-FileCopyrightText: 2024 SAP SE or an SAP affiliate company and IronCore contributors
// SPDX-License-Identifier: Apache-2.0

package main

import (
	"crypto/tls"
	"flag"
	"fmt"
	"os"
	"path/filepath"
	"time"

	webhookmetalv1alpha1 "github.com/ironcore-dev/metal-operator/internal/webhook/v1alpha1"

	// Import all Kubernetes client auth plugins (e.g. Azure, GCP, OIDC, etc.)
	// to ensure that exec-entrypoint and run can make use of them.
	_ "k8s.io/client-go/plugin/pkg/client/auth"

	"k8s.io/apimachinery/pkg/runtime"
	utilruntime "k8s.io/apimachinery/pkg/util/runtime"
	clientgoscheme "k8s.io/client-go/kubernetes/scheme"
	ctrl "sigs.k8s.io/controller-runtime"
	"sigs.k8s.io/controller-runtime/pkg/certwatcher"
	"sigs.k8s.io/controller-runtime/pkg/healthz"
	"sigs.k8s.io/controller-runtime/pkg/log/zap"
	"sigs.k8s.io/controller-runtime/pkg/metrics/filters"
	metricsserver "sigs.k8s.io/controller-runtime/pkg/metrics/server"
	"sigs.k8s.io/controller-runtime/pkg/webhook"
	"sigs.k8s.io/yaml"

	"github.com/ironcore-dev/metal-operator/bmc"

	metalv1alpha1 "github.com/ironcore-dev/metal-operator/api/v1alpha1"
	"github.com/ironcore-dev/metal-operator/internal/api/macdb"
	"github.com/ironcore-dev/metal-operator/internal/controller"
	"github.com/ironcore-dev/metal-operator/internal/registry"
	//+kubebuilder:scaffold:imports
)

var (
	scheme   = runtime.NewScheme()
	setupLog = ctrl.Log.WithName("setup")
)

func init() {
	utilruntime.Must(clientgoscheme.AddToScheme(scheme))
	utilruntime.Must(metalv1alpha1.AddToScheme(scheme))
	//+kubebuilder:scaffold:scheme
}

func main() { // nolint: gocyclo
	var (
		metricsAddr                        string
		metricsCertPath                    string
		metricsCertName                    string
		metricsCertKey                     string
		webhookCertPath                    string
		webhookCertName                    string
		webhookCertKey                     string
		enableLeaderElection               bool
		probeAddr                          string
		secureMetrics                      bool
		enableHTTP2                        bool
		macPrefixesFile                    string
		insecure                           bool
		managerNamespace                   string
		probeImage                         string
		probeOSImage                       string
		registryPort                       int
		registryProtocol                   string
		registryURL                        string
		registryResyncInterval             time.Duration
		webhookPort                        int
		enforceFirstBoot                   bool
		enforcePowerOff                    bool
		serverResyncInterval               time.Duration
		powerPollingInterval               time.Duration
		powerPollingTimeout                time.Duration
		resourcePollingInterval            time.Duration
		resourcePollingTimeout             time.Duration
		discoveryTimeout                   time.Duration
		biosSettingsApplyTimeout           time.Duration
		serverMaxConcurrentReconciles      int
		serverClaimMaxConcurrentReconciles int
	)

	flag.IntVar(&serverMaxConcurrentReconciles, "server-max-concurrent-reconciles", 5,
		"The maximum number of concurrent Server reconciles.")
	flag.IntVar(&serverClaimMaxConcurrentReconciles, "server-claim-max-concurrent-reconciles", 5,
		"The maximum number of concurrent ServerClaim reconciles.")
	flag.DurationVar(&discoveryTimeout, "discovery-timeout", 30*time.Minute, "Timeout for discovery boot")
	flag.DurationVar(&resourcePollingInterval, "resource-polling-interval", 5*time.Second,
		"Interval between polling resources")
	flag.DurationVar(&resourcePollingTimeout, "resource-polling-timeout", 2*time.Minute, "Timeout for polling resources")
	flag.DurationVar(&powerPollingInterval, "power-polling-interval", 5*time.Second,
		"Interval between polling power state")
	flag.DurationVar(&powerPollingTimeout, "power-polling-timeout", 2*time.Minute, "Timeout for polling power state")
	flag.DurationVar(&registryResyncInterval, "registry-resync-interval", 10*time.Second,
		"Defines the interval at which the registry is polled for new server information.")
	flag.DurationVar(&serverResyncInterval, "server-resync-interval", 2*time.Minute,
		"Defines the interval at which the server is polled.")
	flag.StringVar(&registryURL, "registry-url", "", "The URL of the registry.")
	flag.StringVar(&registryProtocol, "registry-protocol", "http", "The protocol to use for the registry.")
	flag.IntVar(&registryPort, "registry-port", 10000, "The port to use for the registry.")
	flag.StringVar(&probeImage, "probe-image", "", "Image for the first boot probing of a Server.")
	flag.StringVar(&probeOSImage, "probe-os-image", "", "OS image for the first boot probing of a Server.")
	flag.StringVar(&managerNamespace, "manager-namespace", "default", "Namespace the manager is running in.")
	flag.BoolVar(&insecure, "insecure", true, "If true, use http instead of https for connecting to a BMC.")
	flag.StringVar(&macPrefixesFile, "mac-prefixes-file", "", "Location of the MAC prefixes file.")
	flag.StringVar(&metricsAddr, "metrics-bind-address", ":8080", "The address the metric endpoint binds to.")
	flag.StringVar(&probeAddr, "health-probe-bind-address", ":8081", "The address the probe endpoint binds to.")
	flag.BoolVar(&enforceFirstBoot, "enforce-first-boot", false,
		"Enforce the first boot probing of a Server even if it is powered on in the Initial state.")
	flag.BoolVar(&enforcePowerOff, "enforce-power-off", false,
		"Enforce the power off of a Server when graceful shutdown fails.")
	flag.IntVar(&webhookPort, "webhook-port", 9443, "The port to use for webhook server.")
	flag.BoolVar(&enableLeaderElection, "leader-elect", false,
		"Enable leader election for controller manager. "+
			"Enabling this will ensure there is only one active controller manager.")
	flag.StringVar(&webhookCertPath, "webhook-cert-path", "", "The directory that contains the webhook certificate.")
	flag.StringVar(&webhookCertName, "webhook-cert-name", "tls.crt", "The name of the webhook certificate file.")
	flag.StringVar(&webhookCertKey, "webhook-cert-key", "tls.key", "The name of the webhook key file.")
	flag.StringVar(&metricsCertPath, "metrics-cert-path", "",
		"The directory that contains the metrics server certificate.")
	flag.StringVar(&metricsCertName, "metrics-cert-name", "tls.crt", "The name of the metrics server certificate file.")
	flag.StringVar(&metricsCertKey, "metrics-cert-key", "tls.key", "The name of the metrics server key file.")
	flag.BoolVar(&secureMetrics, "metrics-secure", true,
		"If set the metrics endpoint is served securely")
	flag.BoolVar(&enableHTTP2, "enable-http2", false,
		"If set, HTTP/2 will be enabled for the metrics and webhook servers")
	flag.DurationVar(&biosSettingsApplyTimeout, "bios-setting-timeout", 2*time.Hour,
		"Timeout for BIOS Settings Controller")
	opts := zap.Options{
		Development: true,
	}
	opts.BindFlags(flag.CommandLine)
	flag.Parse()

	ctrl.SetLogger(zap.New(zap.UseFlagOptions(&opts)))

	if probeOSImage == "" {
		setupLog.Error(nil, "probe OS image must be set")
		os.Exit(1)
	}

	// Load MACAddress DB
	macPRefixes := &macdb.MacPrefixes{}
	if macPrefixesFile != "" {
		macPrefixesData, err := os.ReadFile(macPrefixesFile)
		if err != nil {
			setupLog.Error(err, "unable to read MACAddress DB")
			os.Exit(1)
		}
		if err := yaml.Unmarshal(macPrefixesData, macPRefixes); err != nil {
			setupLog.Error(err, "failed to unmarshal the MAC prefixes file")
			os.Exit(1)
		}
	}

	// set the correct registry URL by getting the address from the environment
	var registryAddr string
	if registryURL == "" {
		registryAddr = os.Getenv("REGISTRY_ADDRESS")
		if registryAddr == "" {
			setupLog.Error(nil, "failed to set the registry URL as no address is provided")
			os.Exit(1)
		}
		registryURL = fmt.Sprintf("%s://%s:%d", registryProtocol, registryAddr, registryPort)
	}

	// if the enable-http2 flag is false (the default), http/2 should be disabled
	// due to its vulnerabilities. More specifically, disabling http/2 will
	// prevent from being vulnerable to the HTTP/2 Stream Cancelation and
	// Rapid Reset CVEs. For more information see:
	// - https://github.com/advisories/GHSA-qppj-fm5r-hxr3
	// - https://github.com/advisories/GHSA-4374-p667-p6c8
	disableHTTP2 := func(c *tls.Config) {
		setupLog.Info("disabling http/2")
		c.NextProtos = []string{"http/1.1"}
	}

	tlsOpts := []func(*tls.Config){}

	// Create watchers for metrics and webhooks certificates
	var metricsCertWatcher, webhookCertWatcher *certwatcher.CertWatcher

	if !enableHTTP2 {
		tlsOpts = append(tlsOpts, disableHTTP2)
	}

	// Initial webhook TLS options
	webhookTLSOpts := tlsOpts

	if len(webhookCertPath) > 0 {
		setupLog.Info("Initializing webhook certificate watcher using provided certificates",
			"webhook-cert-path", webhookCertPath, "webhook-cert-name", webhookCertName, "webhook-cert-key", webhookCertKey)

		var err error
		webhookCertWatcher, err = certwatcher.New(
			filepath.Join(webhookCertPath, webhookCertName),
			filepath.Join(webhookCertPath, webhookCertKey),
		)
		if err != nil {
			setupLog.Error(err, "Failed to initialize webhook certificate watcher")
			os.Exit(1)
		}

		webhookTLSOpts = append(webhookTLSOpts, func(config *tls.Config) {
			config.GetCertificate = webhookCertWatcher.GetCertificate
		})
	}

	webhookServer := webhook.NewServer(webhook.Options{
		Port:    webhookPort,
		TLSOpts: webhookTLSOpts,
	})

	// Metrics endpoint is enabled in 'config/default/kustomization.yaml'. The Metrics options configure the server.
	// More info:
	// - https://pkg.go.dev/sigs.k8s.io/controller-runtime@v0.20.0/pkg/metrics/server
	// - https://book.kubebuilder.io/reference/metrics.html
	metricsServerOptions := metricsserver.Options{
		BindAddress:   metricsAddr,
		SecureServing: secureMetrics,
		TLSOpts:       tlsOpts,
	}

	if secureMetrics {
		// FilterProvider is used to protect the metrics endpoint with authn/authz.
		// These configurations ensure that only authorized users and service accounts
		// can access the metrics endpoint. The RBAC are configured in 'config/rbac/kustomization.yaml'. More info:
		// https://pkg.go.dev/sigs.k8s.io/controller-runtime@v0.20.0/pkg/metrics/filters#WithAuthenticationAndAuthorization
		metricsServerOptions.FilterProvider = filters.WithAuthenticationAndAuthorization
	}

	// If the certificate is not specified, controller-runtime will automatically
	// generate self-signed certificates for the metrics server. While convenient for development and testing,
	// this setup is not recommended for production.
	//
	// TODO(user): If you enable certManager, uncomment the following lines:
	// - [METRICS-WITH-CERTS] at config/default/kustomization.yaml to generate and use certificates
	// managed by cert-manager for the metrics server.
	// - [PROMETHEUS-WITH-CERTS] at config/prometheus/kustomization.yaml for TLS certification.
	if len(metricsCertPath) > 0 {
		setupLog.Info("Initializing metrics certificate watcher using provided certificates",
			"metrics-cert-path", metricsCertPath, "metrics-cert-name", metricsCertName, "metrics-cert-key", metricsCertKey)

		var err error
		metricsCertWatcher, err = certwatcher.New(
			filepath.Join(metricsCertPath, metricsCertName),
			filepath.Join(metricsCertPath, metricsCertKey),
		)
		if err != nil {
			setupLog.Error(err, "to initialize metrics certificate watcher", "error", err)
			os.Exit(1)
		}

		metricsServerOptions.TLSOpts = append(metricsServerOptions.TLSOpts, func(config *tls.Config) {
			config.GetCertificate = metricsCertWatcher.GetCertificate
		})
	}

	mgr, err := ctrl.NewManager(ctrl.GetConfigOrDie(), ctrl.Options{
		Scheme:                 scheme,
		Metrics:                metricsServerOptions,
		WebhookServer:          webhookServer,
		HealthProbeBindAddress: probeAddr,
		LeaderElection:         enableLeaderElection,
		LeaderElectionID:       "f26702e4.ironcore.dev",
		// LeaderElectionReleaseOnCancel defines if the leader should step down voluntarily
		// when the Manager ends. This requires the binary to immediately end when the
		// Manager is stopped, otherwise, this setting is unsafe. Setting this significantly
		// speeds up voluntary leader transitions as the new leader don't have to wait
		// LeaseDuration time first.
		//
		// In the default scaffold provided, the program ends immediately after
		// the manager stops, so would be fine to enable this option. However,
		// if you are doing or is intended to do any operation such as perform cleanups
		// after the manager stops then its usage might be unsafe.
		// LeaderElectionReleaseOnCancel: true,
	})
	if err != nil {
		setupLog.Error(err, "unable to start manager")
		os.Exit(1)
	}

	if err = (&controller.EndpointReconciler{
		Client:      mgr.GetClient(),
		Scheme:      mgr.GetScheme(),
		MACPrefixes: macPRefixes,
		Insecure:    insecure,
	}).SetupWithManager(mgr); err != nil {
		setupLog.Error(err, "unable to create controller", "controller", "Endpoints")
		os.Exit(1)
	}
	if err = (&controller.BMCSecretReconciler{
		Client: mgr.GetClient(),
		Scheme: mgr.GetScheme(),
	}).SetupWithManager(mgr); err != nil {
		setupLog.Error(err, "unable to create controller", "controller", "BMCSecret")
		os.Exit(1)
	}
	if err = (&controller.BMCReconciler{
		Client:   mgr.GetClient(),
		Scheme:   mgr.GetScheme(),
		Insecure: insecure,
	}).SetupWithManager(mgr); err != nil {
		setupLog.Error(err, "unable to create controller", "controller", "BMC")
		os.Exit(1)
	}
	if err = (&controller.ServerReconciler{
		Client:                  mgr.GetClient(),
		Scheme:                  mgr.GetScheme(),
		Insecure:                insecure,
		ManagerNamespace:        managerNamespace,
		ProbeImage:              probeImage,
		ProbeOSImage:            probeOSImage,
		RegistryURL:             registryURL,
		RegistryResyncInterval:  registryResyncInterval,
		ResyncInterval:          serverResyncInterval,
		EnforceFirstBoot:        enforceFirstBoot,
		EnforcePowerOff:         enforcePowerOff,
		MaxConcurrentReconciles: serverMaxConcurrentReconciles,
		BMCOptions: bmc.Options{
			BasicAuth:               true,
			PowerPollingInterval:    powerPollingInterval,
			PowerPollingTimeout:     powerPollingTimeout,
			ResourcePollingInterval: resourcePollingInterval,
			ResourcePollingTimeout:  resourcePollingTimeout,
		},
		DiscoveryTimeout: discoveryTimeout,
	}).SetupWithManager(mgr); err != nil {
		setupLog.Error(err, "unable to create controller", "controller", "Server")
		os.Exit(1)
	}
	if err = (&controller.ServerBootConfigurationReconciler{
		Client: mgr.GetClient(),
		Scheme: mgr.GetScheme(),
	}).SetupWithManager(mgr); err != nil {
		setupLog.Error(err, "unable to create controller", "controller", "ServerBootConfiguration")
		os.Exit(1)
	}
	if err = (&controller.ServerClaimReconciler{
		Client:                  mgr.GetClient(),
		Cache:                   mgr.GetCache(),
		Scheme:                  mgr.GetScheme(),
		MaxConcurrentReconciles: serverClaimMaxConcurrentReconciles,
	}).SetupWithManager(mgr); err != nil {
		setupLog.Error(err, "unable to create controller", "controller", "ServerClaim")
		os.Exit(1)
	}
	if err = (&controller.ServerMaintenanceReconciler{
		Client: mgr.GetClient(),
		Scheme: mgr.GetScheme(),
	}).SetupWithManager(mgr); err != nil {
		setupLog.Error(err, "unable to create controller", "controller", "ServerMaintenance")
		os.Exit(1)
	}

	// nolint:goconst
	if os.Getenv("ENABLE_WEBHOOKS") != "false" {
		if err = webhookmetalv1alpha1.SetupEndpointWebhookWithManager(mgr); err != nil {
			setupLog.Error(err, "unable to create webhook", "webhook", "Endpoint")
			os.Exit(1)
		}
	}
	if err = (&controller.BiosSettingsReconciler{
		Client:           mgr.GetClient(),
		Scheme:           mgr.GetScheme(),
		ManagerNamespace: managerNamespace,
		Insecure:         insecure,
		ResyncInterval:   serverResyncInterval,
		BMCOptions: bmc.Options{
			BasicAuth:               true,
			PowerPollingInterval:    powerPollingInterval,
			PowerPollingTimeout:     powerPollingTimeout,
			ResourcePollingInterval: resourcePollingInterval,
			ResourcePollingTimeout:  resourcePollingTimeout,
		},
		TimeoutExpiry: biosSettingsApplyTimeout,
	}).SetupWithManager(mgr); err != nil {
		setupLog.Error(err, "unable to create controller", "controller", "BIOSSettings")
		os.Exit(1)
	}
	// nolint:goconst
	if os.Getenv("ENABLE_WEBHOOKS") != "false" {
		if err = webhookmetalv1alpha1.SetupBIOSSettingsWebhookWithManager(mgr); err != nil {
			setupLog.Error(err, "unable to create webhook", "webhook", "BIOSSettings")
			os.Exit(1)
		}
	}
	if err = (&controller.BIOSVersionReconciler{
		Client:           mgr.GetClient(),
		Scheme:           mgr.GetScheme(),
		ManagerNamespace: managerNamespace,
		Insecure:         insecure,
		ResyncInterval:   serverResyncInterval,
		BMCOptions: bmc.Options{
			BasicAuth:               true,
			PowerPollingInterval:    powerPollingInterval,
			PowerPollingTimeout:     powerPollingTimeout,
			ResourcePollingInterval: resourcePollingInterval,
			ResourcePollingTimeout:  resourcePollingTimeout,
		},
	}).SetupWithManager(mgr); err != nil {
		setupLog.Error(err, "unable to create controller", "controller", "BIOSVersion")
		os.Exit(1)
	}
	// nolint:goconst
	if os.Getenv("ENABLE_WEBHOOKS") != "false" {
		if err = webhookmetalv1alpha1.SetupBIOSVersionWebhookWithManager(mgr); err != nil {
			setupLog.Error(err, "unable to create webhook", "webhook", "BIOSVersion")
			os.Exit(1)
		}
	}
	if err = (&controller.BMCSettingsReconciler{
		Client:           mgr.GetClient(),
		Scheme:           mgr.GetScheme(),
		ManagerNamespace: managerNamespace,
		ResyncInterval:   serverResyncInterval,
		Insecure:         insecure,
		BMCOptions: bmc.Options{
			BasicAuth:               true,
			PowerPollingInterval:    powerPollingInterval,
			PowerPollingTimeout:     powerPollingTimeout,
			ResourcePollingInterval: resourcePollingInterval,
			ResourcePollingTimeout:  resourcePollingTimeout,
		},
	}).SetupWithManager(mgr); err != nil {
		setupLog.Error(err, "unable to create controller", "controller", "BMCSettings")
		os.Exit(1)
	}
	// nolint:goconst
	if os.Getenv("ENABLE_WEBHOOKS") != "false" {
		if err = webhookmetalv1alpha1.SetupBMCSettingsWebhookWithManager(mgr); err != nil {
			setupLog.Error(err, "unable to create webhook", "webhook", "BMCSettings")
			os.Exit(1)
		}
	}
<<<<<<< HEAD
	if err = (&controller.BIOSSettingsSetReconciler{
		Client: mgr.GetClient(),
		Scheme: mgr.GetScheme(),
	}).SetupWithManager(mgr); err != nil {
		setupLog.Error(err, "unable to create controller", "controller", "BIOSSettingsSet")
		os.Exit(1)
	}
=======
	if err = (&controller.BMCVersionReconciler{
		Client:           mgr.GetClient(),
		Scheme:           mgr.GetScheme(),
		ManagerNamespace: managerNamespace,
		Insecure:         insecure,
		ResyncInterval:   serverResyncInterval,
		BMCOptions: bmc.Options{
			BasicAuth:               true,
			PowerPollingInterval:    powerPollingInterval,
			PowerPollingTimeout:     powerPollingTimeout,
			ResourcePollingInterval: resourcePollingInterval,
			ResourcePollingTimeout:  resourcePollingTimeout,
		},
	}).SetupWithManager(mgr); err != nil {
		setupLog.Error(err, "unable to create controller", "controller", "BMCVersion")
		os.Exit(1)
	}
	// nolint:goconst
	if os.Getenv("ENABLE_WEBHOOKS") != "false" {
		if err = webhookmetalv1alpha1.SetupBMCVersionWebhookWithManager(mgr); err != nil {
			setupLog.Error(err, "unable to create webhook", "webhook", "BMCVersion")
			os.Exit(1)
		}
	}
	// nolint:goconst
	if os.Getenv("ENABLE_WEBHOOKS") != "false" {
		if err = webhookmetalv1alpha1.SetupServerWebhookWithManager(mgr); err != nil {
			setupLog.Error(err, "unable to create webhook", "webhook", "Server")
			os.Exit(1)
		}
	}
>>>>>>> 0083734e
	//+kubebuilder:scaffold:builder

	if err := mgr.AddHealthzCheck("healthz", healthz.Ping); err != nil {
		setupLog.Error(err, "unable to set up health check")
		os.Exit(1)
	}
	if err := mgr.AddReadyzCheck("readyz", healthz.Ping); err != nil {
		setupLog.Error(err, "unable to set up ready check")
		os.Exit(1)
	}

	ctx := ctrl.SetupSignalHandler()

	setupLog.Info("starting registry server", "RegistryURL", registryURL)
	registryServer := registry.NewServer(fmt.Sprintf(":%d", registryPort))
	go func() {
		if err := registryServer.Start(ctx); err != nil {
			setupLog.Error(err, "problem running registry server")
			os.Exit(1)
		}
	}()

	setupLog.Info("starting manager")
	if err := mgr.Start(ctx); err != nil {
		setupLog.Error(err, "problem running manager")
		os.Exit(1)
	}
}<|MERGE_RESOLUTION|>--- conflicted
+++ resolved
@@ -438,15 +438,6 @@
 			os.Exit(1)
 		}
 	}
-<<<<<<< HEAD
-	if err = (&controller.BIOSSettingsSetReconciler{
-		Client: mgr.GetClient(),
-		Scheme: mgr.GetScheme(),
-	}).SetupWithManager(mgr); err != nil {
-		setupLog.Error(err, "unable to create controller", "controller", "BIOSSettingsSet")
-		os.Exit(1)
-	}
-=======
 	if err = (&controller.BMCVersionReconciler{
 		Client:           mgr.GetClient(),
 		Scheme:           mgr.GetScheme(),
@@ -478,7 +469,13 @@
 			os.Exit(1)
 		}
 	}
->>>>>>> 0083734e
+	if err = (&controller.BIOSSettingsSetReconciler{
+		Client: mgr.GetClient(),
+		Scheme: mgr.GetScheme(),
+	}).SetupWithManager(mgr); err != nil {
+		setupLog.Error(err, "unable to create controller", "controller", "BIOSSettingsSet")
+		os.Exit(1)
+	}
 	//+kubebuilder:scaffold:builder
 
 	if err := mgr.AddHealthzCheck("healthz", healthz.Ping); err != nil {
