---
apiVersion: apiextensions.k8s.io/v1
kind: CustomResourceDefinition
metadata:
  annotations:
    controller-gen.kubebuilder.io/version: v0.18.0
  name: biossettings.metal.ironcore.dev
spec:
  group: metal.ironcore.dev
  names:
    kind: BIOSSettings
    listKind: BIOSSettingsList
    plural: biossettings
    singular: biossettings
  scope: Cluster
  versions:
  - additionalPrinterColumns:
    - jsonPath: .spec.version
      name: BIOSVersion
      type: string
    - jsonPath: .spec.serverRef.name
      name: ServerRef
      type: string
    - jsonPath: .spec.serverMaintenanceRef.name
      name: ServerMaintenanceRef
      type: string
    - jsonPath: .status.state
      name: State
      type: string
    - jsonPath: .status.lastAppliedTime
      name: AppliedOn
      type: date
    - jsonPath: .metadata.creationTimestamp
      name: Age
      type: date
    name: v1alpha1
    schema:
      openAPIV3Schema:
        description: BIOSSettings is the Schema for the biossettings API.
        properties:
          apiVersion:
            description: |-
              APIVersion defines the versioned schema of this representation of an object.
              Servers should convert recognized schemas to the latest internal value, and
              may reject unrecognized values.
              More info: https://git.k8s.io/community/contributors/devel/sig-architecture/api-conventions.md#resources
            type: string
          kind:
            description: |-
              Kind is a string value representing the REST resource this object represents.
              Servers may infer this from the endpoint the client submits requests to.
              Cannot be updated.
              In CamelCase.
              More info: https://git.k8s.io/community/contributors/devel/sig-architecture/api-conventions.md#types-kinds
            type: string
          metadata:
            type: object
          spec:
            description: BIOSSettingsSpec defines the desired state of BIOSSettings.
            properties:
              serverMaintenancePolicy:
                description: ServerMaintenancePolicy is a maintenance policy to be
                  enforced on the server.
                type: string
              serverMaintenanceRef:
                description: ServerMaintenanceRef is a reference to a ServerMaintenance
                  object that BiosSetting has requested for the referred server.
                properties:
                  apiVersion:
                    description: API version of the referent.
                    type: string
                  fieldPath:
                    description: |-
                      If referring to a piece of an object instead of an entire object, this string
                      should contain a valid JSON/Go field access statement, such as desiredState.manifest.containers[2].
                      For example, if the object reference is to a container within a pod, this would take on a value like:
                      "spec.containers{name}" (where "name" refers to the name of the container that triggered
                      the event) or if no container name is specified "spec.containers[2]" (container with
                      index 2 in this pod). This syntax is chosen only to have some well-defined way of
                      referencing a part of an object.
                    type: string
                  kind:
                    description: |-
                      Kind of the referent.
                      More info: https://git.k8s.io/community/contributors/devel/sig-architecture/api-conventions.md#types-kinds
                    type: string
                  name:
                    description: |-
                      Name of the referent.
                      More info: https://kubernetes.io/docs/concepts/overview/working-with-objects/names/#names
                    type: string
                  namespace:
                    description: |-
                      Namespace of the referent.
                      More info: https://kubernetes.io/docs/concepts/overview/working-with-objects/namespaces/
                    type: string
                  resourceVersion:
                    description: |-
                      Specific resourceVersion to which this reference is made, if any.
                      More info: https://git.k8s.io/community/contributors/devel/sig-architecture/api-conventions.md#concurrency-control-and-consistency
                    type: string
                  uid:
                    description: |-
                      UID of the referent.
                      More info: https://kubernetes.io/docs/concepts/overview/working-with-objects/names/#uids
                    type: string
                type: object
                x-kubernetes-map-type: atomic
              serverRef:
                description: ServerRef is a reference to a specific server to apply
                  bios setting on.
                properties:
                  name:
                    default: ""
                    description: |-
                      Name of the referent.
                      This field is effectively required, but due to backwards compatibility is
                      allowed to be empty. Instances of this type with an empty value here are
                      almost certainly wrong.
                      More info: https://kubernetes.io/docs/concepts/overview/working-with-objects/names/#names
                    type: string
                type: object
                x-kubernetes-map-type: atomic
                x-kubernetes-validations:
                - message: serverRef is immutable
                  rule: self == oldSelf
<<<<<<< HEAD
              settings:
                additionalProperties:
                  type: string
                description: 'SettingsMap contains software (eg: BIOS, BMC) settings
                  as map'
                type: object
              settingsFlow:
                description: 'SettingsMap contains software (eg: BIOS, BMC) settings
                  as map'
                items:
                  properties:
=======
              settingsFlow:
                description: SettingsFlow contains BIOS settings sequence to apply
                  on the BIOS in given order
                items:
                  properties:
                    name:
                      description: Name identifies what this settings is doing
                      maxLength: 1000
                      minLength: 1
                      type: string
>>>>>>> 0fcca7cf
                    priority:
                      description: |-
                        Priority defines the order of applying the settings
                        any int greater than 0. lower number have higher Priority (ie; lower number is applied first)
                      format: int32
                      maximum: 2147483645
                      minimum: 1
                      type: integer
                    settings:
                      additionalProperties:
                        type: string
<<<<<<< HEAD
                      description: 'SettingsMap contains software (eg: BIOS, BMC)
                        settings as map'
                      type: object
                  required:
=======
                      description: 'Settings contains software (eg: BIOS, BMC) settings
                        as map'
                      type: object
                  required:
                  - name
>>>>>>> 0fcca7cf
                  - priority
                  type: object
                type: array
              version:
                description: 'Version contains software (eg: BIOS, BMC) version this
                  settings applies to'
                type: string
            required:
            - version
            type: object
          status:
            description: BIOSSettingsStatus defines the observed state of BIOSSettings.
            properties:
              conditions:
                description: Conditions represents the latest available observations
                  of the BIOSSettings's current state.
                items:
                  description: Condition contains details for one aspect of the current
                    state of this API Resource.
                  properties:
                    lastTransitionTime:
                      description: |-
                        lastTransitionTime is the last time the condition transitioned from one status to another.
                        This should be when the underlying condition changed.  If that is not known, then using the time when the API field changed is acceptable.
                      format: date-time
                      type: string
                    message:
                      description: |-
                        message is a human readable message indicating details about the transition.
                        This may be an empty string.
                      maxLength: 32768
                      type: string
                    observedGeneration:
                      description: |-
                        observedGeneration represents the .metadata.generation that the condition was set based upon.
                        For instance, if .metadata.generation is currently 12, but the .status.conditions[x].observedGeneration is 9, the condition is out of date
                        with respect to the current state of the instance.
                      format: int64
                      minimum: 0
                      type: integer
                    reason:
                      description: |-
                        reason contains a programmatic identifier indicating the reason for the condition's last transition.
                        Producers of specific condition types may define expected values and meanings for this field,
                        and whether the values are considered a guaranteed API.
                        The value should be a CamelCase string.
                        This field may not be empty.
                      maxLength: 1024
                      minLength: 1
                      pattern: ^[A-Za-z]([A-Za-z0-9_,:]*[A-Za-z0-9_])?$
                      type: string
                    status:
                      description: status of the condition, one of True, False, Unknown.
                      enum:
                      - "True"
                      - "False"
                      - Unknown
                      type: string
                    type:
                      description: type of condition in CamelCase or in foo.example.com/CamelCase.
                      maxLength: 316
                      pattern: ^([a-z0-9]([-a-z0-9]*[a-z0-9])?(\.[a-z0-9]([-a-z0-9]*[a-z0-9])?)*/)?(([A-Za-z0-9][-A-Za-z0-9_.]*)?[A-Za-z0-9])$
                      type: string
                  required:
                  - lastTransitionTime
                  - message
                  - reason
                  - status
                  - type
                  type: object
                type: array
              flowState:
                items:
                  properties:
                    conditions:
                      description: Conditions represents the latest available observations
                        of the BIOSSettings's current Flowstate.
                      items:
                        description: Condition contains details for one aspect of
                          the current state of this API Resource.
                        properties:
                          lastTransitionTime:
                            description: |-
                              lastTransitionTime is the last time the condition transitioned from one status to another.
                              This should be when the underlying condition changed.  If that is not known, then using the time when the API field changed is acceptable.
                            format: date-time
                            type: string
                          message:
                            description: |-
                              message is a human readable message indicating details about the transition.
                              This may be an empty string.
                            maxLength: 32768
                            type: string
                          observedGeneration:
                            description: |-
                              observedGeneration represents the .metadata.generation that the condition was set based upon.
                              For instance, if .metadata.generation is currently 12, but the .status.conditions[x].observedGeneration is 9, the condition is out of date
                              with respect to the current state of the instance.
                            format: int64
                            minimum: 0
                            type: integer
                          reason:
                            description: |-
                              reason contains a programmatic identifier indicating the reason for the condition's last transition.
                              Producers of specific condition types may define expected values and meanings for this field,
                              and whether the values are considered a guaranteed API.
                              The value should be a CamelCase string.
                              This field may not be empty.
                            maxLength: 1024
                            minLength: 1
                            pattern: ^[A-Za-z]([A-Za-z0-9_,:]*[A-Za-z0-9_])?$
                            type: string
                          status:
                            description: status of the condition, one of True, False,
                              Unknown.
                            enum:
                            - "True"
                            - "False"
                            - Unknown
                            type: string
                          type:
                            description: type of condition in CamelCase or in foo.example.com/CamelCase.
                            maxLength: 316
                            pattern: ^([a-z0-9]([-a-z0-9]*[a-z0-9])?(\.[a-z0-9]([-a-z0-9]*[a-z0-9])?)*/)?(([A-Za-z0-9][-A-Za-z0-9_.]*)?[A-Za-z0-9])$
                            type: string
                        required:
                        - lastTransitionTime
                        - message
                        - reason
                        - status
                        - type
                        type: object
                      type: array
                    flowState:
                      description: State represents the current state of the bios
                        configuration task for current priority.
                      type: string
                    lastAppliedTime:
                      description: LastAppliedTime represents the timestamp when the
                        last setting was successfully applied.
                      format: date-time
                      type: string
                    name:
                      description: Name identifies current priority settings from
                        the Spec
                      type: string
                    priority:
                      description: Priority identifies the settings priority from
                        the Spec
                      format: int32
                      type: integer
                  type: object
                type: array
              lastAppliedTime:
                description: LastAppliedTime represents the timestamp when the last
                  setting was successfully applied.
                format: date-time
                type: string
              state:
                description: State represents the current state of the bios configuration
                  task.
                type: string
            type: object
        type: object
    served: true
    storage: true
    subresources:
      status: {}<|MERGE_RESOLUTION|>--- conflicted
+++ resolved
@@ -124,30 +124,22 @@
                 x-kubernetes-validations:
                 - message: serverRef is immutable
                   rule: self == oldSelf
-<<<<<<< HEAD
               settings:
                 additionalProperties:
                   type: string
-                description: 'SettingsMap contains software (eg: BIOS, BMC) settings
-                  as map'
+                description: SettingsFlow contains BIOS settings sequence to apply
+                  on the BIOS in given order
                 type: object
               settingsFlow:
                 description: 'SettingsMap contains software (eg: BIOS, BMC) settings
                   as map'
                 items:
                   properties:
-=======
-              settingsFlow:
-                description: SettingsFlow contains BIOS settings sequence to apply
-                  on the BIOS in given order
-                items:
-                  properties:
                     name:
                       description: Name identifies what this settings is doing
                       maxLength: 1000
                       minLength: 1
                       type: string
->>>>>>> 0fcca7cf
                     priority:
                       description: |-
                         Priority defines the order of applying the settings
@@ -159,18 +151,11 @@
                     settings:
                       additionalProperties:
                         type: string
-<<<<<<< HEAD
-                      description: 'SettingsMap contains software (eg: BIOS, BMC)
-                        settings as map'
-                      type: object
-                  required:
-=======
                       description: 'Settings contains software (eg: BIOS, BMC) settings
                         as map'
                       type: object
                   required:
                   - name
->>>>>>> 0fcca7cf
                   - priority
                   type: object
                 type: array
