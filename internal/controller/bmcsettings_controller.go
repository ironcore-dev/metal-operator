--- conflicted
+++ resolved
@@ -559,7 +559,9 @@
 	var errs []error
 	ServerMaintenanceRefs := make([]metalv1alpha1.ServerMaintenanceRefItem, 0, len(servers))
 	for _, server := range servers {
-<<<<<<< HEAD
+		if serverWithMaintenances[server.Name] {
+			continue
+		}
 		newServerMaintenanceName := fmt.Sprintf("%s-%s", bmcSetting.Name, server.Name)
 		if len(newServerMaintenanceName) > utilvalidation.DNS1123SubdomainMaxLength {
 			log.V(1).Info("BMCSettings name is too long, it will be shortened using randam", "name", newServerMaintenanceName)
@@ -574,10 +576,6 @@
 			} else {
 				newServerMaintenanceName = fmt.Sprintf("%s-%s", bmcSetting.Name, string(key))
 			}
-=======
-		if serverWithMaintenances[server.Name] {
-			continue
->>>>>>> c492f0da
 		}
 		serverMaintenance := &metalv1alpha1.ServerMaintenance{
 			ObjectMeta: metav1.ObjectMeta{
