// SPDX-FileCopyrightText: 2024 SAP SE or an SAP affiliate company and IronCore contributors
// SPDX-License-Identifier: Apache-2.0

package controller

import (
	"context"
	"errors"
	"fmt"
	"strings"
	"time"

	apierrors "k8s.io/apimachinery/pkg/api/errors"
	"k8s.io/apimachinery/pkg/types"
	"sigs.k8s.io/controller-runtime/pkg/handler"

	"github.com/go-logr/logr"
	"github.com/ironcore-dev/controller-utils/clientutils"
	"github.com/ironcore-dev/controller-utils/conditionutils"
	"github.com/ironcore-dev/controller-utils/metautils"
	metalv1alpha1 "github.com/ironcore-dev/metal-operator/api/v1alpha1"
	"github.com/ironcore-dev/metal-operator/bmc"
	"github.com/ironcore-dev/metal-operator/internal/bmcutils"

	"github.com/stmcginnis/gofish/common"
	"github.com/stmcginnis/gofish/redfish"
	corev1 "k8s.io/api/core/v1"
	metav1 "k8s.io/apimachinery/pkg/apis/meta/v1"
	"k8s.io/apimachinery/pkg/runtime"
	ctrl "sigs.k8s.io/controller-runtime"
	"sigs.k8s.io/controller-runtime/pkg/client"
	"sigs.k8s.io/controller-runtime/pkg/controller/controllerutil"
)

const (
	BMCFinalizer = "metal.ironcore.dev/bmc"

	bmcResetConditionType = "Reset"
	bmcReadyConditionType = "Ready"

	bmcAuthenticationFailedReason = "AuthenticationFailed"
	bmcInternalErrorReason        = "InternalServerError"
	bmcUnknownErrorReason         = "UnknownError"
	bmcConnectionFailedReason     = "ConnectionFailed"
	bmcUserResetReason            = "UserRequested"
	bmcAutoResetReason            = "AutoResetting"
	bmcConnectedReason            = "BMCConnected"

	bmcUserResetMessage = "BMC reset initiated by user. Waiting for it to come back online."
	bmcAutoResetMessage = "BMC reset initiated automatically after repeated connection failures. Waiting for it to come back online."
)

// BMCReconciler reconciles a BMC object
type BMCReconciler struct {
	client.Client
	Scheme   *runtime.Scheme
	Insecure bool
	// BMCFailureResetDelay defines the duration after which a BMC will be reset upon repeated connection failures.
	BMCFailureResetDelay time.Duration
	BMCOptions           bmc.Options
	ManagerNamespace     string
	// BMCResetWaitTime defines the duration to wait after a BMC reset before attempting reconciliation again.
	BMCResetWaitTime time.Duration
	// BMCClientRetryInterval defines the duration to requeue reconciliation after a BMC client error/reset/unavailablility.
	BMCClientRetryInterval time.Duration
}

//+kubebuilder:rbac:groups=metal.ironcore.dev,resources=endpoints,verbs=get;list;watch
//+kubebuilder:rbac:groups=metal.ironcore.dev,resources=bmcsecrets,verbs=get;list;watch;create;update;patch;delete
//+kubebuilder:rbac:groups=metal.ironcore.dev,resources=bmcs,verbs=get;list;watch;create;update;patch;delete
//+kubebuilder:rbac:groups=metal.ironcore.dev,resources=bmcs/status,verbs=get;update;patch
//+kubebuilder:rbac:groups=metal.ironcore.dev,resources=bmcs/finalizers,verbs=update

// Reconcile is part of the main kubernetes reconciliation loop which aims to
// move the current state of the cluster closer to the desired state.
func (r *BMCReconciler) Reconcile(ctx context.Context, req ctrl.Request) (ctrl.Result, error) {
	log := ctrl.LoggerFrom(ctx)
	bmcObj := &metalv1alpha1.BMC{}
	if err := r.Get(ctx, req.NamespacedName, bmcObj); err != nil {
		return ctrl.Result{}, client.IgnoreNotFound(err)
	}

	return r.reconcileExists(ctx, log, bmcObj)
}

func (r *BMCReconciler) reconcileExists(ctx context.Context, log logr.Logger, bmcObj *metalv1alpha1.BMC) (ctrl.Result, error) {
	if !bmcObj.DeletionTimestamp.IsZero() {
		return r.delete(ctx, log, bmcObj)
	}
	return r.reconcile(ctx, log, bmcObj)
}

func (r *BMCReconciler) delete(ctx context.Context, log logr.Logger, bmcObj *metalv1alpha1.BMC) (ctrl.Result, error) {
	log.V(1).Info("Deleting BMC")
	if bmcObj.Spec.BMCSettingRef != nil {
		bmcSettings := &metalv1alpha1.BMCSettings{}
		if err := r.Get(ctx, client.ObjectKey{Name: bmcObj.Spec.BMCSettingRef.Name}, bmcSettings); client.IgnoreNotFound(err) != nil {
			return ctrl.Result{}, fmt.Errorf("failed to get BMCSettings for BMC: %w", err)
		}
		if err := r.Delete(ctx, bmcSettings); err != nil {
			return ctrl.Result{}, fmt.Errorf("failed to delete referred BMCSettings. %w", err)
		}
	}

	if _, err := clientutils.PatchEnsureNoFinalizer(ctx, r.Client, bmcObj, BMCFinalizer); err != nil {
		return ctrl.Result{}, err
	}

	log.V(1).Info("Deleted BMC")
	return ctrl.Result{}, nil
}

func (r *BMCReconciler) reconcile(ctx context.Context, log logr.Logger, bmcObj *metalv1alpha1.BMC) (ctrl.Result, error) {
	log.V(1).Info("Reconciling BMC")
	if shouldIgnoreReconciliation(bmcObj) {
		log.V(1).Info("Skipped BMC reconciliation")
		return ctrl.Result{}, nil
	}
	if r.waitForBMCReset(bmcObj, r.BMCResetWaitTime) {
		log.V(1).Info("Skipped BMC reconciliation while waiting for BMC reset to complete")
		err := r.updateBMCState(ctx, bmcObj, metalv1alpha1.BMCStatePending)
		if err != nil {
			return ctrl.Result{}, err
		}
		return ctrl.Result{
			RequeueAfter: r.BMCClientRetryInterval,
		}, nil
	}
	bmcClient, err := bmcutils.GetBMCClientFromBMC(ctx, r.Client, bmcObj, r.Insecure, r.BMCOptions, bmcutils.BMCConnectivityCheckOption)
	if err != nil {
		if r.shouldResetBMC(bmcObj) {
			log.V(1).Info("BMC needs reset, resetting", "BMC", bmcObj.Name)
			if err := r.resetBMC(ctx, log, bmcObj, bmcClient, bmcAutoResetReason, bmcAutoResetMessage); err != nil {
				return ctrl.Result{}, fmt.Errorf("failed to reset BMC: %w", err)
			}
			log.V(1).Info("BMC reset initiated", "BMC", bmcObj.Name)
			return ctrl.Result{
				RequeueAfter: r.BMCClientRetryInterval,
			}, nil
		}
		err = r.updateReadyConditionOnBMCFailure(ctx, bmcObj, err)
		if err != nil {
			return ctrl.Result{}, err
		}
	}
	defer bmcClient.Logout()

	// if BMC reset was issued and is successful, ensure to remove previous reset annotation
	if modified, err := r.handlePreviousBMCResetAnnotations(ctx, log, bmcObj); err != nil || modified {
		return ctrl.Result{}, err
	}

	if modified, err := r.handleAnnotionOperations(ctx, log, bmcObj, bmcClient); err != nil || modified {
		return ctrl.Result{}, err
	}

	if err := r.updateConditions(ctx, bmcObj, true, bmcReadyConditionType, corev1.ConditionTrue, bmcConnectedReason, "BMC is connected"); err != nil {
		return ctrl.Result{}, fmt.Errorf("failed to set BMC connected condition: %w", err)
	}
	if err := r.updateConditions(ctx, bmcObj, false, bmcResetConditionType, corev1.ConditionFalse, "ResetComplete", "BMC reset is complete"); err != nil {
		return ctrl.Result{}, fmt.Errorf("failed to set BMC reset complete condition: %w", err)
	}

	if err := r.updateBMCStatusDetails(ctx, log, bmcClient, bmcObj); err != nil {
		return ctrl.Result{}, fmt.Errorf("failed to update BMC status: %w", err)
	}
	log.V(1).Info("Updated BMC status", "State", bmcObj.Status.State)

	if err := r.discoverServers(ctx, log, bmcClient, bmcObj); err != nil && !apierrors.IsNotFound(err) {
		return ctrl.Result{}, fmt.Errorf("failed to discover servers: %w", err)
	}
	log.V(1).Info("Discovered servers")

	log.V(1).Info("Reconciled BMC")
	return ctrl.Result{}, nil
}

func (r *BMCReconciler) updateBMCStatusDetails(ctx context.Context, log logr.Logger, bmcClient bmc.BMC, bmcObj *metalv1alpha1.BMC) error {
	var (
		ip         metalv1alpha1.IP
		macAddress string
	)
	if bmcObj.Spec.EndpointRef != nil {
		endpoint := &metalv1alpha1.Endpoint{}
		if err := r.Get(ctx, client.ObjectKey{Name: bmcObj.Spec.EndpointRef.Name}, endpoint); err != nil {
			if apierrors.IsNotFound(err) {
				return nil
			}
			return fmt.Errorf("failed to get Endpoints for BMC: %w", err)
		}
		ip = endpoint.Spec.IP
		macAddress = endpoint.Spec.MACAddress
		log.V(1).Info("Got Endpoints for BMC", "Endpoints", endpoint.Name)
	}

	if bmcObj.Spec.Endpoint != nil {
		ip = bmcObj.Spec.Endpoint.IP
		macAddress = bmcObj.Spec.Endpoint.MACAddress
	}

	bmcBase := bmcObj.DeepCopy()
	bmcObj.Status.IP = ip
	bmcObj.Status.MACAddress = macAddress
	if err := r.Status().Patch(ctx, bmcObj, client.MergeFrom(bmcBase)); err != nil {
		return fmt.Errorf("failed to patch IP and MAC address status: %w", err)
	}

	manager, err := bmcClient.GetManager(bmcObj.Spec.BMCUUID)
	if err != nil {
		return fmt.Errorf("failed to get manager details for BMC %s: %w", bmcObj.Name, err)
	}
	// parse time to metav1.Time: ISO 8601 format
	lastResetTime := &metav1.Time{}
	if manager.LastResetTime != "" {
		t, err := time.Parse(time.RFC3339, manager.LastResetTime)
		if err == nil {
			lastResetTime = &metav1.Time{Time: t}
		}
	}
	if manager != nil {
		bmcBase := bmcObj.DeepCopy()
		bmcObj.Status.Manufacturer = manager.Manufacturer
		bmcObj.Status.State = metalv1alpha1.BMCState(string(manager.Status.State))
		bmcObj.Status.PowerState = metalv1alpha1.BMCPowerState(string(manager.PowerState))
		bmcObj.Status.FirmwareVersion = manager.FirmwareVersion
		bmcObj.Status.SerialNumber = manager.SerialNumber
		bmcObj.Status.SKU = manager.PartNumber
		bmcObj.Status.Model = manager.Model
		bmcObj.Status.LastResetTime = lastResetTime
		if err := r.Status().Patch(ctx, bmcObj, client.MergeFrom(bmcBase)); err != nil {
			return fmt.Errorf("failed to patch manager details for BMC %s: %w", bmcObj.Name, err)
		}
	} else {
		log.V(1).Info("Manager details not available for BMC", "BMC", bmcObj.Name)
	}
	return nil
}

func (r *BMCReconciler) discoverServers(ctx context.Context, log logr.Logger, bmcClient bmc.BMC, bmcObj *metalv1alpha1.BMC) error {
	servers, err := bmcClient.GetSystems(ctx)
	if err != nil {
		return fmt.Errorf("failed to get servers from BMC %s: %w", bmcObj.Name, err)
	}
	var errs []error
	for i, s := range servers {
		server := &metalv1alpha1.Server{}
		server.Name = bmcutils.GetServerNameFromBMCandIndex(i, bmcObj)
		opResult, err := controllerutil.CreateOrPatch(ctx, r.Client, server, func() error {
			metautils.SetLabels(server, bmcObj.Labels)
			server.Spec.UUID = strings.ToLower(s.UUID)
			server.Spec.SystemUUID = strings.ToLower(s.UUID)
			server.Spec.SystemURI = s.URI
			server.Spec.BMCRef = &corev1.LocalObjectReference{Name: bmcObj.Name}
			return controllerutil.SetControllerReference(bmcObj, server, r.Scheme)
		})
		if err != nil {
			errs = append(errs, fmt.Errorf("failed to create or patch server %s: %w", server.Name, err))
			continue
		}
		log.V(1).Info("Created or patched Server", "Server", server.Name, "Operation", opResult)
	}
	if len(errs) > 0 {
		return fmt.Errorf("errors occurred during server discovery: %v", errs)
	}
	return nil
}

func (r *BMCReconciler) handleAnnotionOperations(ctx context.Context, log logr.Logger, bmcObj *metalv1alpha1.BMC, bmcClient bmc.BMC) (bool, error) {
	operation, ok := bmcObj.GetAnnotations()[metalv1alpha1.OperationAnnotation]
	if !ok {
		return false, nil
	}
<<<<<<< HEAD
	switch operation {
	case metalv1alpha1.OperationAnnotationForceReset:
		log.V(1).Info("Handling operation", "Operation", operation)
		if err := r.resetBMC(ctx, log, bmcObj, bmcClient, bmcUserResetReason, bmcUserResetMessage); err != nil {
			return false, fmt.Errorf("failed to reset BMC: %w", err)
		}
		log.V(0).Info("Handled operation", "Operation", operation)
		// reset initiated, remove annotation is post successful reset and re-connection
=======
	var value redfish.ResetType
	if value, ok = metalv1alpha1.AnnotationToRedfishMapping[operation]; !ok {
		log.V(1).Info("Unknown operation annotation, ignoring", "Operation", operation, "Supported Operations", redfish.GracefulRestartResetType)
		return false, nil
	}
	switch value {
	case redfish.GracefulRestartResetType:
		log.V(1).Info("Handling operation", "Operation", operation, "RedfishResetType", value)
		if err := r.resetBMC(ctx, log, bmcObj, bmcUserResetReason, bmcUserResetMessage); err != nil {
			return false, fmt.Errorf("failed to reset BMC: %w", err)
		}
		log.V(0).Info("Handled operation", "Operation", operation)
	default:
		log.V(1).Info("Unsupported operation annotation", "Operation", operation, "RedfishResetType", value)
		return false, nil
>>>>>>> e0afdee6
	}
	return true, nil
}

func (r *BMCReconciler) updateReadyConditionOnBMCFailure(ctx context.Context, bmcObj *metalv1alpha1.BMC, err error) error {
	httpErr := &common.Error{}
	if errors.As(err, &httpErr) {
		// only handle 5xx errors
		switch httpErr.HTTPReturnedStatusCode {
		case 401:
			// Unauthorized error, likely due to bad credentials
			if err := r.updateConditions(ctx, bmcObj, true, bmcReadyConditionType, corev1.ConditionFalse, bmcAuthenticationFailedReason, "BMC credentials are invalid"); err != nil {
				return fmt.Errorf("failed to set BMC unauthorized condition: %w", err)
			}

		case 500:
			// Internal Server Error, might be transient
			if err := r.updateConditions(ctx, bmcObj, true, bmcReadyConditionType, corev1.ConditionFalse, bmcInternalErrorReason, "BMC internal server error"); err != nil {
				return fmt.Errorf("failed to set BMC internal server error condition: %w", err)
			}
		case 503:
			// Service Unavailable, might be transient
			if err := r.updateConditions(ctx, bmcObj, true, bmcReadyConditionType, corev1.ConditionFalse, bmcConnectionFailedReason, "BMC service unavailable"); err != nil {
				return fmt.Errorf("failed to set BMC service unavailable condition: %w", err)
			}
		default:
			if err := r.updateConditions(ctx, bmcObj, true, bmcReadyConditionType, corev1.ConditionFalse, bmcUnknownErrorReason, fmt.Sprintf("BMC connection error: %v", err)); err != nil {
				return fmt.Errorf("failed to set BMC error condition: %w", err)
			}
		}
	} else {
		if err := r.updateConditions(ctx, bmcObj, true, bmcReadyConditionType, corev1.ConditionFalse, bmcUnknownErrorReason, fmt.Sprintf("BMC connection error: %v", err)); err != nil {
			return fmt.Errorf("failed to set BMC error condition: %w", err)
		}
	}
	return err
}

func (r *BMCReconciler) waitForBMCReset(bmcObj *metalv1alpha1.BMC, delay time.Duration) bool {
	acc := conditionutils.NewAccessor(conditionutils.AccessorOptions{})
	condition := &metav1.Condition{}
	found, err := acc.FindSlice(bmcObj.Status.Conditions, bmcResetConditionType, condition)
	if err != nil || !found {
		return false
	}
	if condition.Status == metav1.ConditionTrue {
		// give bmc some time to start the reset process
		if time.Since(condition.LastTransitionTime.Time) < delay {
			return true
		}
	}
	return false
}

func (r *BMCReconciler) handlePreviousBMCResetAnnotations(ctx context.Context, log logr.Logger, bmcObj *metalv1alpha1.BMC) (bool, error) {
	acc := conditionutils.NewAccessor(conditionutils.AccessorOptions{})
	condition := &metav1.Condition{}
	found, err := acc.FindSlice(bmcObj.Status.Conditions, bmcResetConditionType, condition)
	if err != nil || !found {
		return false, nil
	}
	if condition.Status == metav1.ConditionTrue {
		if operation, ok := bmcObj.GetAnnotations()[metalv1alpha1.OperationAnnotation]; ok && operation == metalv1alpha1.OperationAnnotationForceReset {
			bmcBase := bmcObj.DeepCopy()
			metautils.DeleteAnnotation(bmcObj, metalv1alpha1.OperationAnnotation)
			if err := r.Patch(ctx, bmcObj, client.MergeFrom(bmcBase)); err != nil {
				return false, fmt.Errorf("failed to remove operation annotation from previous reset: %w", err)
			}
			log.V(1).Info("Removed operation annotation from previous reset", "Operation", operation)
			return true, nil
		}
	}
	return false, nil
}

func (r *BMCReconciler) shouldResetBMC(bmcObj *metalv1alpha1.BMC) bool {
	if r.BMCFailureResetDelay == 0 {
		return false
	}
	acc := conditionutils.NewAccessor(conditionutils.AccessorOptions{})
	bmcResetCondition := &metav1.Condition{}
	found, err := acc.FindSlice(bmcObj.Status.Conditions, bmcResetConditionType, bmcResetCondition)
	if err != nil || (found && bmcResetCondition.Status == metav1.ConditionTrue) {
		return false
	}
	readyCondition := &metav1.Condition{}
	found, err = acc.FindSlice(bmcObj.Status.Conditions, bmcReadyConditionType, readyCondition)
	if err != nil || !found {
		return false
	}
	if readyCondition.Status == metav1.ConditionFalse && (readyCondition.Reason == bmcInternalErrorReason || readyCondition.Reason == bmcConnectionFailedReason) {
		if time.Since(readyCondition.LastTransitionTime.Time) > r.BMCFailureResetDelay {
			return true
		}
	}
	return false
}

func (r *BMCReconciler) updateBMCState(ctx context.Context, bmcObj *metalv1alpha1.BMC, state metalv1alpha1.BMCState) error {
	if bmcObj.Status.State == state {
		return nil
	}
	bmcBase := bmcObj.DeepCopy()
	bmcObj.Status.State = state
	if err := r.Status().Patch(ctx, bmcObj, client.MergeFrom(bmcBase)); err != nil {
		return fmt.Errorf("failed to patch BMC state to Pending: %w", err)
	}
	return nil
}

func (r *BMCReconciler) resetBMC(ctx context.Context, log logr.Logger, bmcObj *metalv1alpha1.BMC, bmcClient bmc.BMC, reason, message string) error {
	if err := r.updateConditions(ctx, bmcObj, true, bmcResetConditionType, corev1.ConditionTrue, reason, message); err != nil {
		return fmt.Errorf("failed to set BMC resetting condition: %w", err)
	}
	var err error
	if bmcClient != nil {
		if err = bmcClient.ResetManager(ctx, bmcObj.Spec.BMCUUID, redfish.GracefulRestartResetType); err == nil {
			log.Info("Successfully reset BMC via Redfish", "BMC", bmcObj.Name)
			return r.updateBMCState(ctx, bmcObj, metalv1alpha1.BMCStatePending)
		}
	}
	// BMC Unavailable, currently can not perform reset. try to reset with ssh when available
	log.Error(err, "failed to reset BMC via Redfish, falling back to rest via ssh", "BMC", bmcObj.Name)
	if httpErr, ok := err.(*common.Error); ok {
		// only handle 5xx errors
		if httpErr.HTTPReturnedStatusCode < 500 || httpErr.HTTPReturnedStatusCode >= 600 {
			return errors.Join(r.updateBMCState(ctx, bmcObj, metalv1alpha1.BMCStatePending), fmt.Errorf("cannot reset bmc: %w", err))
		}
	} else {
		return fmt.Errorf("cannot reset bmc, unknown error: %w", err)
	}
	return nil
}

func (r *BMCReconciler) updateConditions(ctx context.Context, bmcObj *metalv1alpha1.BMC, createIfNotFound bool, conditionType string, status corev1.ConditionStatus, reason, message string) error {
	acc := conditionutils.NewAccessor(conditionutils.AccessorOptions{})
	condition := &metav1.Condition{}
	ok, err := acc.FindSlice(bmcObj.Status.Conditions, conditionType, condition)
	if err != nil {
		return fmt.Errorf("failed to find condition %s: %w", conditionType, err)
	}
	if !ok && !createIfNotFound {
		// condition not found and not allowed to create
		return nil
	}
	bmcBase := bmcObj.DeepCopy()
	if err := acc.UpdateSlice(
		&bmcObj.Status.Conditions,
		conditionType,
		conditionutils.UpdateStatus(status),
		conditionutils.UpdateReason(reason),
		conditionutils.UpdateMessage(message),
	); err != nil {
		return fmt.Errorf("failed to patch condition %s: %w", conditionType, err)
	}
	if err := r.Status().Patch(ctx, bmcObj, client.MergeFrom(bmcBase)); err != nil {
		return fmt.Errorf("failed to patch BMC conditions: %w", err)
	}
	return nil
}

func (r *BMCReconciler) enqueueBMCByEndpoint(ctx context.Context, obj client.Object) []ctrl.Request {
	return []ctrl.Request{
		{
			NamespacedName: types.NamespacedName{Name: obj.(*metalv1alpha1.Endpoint).Name},
		},
	}
}

func (r *BMCReconciler) enqueueBMCByBMCSecret(ctx context.Context, obj client.Object) []ctrl.Request {
	return []ctrl.Request{
		{
			NamespacedName: types.NamespacedName{Name: obj.(*metalv1alpha1.BMCSecret).Name},
		},
	}
}

// SetupWithManager sets up the controller with the Manager.
func (r *BMCReconciler) SetupWithManager(mgr ctrl.Manager) error {
	return ctrl.NewControllerManagedBy(mgr).
		For(&metalv1alpha1.BMC{}).
		Owns(&metalv1alpha1.Server{}).
		Watches(&metalv1alpha1.Endpoint{}, handler.EnqueueRequestsFromMapFunc(r.enqueueBMCByEndpoint)).
		Watches(&metalv1alpha1.BMCSecret{}, handler.EnqueueRequestsFromMapFunc(r.enqueueBMCByBMCSecret)).
		Complete(r)
}<|MERGE_RESOLUTION|>--- conflicted
+++ resolved
@@ -270,16 +270,6 @@
 	if !ok {
 		return false, nil
 	}
-<<<<<<< HEAD
-	switch operation {
-	case metalv1alpha1.OperationAnnotationForceReset:
-		log.V(1).Info("Handling operation", "Operation", operation)
-		if err := r.resetBMC(ctx, log, bmcObj, bmcClient, bmcUserResetReason, bmcUserResetMessage); err != nil {
-			return false, fmt.Errorf("failed to reset BMC: %w", err)
-		}
-		log.V(0).Info("Handled operation", "Operation", operation)
-		// reset initiated, remove annotation is post successful reset and re-connection
-=======
 	var value redfish.ResetType
 	if value, ok = metalv1alpha1.AnnotationToRedfishMapping[operation]; !ok {
 		log.V(1).Info("Unknown operation annotation, ignoring", "Operation", operation, "Supported Operations", redfish.GracefulRestartResetType)
@@ -288,15 +278,20 @@
 	switch value {
 	case redfish.GracefulRestartResetType:
 		log.V(1).Info("Handling operation", "Operation", operation, "RedfishResetType", value)
-		if err := r.resetBMC(ctx, log, bmcObj, bmcUserResetReason, bmcUserResetMessage); err != nil {
+		if err := r.resetBMC(ctx, log, bmcObj, bmcClient, bmcUserResetReason, bmcUserResetMessage); err != nil {
 			return false, fmt.Errorf("failed to reset BMC: %w", err)
 		}
 		log.V(0).Info("Handled operation", "Operation", operation)
 	default:
 		log.V(1).Info("Unsupported operation annotation", "Operation", operation, "RedfishResetType", value)
 		return false, nil
->>>>>>> e0afdee6
-	}
+	}
+	bmcBase := bmcObj.DeepCopy()
+	metautils.DeleteAnnotation(bmcObj, metalv1alpha1.OperationAnnotation)
+	if err := r.Patch(ctx, bmcObj, client.MergeFrom(bmcBase)); err != nil {
+		return false, fmt.Errorf("failed to remove operation annotation: %w", err)
+	}
+	log.V(1).Info("Removed operation annotation", "Operation", operation)
 	return true, nil
 }
 
@@ -358,7 +353,7 @@
 		return false, nil
 	}
 	if condition.Status == metav1.ConditionTrue {
-		if operation, ok := bmcObj.GetAnnotations()[metalv1alpha1.OperationAnnotation]; ok && operation == metalv1alpha1.OperationAnnotationForceReset {
+		if operation, ok := bmcObj.GetAnnotations()[metalv1alpha1.OperationAnnotation]; ok && operation == metalv1alpha1.GracefulRestartBMC {
 			bmcBase := bmcObj.DeepCopy()
 			metautils.DeleteAnnotation(bmcObj, metalv1alpha1.OperationAnnotation)
 			if err := r.Patch(ctx, bmcObj, client.MergeFrom(bmcBase)); err != nil {
