--- conflicted
+++ resolved
@@ -69,9 +69,8 @@
 
 	GetStorages(ctx context.Context, systemUUID string) ([]Storage, error)
 
-<<<<<<< HEAD
 	GetProcessors(ctx context.Context, systemUUID string) ([]Processor, error)
-=======
+
 	UpgradeBiosVersion(
 		ctx context.Context,
 		manufacturer string,
@@ -83,7 +82,6 @@
 		manufacturer string,
 		taskURI string,
 	) (*redfish.Task, error)
->>>>>>> 09f58322
 
 	WaitForServerPowerState(ctx context.Context, systemUUID string, powerState redfish.PowerState) error
 }
