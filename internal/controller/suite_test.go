// SPDX-FileCopyrightText: 2024 SAP SE or an SAP affiliate company and IronCore contributors
// SPDX-License-Identifier: Apache-2.0

package controller

import (
	"context"
	"fmt"
	"path/filepath"
	"runtime"
	"testing"
	"time"

	metalv1alpha1 "github.com/ironcore-dev/metal-operator/api/v1alpha1"
	"github.com/ironcore-dev/metal-operator/bmc"
	"github.com/ironcore-dev/metal-operator/internal/api/macdb"
	"github.com/ironcore-dev/metal-operator/internal/registry"
	. "github.com/onsi/ginkgo/v2"
	. "github.com/onsi/gomega"
	corev1 "k8s.io/api/core/v1"
	metav1 "k8s.io/apimachinery/pkg/apis/meta/v1"
	"k8s.io/client-go/kubernetes/scheme"
	"k8s.io/client-go/rest"
	"k8s.io/utils/ptr"
	ctrl "sigs.k8s.io/controller-runtime"
	"sigs.k8s.io/controller-runtime/pkg/client"
	"sigs.k8s.io/controller-runtime/pkg/config"
	"sigs.k8s.io/controller-runtime/pkg/envtest"
	. "sigs.k8s.io/controller-runtime/pkg/envtest/komega"
	logf "sigs.k8s.io/controller-runtime/pkg/log"
	"sigs.k8s.io/controller-runtime/pkg/log/zap"
	metricsserver "sigs.k8s.io/controller-runtime/pkg/metrics/server"
	//+kubebuilder:scaffold:imports
)

const (
	pollingInterval      = 50 * time.Millisecond
	eventuallyTimeout    = 3 * time.Second
	consistentlyDuration = 1 * time.Second
)

var (
	cfg                            *rest.Config
	k8sClient                      client.Client
	testEnv                        *envtest.Environment
	registryURL                    = "http://localhost:30000"
	defaultMockUpServerBiosVersion = "P79 v1.45 (12/06/2017)"
)

func TestControllers(t *testing.T) {
	SetDefaultConsistentlyPollingInterval(pollingInterval)
	SetDefaultEventuallyPollingInterval(pollingInterval)
	SetDefaultEventuallyTimeout(eventuallyTimeout)
	SetDefaultConsistentlyDuration(consistentlyDuration)
	RegisterFailHandler(Fail)

	RunSpecs(t, "Controller Suite")
}

func DeleteAllMetalResources(ctx context.Context, namespace string) {
	Eventually(deleteAndList(ctx, &metalv1alpha1.ServerClaim{}, &metalv1alpha1.ServerClaimList{}, client.InNamespace(namespace))).Should(
		HaveField("Items", BeEmpty()))

	Eventually(deleteAndList(ctx, &metalv1alpha1.Endpoint{}, &metalv1alpha1.EndpointList{})).Should(
		HaveField("Items", BeEmpty()))

	Eventually(deleteAndList(ctx, &metalv1alpha1.BMC{}, &metalv1alpha1.BMCList{})).Should(
		HaveField("Items", BeEmpty()))

	Eventually(deleteAndList(ctx, &metalv1alpha1.ServerMaintenance{}, &metalv1alpha1.ServerMaintenanceList{}, client.InNamespace(namespace))).Should(
		HaveField("Items", BeEmpty()))

	Eventually(deleteAndList(ctx, &metalv1alpha1.ServerBootConfiguration{}, &metalv1alpha1.ServerBootConfigurationList{}, client.InNamespace(namespace))).Should(
		HaveField("Items", BeEmpty()))

	Eventually(deleteAndList(ctx, &metalv1alpha1.Server{}, &metalv1alpha1.ServerList{})).Should(
		HaveField("Items", BeEmpty()))

	var server metalv1alpha1.Server
	Expect(k8sClient.DeleteAllOf(ctx, &server)).To(Succeed())
	var serverList metalv1alpha1.ServerList
	Eventually(ObjectList(&serverList)).Should(HaveField("Items", BeEmpty()))

	Eventually(deleteAndList(ctx, &metalv1alpha1.BIOSSettings{}, &metalv1alpha1.BIOSSettingsList{})).Should(
		HaveField("Items", BeEmpty()))

	Eventually(deleteAndList(ctx, &metalv1alpha1.BIOSVersion{}, &metalv1alpha1.BIOSVersionList{})).Should(
		HaveField("Items", BeEmpty()))

	Eventually(deleteAndList(ctx, &metalv1alpha1.BMCSettings{}, &metalv1alpha1.BMCSettingsList{})).Should(
		HaveField("Items", BeEmpty()))

	Eventually(deleteAndList(ctx, &metalv1alpha1.BIOSSettingsFlow{}, &metalv1alpha1.BIOSSettingsFlowList{})).Should(
		HaveField("Items", BeEmpty()))
}

func deleteAndList(ctx context.Context, obj client.Object, objList client.ObjectList, namespaceOpt ...client.DeleteAllOfOption) func() (client.ObjectList, error) {
	Expect(k8sClient.DeleteAllOf(ctx, obj, namespaceOpt...)).To(Succeed())
	return ObjectList(objList)
}

var _ = BeforeSuite(func() {
	logf.SetLogger(zap.New(zap.WriteTo(GinkgoWriter), zap.UseDevMode(true)))

	By("bootstrapping test environment")
	testEnv = &envtest.Environment{
		CRDDirectoryPaths:     []string{filepath.Join("..", "..", "config", "crd", "bases")},
		ErrorIfCRDPathMissing: true,

		// The BinaryAssetsDirectory is only required if you want to run the tests directly
		// without call the makefile target test. If not informed it will look for the
		// default path defined in controller-runtime which is /usr/local/kubebuilder/.
		// Note that you must have the required binaries setup under the bin directory to perform
		// the tests directly. When we run make test it will be setup and used automatically.
		BinaryAssetsDirectory: filepath.Join("..", "..", "bin", "k8s",
			fmt.Sprintf("1.33.0-%s-%s", runtime.GOOS, runtime.GOARCH)),
	}

	var err error
	// cfg is defined in this file globally.
	cfg, err = testEnv.Start()
	Expect(err).NotTo(HaveOccurred())
	Expect(cfg).NotTo(BeNil())

	DeferCleanup(testEnv.Stop)

	Expect(metalv1alpha1.AddToScheme(scheme.Scheme)).NotTo(HaveOccurred())

	err = metalv1alpha1.AddToScheme(scheme.Scheme)
	Expect(err).NotTo(HaveOccurred())

	//+kubebuilder:scaffold:scheme

	k8sClient, err = client.New(cfg, client.Options{Scheme: scheme.Scheme})
	Expect(err).NotTo(HaveOccurred())
	Expect(k8sClient).NotTo(BeNil())

	// set komega client
	SetClient(k8sClient)

	By("Starting the registry server")
	var mgrCtx context.Context
	mgrCtx, cancel := context.WithCancel(context.Background())
	DeferCleanup(cancel)
	registryServer := registry.NewServer(":30000")
	go func() {
		defer GinkgoRecover()
		Expect(registryServer.Start(mgrCtx)).To(Succeed(), "failed to start registry server")
	}()

	bmc.InitMockUp()
})

func SetupTest() *corev1.Namespace {
	ns := &corev1.Namespace{}

	BeforeEach(func(ctx SpecContext) {
		var mgrCtx context.Context
		mgrCtx, cancel := context.WithCancel(context.Background())
		DeferCleanup(cancel)

		*ns = corev1.Namespace{
			ObjectMeta: metav1.ObjectMeta{
				GenerateName: "test-",
			},
		}
		Expect(k8sClient.Create(ctx, ns)).To(Succeed(), "failed to create test namespace")
		DeferCleanup(k8sClient.Delete, ns)

		k8sManager, err := ctrl.NewManager(cfg, ctrl.Options{
			Scheme: scheme.Scheme,
			Controller: config.Controller{
				// need to skip unique controller name validation
				// since all tests need a dedicated controller
				SkipNameValidation: ptr.To(true),
			},
			Metrics: metricsserver.Options{
				BindAddress: "0",
			},
		})
		Expect(err).ToNot(HaveOccurred())

		prefixDB := &macdb.MacPrefixes{
			MacPrefixes: []macdb.MacPrefix{
				{
					MacPrefix:    "23",
					Manufacturer: "Foo",
					Protocol:     "RedfishLocal",
					Port:         8000,
					Type:         "bmc",
					DefaultCredentials: []macdb.Credential{
						{
							Username: "foo",
							Password: "bar",
						},
					},
					Console: macdb.Console{
						Type: string(metalv1alpha1.ConsoleProtocolNameSSH),
						Port: 22,
					},
				},
			},
		}

		// register reconciler here
		Expect((&EndpointReconciler{
			Client:      k8sManager.GetClient(),
			Scheme:      k8sManager.GetScheme(),
			MACPrefixes: prefixDB,
			Insecure:    true,
		}).SetupWithManager(k8sManager)).To(Succeed())

		Expect((&BMCReconciler{
			Client:   k8sManager.GetClient(),
			Scheme:   k8sManager.GetScheme(),
			Insecure: true,
		}).SetupWithManager(k8sManager)).To(Succeed())

		Expect((&ServerReconciler{
			Client:                  k8sManager.GetClient(),
			Scheme:                  k8sManager.GetScheme(),
			Insecure:                true,
			ManagerNamespace:        ns.Name,
			ProbeImage:              "foo:latest",
			ProbeOSImage:            "fooOS:latest",
			RegistryURL:             registryURL,
			RegistryResyncInterval:  50 * time.Millisecond,
			ResyncInterval:          50 * time.Millisecond,
			EnforceFirstBoot:        true,
			MaxConcurrentReconciles: 5,
			BMCOptions: bmc.Options{
				PowerPollingInterval: 50 * time.Millisecond,
				PowerPollingTimeout:  200 * time.Millisecond,
				BasicAuth:            true,
			},
			DiscoveryTimeout: time.Second, // Force timeout to be quick for tests
		}).SetupWithManager(k8sManager)).To(Succeed())

		Expect((&ServerClaimReconciler{
			Client:                  k8sManager.GetClient(),
			Cache:                   k8sManager.GetCache(),
			Scheme:                  k8sManager.GetScheme(),
			MaxConcurrentReconciles: 5,
		}).SetupWithManager(k8sManager)).To(Succeed())

		Expect((&ServerBootConfigurationReconciler{
			Client: k8sManager.GetClient(),
			Scheme: k8sManager.GetScheme(),
		}).SetupWithManager(k8sManager)).To(Succeed())

		Expect((&ServerMaintenanceReconciler{
			Client: k8sManager.GetClient(),
			Scheme: k8sManager.GetScheme(),
		}).SetupWithManager(k8sManager)).To(Succeed())

		Expect((&BiosSettingsReconciler{
			Client:           k8sManager.GetClient(),
			ManagerNamespace: ns.Name,
			Insecure:         true,
			Scheme:           k8sManager.GetScheme(),
			ResyncInterval:   10 * time.Millisecond,
			BMCOptions: bmc.Options{
				PowerPollingInterval: 50 * time.Millisecond,
				PowerPollingTimeout:  200 * time.Millisecond,
				BasicAuth:            true,
			},
		}).SetupWithManager(k8sManager)).To(Succeed())

		Expect((&BIOSVersionReconciler{
			Client:           k8sManager.GetClient(),
			ManagerNamespace: ns.Name,
			Insecure:         true,
			Scheme:           k8sManager.GetScheme(),
			ResyncInterval:   10 * time.Millisecond,
			BMCOptions: bmc.Options{
				PowerPollingInterval: 50 * time.Millisecond,
				PowerPollingTimeout:  200 * time.Millisecond,
				BasicAuth:            true,
			},
		}).SetupWithManager(k8sManager)).To(Succeed())

<<<<<<< HEAD
		Expect((&BIOSSettingsFlowReconciler{
			Client: k8sManager.GetClient(),
			Scheme: k8sManager.GetScheme(),
=======
		Expect((&BMCSettingsReconciler{
			Client:           k8sManager.GetClient(),
			ManagerNamespace: ns.Name,
			Insecure:         true,
			Scheme:           k8sManager.GetScheme(),
			ResyncInterval:   10 * time.Millisecond,
			BMCOptions: bmc.Options{
				PowerPollingInterval: 50 * time.Millisecond,
				PowerPollingTimeout:  200 * time.Millisecond,
				BasicAuth:            true,
			},
>>>>>>> 38e7239c
		}).SetupWithManager(k8sManager)).To(Succeed())

		go func() {
			defer GinkgoRecover()
			Expect(k8sManager.Start(mgrCtx)).To(Succeed(), "failed to start manager")
		}()
	})

	return ns
}<|MERGE_RESOLUTION|>--- conflicted
+++ resolved
@@ -279,11 +279,6 @@
 			},
 		}).SetupWithManager(k8sManager)).To(Succeed())
 
-<<<<<<< HEAD
-		Expect((&BIOSSettingsFlowReconciler{
-			Client: k8sManager.GetClient(),
-			Scheme: k8sManager.GetScheme(),
-=======
 		Expect((&BMCSettingsReconciler{
 			Client:           k8sManager.GetClient(),
 			ManagerNamespace: ns.Name,
@@ -295,7 +290,11 @@
 				PowerPollingTimeout:  200 * time.Millisecond,
 				BasicAuth:            true,
 			},
->>>>>>> 38e7239c
+		}).SetupWithManager(k8sManager)).To(Succeed())
+    
+    Expect((&BIOSSettingsFlowReconciler{
+			Client: k8sManager.GetClient(),
+			Scheme: k8sManager.GetScheme(),
 		}).SetupWithManager(k8sManager)).To(Succeed())
 
 		go func() {
