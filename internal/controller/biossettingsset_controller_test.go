// SPDX-FileCopyrightText: 2025 SAP SE or an SAP affiliate company and IronCore contributors
// SPDX-License-Identifier: Apache-2.0

package controller

import (
	. "github.com/onsi/ginkgo/v2"
	. "github.com/onsi/gomega"
	apierrors "k8s.io/apimachinery/pkg/api/errors"
	. "sigs.k8s.io/controller-runtime/pkg/envtest/komega"

	v1 "k8s.io/api/core/v1"
	metav1 "k8s.io/apimachinery/pkg/apis/meta/v1"
	"k8s.io/utils/ptr"

	metalv1alpha1 "github.com/ironcore-dev/metal-operator/api/v1alpha1"
)

var _ = Describe("BIOSSettingsSet Controller", func() {
<<<<<<< HEAD
	Context("When reconciling a resource", func() {
		var redfishMockServerAddr = []string{":8000", ":8001", ":8002"}
		var redfishMockServerPorts = []int{8000, 8001, 8002}
		ns := SetupTest(redfishMockServerAddr)

		var server01 *metalv1alpha1.Server
		var server02 *metalv1alpha1.Server
		var server03 *metalv1alpha1.Server

		BeforeEach(func(ctx SpecContext) {
			By("Creating a BMCSecret")
			bmcSecret := &metalv1alpha1.BMCSecret{
				ObjectMeta: metav1.ObjectMeta{
					GenerateName: "test-",
=======
	ns := SetupTest()

	var (
		server01  *metalv1alpha1.Server
		server02  *metalv1alpha1.Server
		server03  *metalv1alpha1.Server
		bmcSecret *metalv1alpha1.BMCSecret
	)

	BeforeEach(func(ctx SpecContext) {
		By("Creating a BMCSecret")
		bmcSecret = &metalv1alpha1.BMCSecret{
			ObjectMeta: metav1.ObjectMeta{
				GenerateName: "test-",
			},
			Data: map[string][]byte{
				metalv1alpha1.BMCSecretUsernameKeyName: []byte("foo"),
				metalv1alpha1.BMCSecretPasswordKeyName: []byte("bar"),
			},
		}
		Expect(k8sClient.Create(ctx, bmcSecret)).To(Succeed())

		By("Creating a Server")
		server01 = &metalv1alpha1.Server{
			ObjectMeta: metav1.ObjectMeta{
				GenerateName: "test-maintenance-01-",
				Labels: map[string]string{
					"metal.ironcore.dev/Manufacturer": "foo",
>>>>>>> fe4f2153
				},
			},
			Spec: metalv1alpha1.ServerSpec{
				UUID:       "38947555-7742-3448-3784-823347823834",
				SystemUUID: "38947555-7742-3448-3784-823347823834",
				BMC: &metalv1alpha1.BMCAccess{
					Protocol: metalv1alpha1.Protocol{
						Name: metalv1alpha1.ProtocolRedfishLocal,
						Port: 8000,
					},
<<<<<<< HEAD
				},
				Spec: metalv1alpha1.ServerSpec{
					UUID:       "38947555-7742-3448-3784-823347823834",
					SystemUUID: "38947555-7742-3448-3784-823347823834",
					BMC: &metalv1alpha1.BMCAccess{
						Protocol: metalv1alpha1.Protocol{
							Name: metalv1alpha1.ProtocolRedfishLocal,
							Port: int32(redfishMockServerPorts[0]),
						},
						Address: "127.0.0.1",
						BMCSecretRef: v1.LocalObjectReference{
							Name: bmcSecret.Name,
						},
=======
					Address: "127.0.0.1",
					BMCSecretRef: v1.LocalObjectReference{
						Name: bmcSecret.Name,
>>>>>>> fe4f2153
					},
				},
			},
		}
		Expect(k8sClient.Create(ctx, server01)).Should(Succeed())

		By("Creating a second Server")
		server02 = &metalv1alpha1.Server{
			ObjectMeta: metav1.ObjectMeta{
				GenerateName: "test-maintenance-02-",
				Labels: map[string]string{
					"metal.ironcore.dev/Manufacturer": "bar",
				},
<<<<<<< HEAD
				Spec: metalv1alpha1.ServerSpec{
					UUID:       "38947555-7742-3448-3784-823347823834",
					SystemUUID: "38947555-7742-3448-3784-823347823834",
					BMC: &metalv1alpha1.BMCAccess{
						Protocol: metalv1alpha1.Protocol{
							Name: metalv1alpha1.ProtocolRedfishLocal,
							Port: int32(redfishMockServerPorts[1]),
						},
						Address: "127.0.0.1",
						BMCSecretRef: v1.LocalObjectReference{
							Name: bmcSecret.Name,
						},
=======
			},
			Spec: metalv1alpha1.ServerSpec{
				UUID:       "38947555-7742-3448-3784-823347823834",
				SystemUUID: "38947555-7742-3448-3784-823347823834",
				BMC: &metalv1alpha1.BMCAccess{
					Protocol: metalv1alpha1.Protocol{
						Name: metalv1alpha1.ProtocolRedfishLocal,
						Port: 8000,
>>>>>>> fe4f2153
					},
					Address: "127.0.0.1",
					BMCSecretRef: v1.LocalObjectReference{
						Name: bmcSecret.Name,
					},
				},
<<<<<<< HEAD
				Spec: metalv1alpha1.ServerSpec{
					UUID:       "38947555-7742-3448-3784-823347823834",
					SystemUUID: "38947555-7742-3448-3784-823347823834",
					BMC: &metalv1alpha1.BMCAccess{
						Protocol: metalv1alpha1.Protocol{
							Name: metalv1alpha1.ProtocolRedfishLocal,
							Port: int32(redfishMockServerPorts[2]),
						},
						Address: "127.0.0.1",
						BMCSecretRef: v1.LocalObjectReference{
							Name: bmcSecret.Name,
						},
=======
			},
		}
		Expect(k8sClient.Create(ctx, server02)).Should(Succeed())

		By("Creating a third Server")
		server03 = &metalv1alpha1.Server{
			ObjectMeta: metav1.ObjectMeta{
				GenerateName: "test-maintenance-03-",
				Labels: map[string]string{
					"metal.ironcore.dev/Manufacturer": "bar",
				},
			},
			Spec: metalv1alpha1.ServerSpec{
				UUID:       "38947555-7742-3448-3784-823347823834",
				SystemUUID: "38947555-7742-3448-3784-823347823834",
				BMC: &metalv1alpha1.BMCAccess{
					Protocol: metalv1alpha1.Protocol{
						Name: metalv1alpha1.ProtocolRedfishLocal,
						Port: 8000,
					},
					Address: "127.0.0.1",
					BMCSecretRef: v1.LocalObjectReference{
						Name: bmcSecret.Name,
>>>>>>> fe4f2153
					},
				},
			},
		}
		Expect(k8sClient.Create(ctx, server03)).Should(Succeed())
	})

	AfterEach(func(ctx SpecContext) {
		Expect(k8sClient.Delete(ctx, server01)).To(Succeed())
		Expect(k8sClient.Delete(ctx, server02)).To(Succeed())
		Expect(k8sClient.Delete(ctx, server03)).To(Succeed())
		Expect(k8sClient.Delete(ctx, bmcSecret)).To(Succeed())

		EnsureCleanState()
	})

<<<<<<< HEAD
			biosSettingsSet := &metalv1alpha1.BIOSSettingsSet{
				ObjectMeta: metav1.ObjectMeta{
					GenerateName: "test-biossettings-set-",
					Namespace:    ns.Name,
				},
				// settings mocked at
				// metal-operator/bmc/mock/server/data/Registries/BiosAttributeRegistry.v1_0_0.json
				Spec: metalv1alpha1.BIOSSettingsSetSpec{
					BIOSSettingsTemplate: metalv1alpha1.BIOSSettingsTemplate{
						Version:                 defaultMockUpServerBiosVersion,
						ServerMaintenancePolicy: metalv1alpha1.ServerMaintenancePolicyEnforced,
						SettingsFlow: []metalv1alpha1.SettingsFlowItem{
							{Settings: map[string]string{"ProcCores": "2"}, Priority: 1, Name: "one"},
						},
					},
					ServerSelector: metav1.LabelSelector{
						MatchLabels: map[string]string{
							"metal.ironcore.dev/Manufacturer": "bar",
						},
					},
				},
			}
			Expect(k8sClient.Create(ctx, biosSettingsSet)).To(Succeed())

			By("Checking if the biosSettings has been created")
			biosSettings02 := &metalv1alpha1.BIOSSettings{
				ObjectMeta: metav1.ObjectMeta{
					Name: biosSettingsSet.Name + "-" + server02.Name,
				},
			}
			Eventually(Get(biosSettings02)).Should(Succeed())

			By("Checking the biosSettings02 have completed")
			Eventually(Object(biosSettings02)).Should(SatisfyAll(
				HaveField("Status.State", metalv1alpha1.BIOSSettingsStateApplied),
				HaveField("Spec.Version", biosSettingsSet.Spec.BIOSSettingsTemplate.Version),
				HaveField("OwnerReferences", ContainElement(metav1.OwnerReference{
					APIVersion:         "metal.ironcore.dev/v1alpha1",
					Kind:               "BIOSSettingsSet",
					Name:               biosSettingsSet.Name,
					UID:                biosSettingsSet.UID,
					Controller:         ptr.To(true),
					BlockOwnerDeletion: ptr.To(true),
				})),
			))

			By("Checking if the 2nd BIOSSettings has been created")
			biosSettings03 := &metalv1alpha1.BIOSSettings{
				ObjectMeta: metav1.ObjectMeta{
					Name: biosSettingsSet.Name + "-" + server03.Name,
				},
			}
			Eventually(Get(biosSettings03)).Should(Succeed())

			By("Checking the biosSettings03 have completed")
			Eventually(Object(biosSettings03)).Should(SatisfyAll(
				HaveField("Status.State", metalv1alpha1.BIOSSettingsStateApplied),
				HaveField("Spec.Version", biosSettingsSet.Spec.BIOSSettingsTemplate.Version),
				HaveField("OwnerReferences", ContainElement(metav1.OwnerReference{
					APIVersion:         "metal.ironcore.dev/v1alpha1",
					Kind:               "BIOSSettingsSet",
					Name:               biosSettingsSet.Name,
					UID:                biosSettingsSet.UID,
					Controller:         ptr.To(true),
					BlockOwnerDeletion: ptr.To(true),
				})),
			))

			By("Checking if the status has been updated")
			Eventually(Object(biosSettingsSet)).Should(SatisfyAll(
				HaveField("Status.FullyLabeledServers", BeNumerically("==", 2)),
				HaveField("Status.AvailableBIOSSettings", BeNumerically("==", 2)),
				HaveField("Status.InProgressBIOSSettings", BeNumerically("==", 0)),
				HaveField("Status.CompletedBIOSSettings", BeNumerically("==", 2)),
				HaveField("Status.FailedBIOSSettings", BeNumerically("==", 0)),
			))

			By("Deleting the resource")
			Expect(k8sClient.Delete(ctx, biosSettingsSet)).To(Succeed())
		})

		It("should successfully reconcile the resource when server are deleted/created", func(ctx SpecContext) {
			By("Create resource")
			biosSettingsSet := &metalv1alpha1.BIOSSettingsSet{
				ObjectMeta: metav1.ObjectMeta{
					GenerateName: "test-biossettings-set-",
					Namespace:    ns.Name,
				},
				// settings mocked at
				// metal-operator/bmc/mock/server/data/Registries/BiosAttributeRegistry.v1_0_0.json
				Spec: metalv1alpha1.BIOSSettingsSetSpec{
					BIOSSettingsTemplate: metalv1alpha1.BIOSSettingsTemplate{
						Version:                 defaultMockUpServerBiosVersion,
						ServerMaintenancePolicy: metalv1alpha1.ServerMaintenancePolicyEnforced,
						SettingsFlow: []metalv1alpha1.SettingsFlowItem{
							{Settings: map[string]string{"AdminPhone": "foo-bar"}, Priority: 10, Name: "foo-bar"},
						},
					},
					ServerSelector: metav1.LabelSelector{
						MatchLabels: map[string]string{
							"metal.ironcore.dev/Manufacturer": "bar",
						},
=======
	It("Should successfully reconcile the resource", func(ctx SpecContext) {
		By("Reconciling the created resource")
		biosSettingsSet := &metalv1alpha1.BIOSSettingsSet{
			ObjectMeta: metav1.ObjectMeta{
				GenerateName: "test-biossettings-set-",
				Namespace:    ns.Name,
			},
			Spec: metalv1alpha1.BIOSSettingsSetSpec{
				BIOSSettingsTemplate: metalv1alpha1.BIOSSettingsTemplate{
					Version:                 defaultMockUpServerBiosVersion,
					ServerMaintenancePolicy: metalv1alpha1.ServerMaintenancePolicyEnforced,
					SettingsFlow: []metalv1alpha1.SettingsFlowItem{
						{Settings: map[string]string{"fooreboot": "144"}, Priority: 1, Name: "one"},
					},
				},
				ServerSelector: metav1.LabelSelector{
					MatchLabels: map[string]string{
						"metal.ironcore.dev/Manufacturer": "bar",
>>>>>>> fe4f2153
					},
				},
			},
		}
		Expect(k8sClient.Create(ctx, biosSettingsSet)).To(Succeed())

		By("Checking if the biosSettings has been created")
		biosSettings02 := &metalv1alpha1.BIOSSettings{
			ObjectMeta: metav1.ObjectMeta{
				Name: biosSettingsSet.Name + "-" + server02.Name,
			},
		}
		Eventually(Get(biosSettings02)).Should(Succeed())

		By("Checking the biosSettings02 have completed")
		Eventually(Object(biosSettings02)).Should(SatisfyAll(
			HaveField("Status.State", metalv1alpha1.BIOSSettingsStateApplied),
			HaveField("Spec.Version", biosSettingsSet.Spec.BIOSSettingsTemplate.Version),
			HaveField("OwnerReferences", ContainElement(metav1.OwnerReference{
				APIVersion:         "metal.ironcore.dev/v1alpha1",
				Kind:               "BIOSSettingsSet",
				Name:               biosSettingsSet.Name,
				UID:                biosSettingsSet.UID,
				Controller:         ptr.To(true),
				BlockOwnerDeletion: ptr.To(true),
			})),
		))

		By("Checking if the 2nd BIOSSettings has been created")
		biosSettings03 := &metalv1alpha1.BIOSSettings{
			ObjectMeta: metav1.ObjectMeta{
				Name: biosSettingsSet.Name + "-" + server03.Name,
			},
		}
		Eventually(Get(biosSettings03)).Should(Succeed())

		By("Checking the biosSettings03 have completed")
		Eventually(Object(biosSettings03)).Should(SatisfyAll(
			HaveField("Status.State", metalv1alpha1.BIOSSettingsStateApplied),
			HaveField("Spec.Version", biosSettingsSet.Spec.BIOSSettingsTemplate.Version),
			HaveField("OwnerReferences", ContainElement(metav1.OwnerReference{
				APIVersion:         "metal.ironcore.dev/v1alpha1",
				Kind:               "BIOSSettingsSet",
				Name:               biosSettingsSet.Name,
				UID:                biosSettingsSet.UID,
				Controller:         ptr.To(true),
				BlockOwnerDeletion: ptr.To(true),
			})),
		))

		By("Checking if the status has been updated")
		Eventually(Object(biosSettingsSet)).Should(SatisfyAll(
			HaveField("Status.FullyLabeledServers", BeNumerically("==", 2)),
			HaveField("Status.AvailableBIOSSettings", BeNumerically("==", 2)),
			HaveField("Status.InProgressBIOSSettings", BeNumerically("==", 0)),
			HaveField("Status.CompletedBIOSSettings", BeNumerically("==", 2)),
			HaveField("Status.FailedBIOSSettings", BeNumerically("==", 0)),
		))

		By("Deleting the resource")
		Expect(k8sClient.Delete(ctx, biosSettingsSet)).To(Succeed())
		Eventually(Get(biosSettingsSet)).Should(Satisfy(apierrors.IsNotFound))
		Expect(k8sClient.Delete(ctx, biosSettings03)).To(Succeed())
		Eventually(Get(biosSettings03)).Should(Satisfy(apierrors.IsNotFound))
		Expect(k8sClient.Delete(ctx, biosSettings02)).To(Succeed())
		Eventually(Get(biosSettings02)).Should(Satisfy(apierrors.IsNotFound))
	})

	It("Should successfully reconcile the resource when server are deleted/created", func(ctx SpecContext) {
		By("Create resource")
		biosSettingsSet := &metalv1alpha1.BIOSSettingsSet{
			ObjectMeta: metav1.ObjectMeta{
				GenerateName: "test-biossettings-set-",
				Namespace:    ns.Name,
			},
			Spec: metalv1alpha1.BIOSSettingsSetSpec{
				BIOSSettingsTemplate: metalv1alpha1.BIOSSettingsTemplate{
					Version:                 defaultMockUpServerBiosVersion,
					ServerMaintenancePolicy: metalv1alpha1.ServerMaintenancePolicyEnforced,
					SettingsFlow: []metalv1alpha1.SettingsFlowItem{
						{Settings: map[string]string{"abc": "foo-bar"}, Priority: 10, Name: "foo-bar"},
					},
				},
				ServerSelector: metav1.LabelSelector{
					MatchLabels: map[string]string{
						"metal.ironcore.dev/Manufacturer": "bar",
					},
				},
			},
		}
		Expect(k8sClient.Create(ctx, biosSettingsSet)).To(Succeed())

		By("Checking if the BIOSSettings has been created")
		biosSettings02 := &metalv1alpha1.BIOSSettings{
			ObjectMeta: metav1.ObjectMeta{
				Name: biosSettingsSet.Name + "-" + server02.Name,
			},
		}
		Eventually(Get(biosSettings02)).Should(Succeed())

		By("Checking if the 2nd BIOSSettings has been created")
		biosSettings03 := &metalv1alpha1.BIOSSettings{
			ObjectMeta: metav1.ObjectMeta{
				Name: biosSettingsSet.Name + "-" + server03.Name,
			},
		}
		Eventually(Get(biosSettings03)).Should(Succeed())

		By("Checking if the status has been updated")
		Eventually(Object(biosSettingsSet)).Should(SatisfyAll(
			HaveField("Status.FullyLabeledServers", BeNumerically("==", 2)),
			HaveField("Status.AvailableBIOSSettings", BeNumerically("==", 2)),
			HaveField("Status.FailedBIOSSettings", BeNumerically("==", 0)),
		))

		By("Checking the biosSettings02 have completed")
		Eventually(Object(biosSettings02)).Should(SatisfyAll(
			HaveField("Status.State", metalv1alpha1.BIOSSettingsStateApplied),
			HaveField("OwnerReferences", ContainElement(metav1.OwnerReference{
				APIVersion:         "metal.ironcore.dev/v1alpha1",
				Kind:               "BIOSSettingsSet",
				Name:               biosSettingsSet.Name,
				UID:                biosSettingsSet.UID,
				Controller:         ptr.To(true),
				BlockOwnerDeletion: ptr.To(true),
			})),
		))

		By("Checking the biosSettings03 have completed")
		Eventually(Object(biosSettings03)).Should(SatisfyAll(
			HaveField("Status.State", metalv1alpha1.BIOSSettingsStateApplied),
			HaveField("OwnerReferences", ContainElement(metav1.OwnerReference{
				APIVersion:         "metal.ironcore.dev/v1alpha1",
				Kind:               "BIOSSettingsSet",
				Name:               biosSettingsSet.Name,
				UID:                biosSettingsSet.UID,
				Controller:         ptr.To(true),
				BlockOwnerDeletion: ptr.To(true),
			})),
		))

		By("Checking if the status has been updated")
		Eventually(Object(biosSettingsSet)).Should(SatisfyAll(
			HaveField("Status.FullyLabeledServers", BeNumerically("==", 2)),
			HaveField("Status.AvailableBIOSSettings", BeNumerically("==", 2)),
			HaveField("Status.CompletedBIOSSettings", BeNumerically("==", 2)),
			HaveField("Status.InProgressBIOSSettings", BeNumerically("==", 0)),
			HaveField("Status.FailedBIOSSettings", BeNumerically("==", 0)),
		))

		By("Deleting the server02")
		Expect(k8sClient.Delete(ctx, server02)).To(Succeed())
		Eventually(Get(server02)).ShouldNot(Succeed())

		By("Checking if the BIOSSettings have been deleted")
		Eventually(Get(biosSettings02)).ShouldNot(Succeed())
		Eventually(Get(biosSettings03)).Should(Succeed())

		By("Checking if the status has been updated")
		Eventually(Object(biosSettingsSet)).Should(SatisfyAll(
			HaveField("Status.FullyLabeledServers", BeNumerically("==", 1)),
			HaveField("Status.AvailableBIOSSettings", BeNumerically("==", 1)),
			HaveField("Status.CompletedBIOSSettings", BeNumerically("==", 1)),
			HaveField("Status.InProgressBIOSSettings", BeNumerically("==", 0)),
			HaveField("Status.FailedBIOSSettings", BeNumerically("==", 0)),
		))

		By("creating the server02")
		server02.ResourceVersion = ""
		server02.Spec.BIOSSettingsRef = nil
		Expect(k8sClient.Create(ctx, server02)).Should(Succeed())
		By("Checking if the BIOSSettings have been created")
		Eventually(Get(biosSettings02)).Should(Succeed())
		Eventually(Get(biosSettings03)).Should(Succeed())

		By("Checking the biosSettings02 have completed")
		Eventually(Object(biosSettings02)).Should(
			HaveField("Status.State", metalv1alpha1.BIOSSettingsStateApplied),
		)

		By("Checking if the status has been updated")
		Eventually(Object(biosSettingsSet)).Should(SatisfyAll(
			HaveField("Status.FullyLabeledServers", BeNumerically("==", 2)),
			HaveField("Status.AvailableBIOSSettings", BeNumerically("==", 2)),
			HaveField("Status.CompletedBIOSSettings", BeNumerically("==", 2)),
			HaveField("Status.InProgressBIOSSettings", BeNumerically("==", 0)),
			HaveField("Status.FailedBIOSSettings", BeNumerically("==", 0)),
		))

		By("Updating the label of server01")
		Eventually(Update(server01, func() {
			server01.Labels = map[string]string{
				"metal.ironcore.dev/Manufacturer": "bar",
			}
		})).Should(Succeed())

		By("Checking if the 3rd BIOSSettings has been created")
		biosSettings01 := &metalv1alpha1.BIOSSettings{
			ObjectMeta: metav1.ObjectMeta{
				Name: biosSettingsSet.Name + "-" + server01.Name,
			},
		}
		Eventually(Get(biosSettings01)).Should(Succeed())

		By("Checking if the status has been updated")
		Eventually(Object(biosSettingsSet)).Should(SatisfyAll(
			HaveField("Status.FullyLabeledServers", BeNumerically("==", 3)),
			HaveField("Status.AvailableBIOSSettings", BeNumerically("==", 3)),
			HaveField("Status.FailedBIOSSettings", BeNumerically("==", 0)),
		))

		By("Checking the biosSettings01 have completed")
		Eventually(Object(biosSettings01)).Should(
			HaveField("Status.State", metalv1alpha1.BIOSSettingsStateApplied),
		)

		By("Checking if the status has been updated")
		Eventually(Object(biosSettingsSet)).Should(SatisfyAll(
			HaveField("Status.FullyLabeledServers", BeNumerically("==", 3)),
			HaveField("Status.AvailableBIOSSettings", BeNumerically("==", 3)),
			HaveField("Status.CompletedBIOSSettings", BeNumerically("==", 3)),
			HaveField("Status.InProgressBIOSSettings", BeNumerically("==", 0)),
			HaveField("Status.FailedBIOSSettings", BeNumerically("==", 0)),
		))

		// cleanup
		Expect(k8sClient.Delete(ctx, biosSettingsSet)).To(Succeed())
		Eventually(Get(biosSettingsSet)).Should(Satisfy(apierrors.IsNotFound))
		Expect(k8sClient.Delete(ctx, biosSettings01)).To(Succeed())
		Eventually(Get(biosSettings01)).Should(Satisfy(apierrors.IsNotFound))
		Expect(k8sClient.Delete(ctx, biosSettings02)).To(Succeed())
		Eventually(Get(biosSettings02)).Should(Satisfy(apierrors.IsNotFound))
		Expect(k8sClient.Delete(ctx, biosSettings03)).To(Succeed())
		Eventually(Get(biosSettings03)).Should(Satisfy(apierrors.IsNotFound))
	})
})<|MERGE_RESOLUTION|>--- conflicted
+++ resolved
@@ -17,23 +17,9 @@
 )
 
 var _ = Describe("BIOSSettingsSet Controller", func() {
-<<<<<<< HEAD
-	Context("When reconciling a resource", func() {
-		var redfishMockServerAddr = []string{":8000", ":8001", ":8002"}
-		var redfishMockServerPorts = []int{8000, 8001, 8002}
-		ns := SetupTest(redfishMockServerAddr)
-
-		var server01 *metalv1alpha1.Server
-		var server02 *metalv1alpha1.Server
-		var server03 *metalv1alpha1.Server
-
-		BeforeEach(func(ctx SpecContext) {
-			By("Creating a BMCSecret")
-			bmcSecret := &metalv1alpha1.BMCSecret{
-				ObjectMeta: metav1.ObjectMeta{
-					GenerateName: "test-",
-=======
-	ns := SetupTest()
+	var redfishMockServerAddr = []string{":8000", ":8001", ":8002"}
+	var redfishMockServerPorts = []int{8000, 8001, 8002}
+	ns := SetupTest(redfishMockServerAddr)
 
 	var (
 		server01  *metalv1alpha1.Server
@@ -61,7 +47,6 @@
 				GenerateName: "test-maintenance-01-",
 				Labels: map[string]string{
 					"metal.ironcore.dev/Manufacturer": "foo",
->>>>>>> fe4f2153
 				},
 			},
 			Spec: metalv1alpha1.ServerSpec{
@@ -70,27 +55,11 @@
 				BMC: &metalv1alpha1.BMCAccess{
 					Protocol: metalv1alpha1.Protocol{
 						Name: metalv1alpha1.ProtocolRedfishLocal,
-						Port: 8000,
-					},
-<<<<<<< HEAD
-				},
-				Spec: metalv1alpha1.ServerSpec{
-					UUID:       "38947555-7742-3448-3784-823347823834",
-					SystemUUID: "38947555-7742-3448-3784-823347823834",
-					BMC: &metalv1alpha1.BMCAccess{
-						Protocol: metalv1alpha1.Protocol{
-							Name: metalv1alpha1.ProtocolRedfishLocal,
-							Port: int32(redfishMockServerPorts[0]),
-						},
-						Address: "127.0.0.1",
-						BMCSecretRef: v1.LocalObjectReference{
-							Name: bmcSecret.Name,
-						},
-=======
+						Port: int32(redfishMockServerPorts[0]),
+					},
 					Address: "127.0.0.1",
 					BMCSecretRef: v1.LocalObjectReference{
 						Name: bmcSecret.Name,
->>>>>>> fe4f2153
 					},
 				},
 			},
@@ -104,20 +73,6 @@
 				Labels: map[string]string{
 					"metal.ironcore.dev/Manufacturer": "bar",
 				},
-<<<<<<< HEAD
-				Spec: metalv1alpha1.ServerSpec{
-					UUID:       "38947555-7742-3448-3784-823347823834",
-					SystemUUID: "38947555-7742-3448-3784-823347823834",
-					BMC: &metalv1alpha1.BMCAccess{
-						Protocol: metalv1alpha1.Protocol{
-							Name: metalv1alpha1.ProtocolRedfishLocal,
-							Port: int32(redfishMockServerPorts[1]),
-						},
-						Address: "127.0.0.1",
-						BMCSecretRef: v1.LocalObjectReference{
-							Name: bmcSecret.Name,
-						},
-=======
 			},
 			Spec: metalv1alpha1.ServerSpec{
 				UUID:       "38947555-7742-3448-3784-823347823834",
@@ -125,28 +80,13 @@
 				BMC: &metalv1alpha1.BMCAccess{
 					Protocol: metalv1alpha1.Protocol{
 						Name: metalv1alpha1.ProtocolRedfishLocal,
-						Port: 8000,
->>>>>>> fe4f2153
+						Port: int32(redfishMockServerPorts[1]),
 					},
 					Address: "127.0.0.1",
 					BMCSecretRef: v1.LocalObjectReference{
 						Name: bmcSecret.Name,
 					},
 				},
-<<<<<<< HEAD
-				Spec: metalv1alpha1.ServerSpec{
-					UUID:       "38947555-7742-3448-3784-823347823834",
-					SystemUUID: "38947555-7742-3448-3784-823347823834",
-					BMC: &metalv1alpha1.BMCAccess{
-						Protocol: metalv1alpha1.Protocol{
-							Name: metalv1alpha1.ProtocolRedfishLocal,
-							Port: int32(redfishMockServerPorts[2]),
-						},
-						Address: "127.0.0.1",
-						BMCSecretRef: v1.LocalObjectReference{
-							Name: bmcSecret.Name,
-						},
-=======
 			},
 		}
 		Expect(k8sClient.Create(ctx, server02)).Should(Succeed())
@@ -165,12 +105,11 @@
 				BMC: &metalv1alpha1.BMCAccess{
 					Protocol: metalv1alpha1.Protocol{
 						Name: metalv1alpha1.ProtocolRedfishLocal,
-						Port: 8000,
+						Port: int32(redfishMockServerPorts[2]),
 					},
 					Address: "127.0.0.1",
 					BMCSecretRef: v1.LocalObjectReference{
 						Name: bmcSecret.Name,
->>>>>>> fe4f2153
 					},
 				},
 			},
@@ -187,110 +126,6 @@
 		EnsureCleanState()
 	})
 
-<<<<<<< HEAD
-			biosSettingsSet := &metalv1alpha1.BIOSSettingsSet{
-				ObjectMeta: metav1.ObjectMeta{
-					GenerateName: "test-biossettings-set-",
-					Namespace:    ns.Name,
-				},
-				// settings mocked at
-				// metal-operator/bmc/mock/server/data/Registries/BiosAttributeRegistry.v1_0_0.json
-				Spec: metalv1alpha1.BIOSSettingsSetSpec{
-					BIOSSettingsTemplate: metalv1alpha1.BIOSSettingsTemplate{
-						Version:                 defaultMockUpServerBiosVersion,
-						ServerMaintenancePolicy: metalv1alpha1.ServerMaintenancePolicyEnforced,
-						SettingsFlow: []metalv1alpha1.SettingsFlowItem{
-							{Settings: map[string]string{"ProcCores": "2"}, Priority: 1, Name: "one"},
-						},
-					},
-					ServerSelector: metav1.LabelSelector{
-						MatchLabels: map[string]string{
-							"metal.ironcore.dev/Manufacturer": "bar",
-						},
-					},
-				},
-			}
-			Expect(k8sClient.Create(ctx, biosSettingsSet)).To(Succeed())
-
-			By("Checking if the biosSettings has been created")
-			biosSettings02 := &metalv1alpha1.BIOSSettings{
-				ObjectMeta: metav1.ObjectMeta{
-					Name: biosSettingsSet.Name + "-" + server02.Name,
-				},
-			}
-			Eventually(Get(biosSettings02)).Should(Succeed())
-
-			By("Checking the biosSettings02 have completed")
-			Eventually(Object(biosSettings02)).Should(SatisfyAll(
-				HaveField("Status.State", metalv1alpha1.BIOSSettingsStateApplied),
-				HaveField("Spec.Version", biosSettingsSet.Spec.BIOSSettingsTemplate.Version),
-				HaveField("OwnerReferences", ContainElement(metav1.OwnerReference{
-					APIVersion:         "metal.ironcore.dev/v1alpha1",
-					Kind:               "BIOSSettingsSet",
-					Name:               biosSettingsSet.Name,
-					UID:                biosSettingsSet.UID,
-					Controller:         ptr.To(true),
-					BlockOwnerDeletion: ptr.To(true),
-				})),
-			))
-
-			By("Checking if the 2nd BIOSSettings has been created")
-			biosSettings03 := &metalv1alpha1.BIOSSettings{
-				ObjectMeta: metav1.ObjectMeta{
-					Name: biosSettingsSet.Name + "-" + server03.Name,
-				},
-			}
-			Eventually(Get(biosSettings03)).Should(Succeed())
-
-			By("Checking the biosSettings03 have completed")
-			Eventually(Object(biosSettings03)).Should(SatisfyAll(
-				HaveField("Status.State", metalv1alpha1.BIOSSettingsStateApplied),
-				HaveField("Spec.Version", biosSettingsSet.Spec.BIOSSettingsTemplate.Version),
-				HaveField("OwnerReferences", ContainElement(metav1.OwnerReference{
-					APIVersion:         "metal.ironcore.dev/v1alpha1",
-					Kind:               "BIOSSettingsSet",
-					Name:               biosSettingsSet.Name,
-					UID:                biosSettingsSet.UID,
-					Controller:         ptr.To(true),
-					BlockOwnerDeletion: ptr.To(true),
-				})),
-			))
-
-			By("Checking if the status has been updated")
-			Eventually(Object(biosSettingsSet)).Should(SatisfyAll(
-				HaveField("Status.FullyLabeledServers", BeNumerically("==", 2)),
-				HaveField("Status.AvailableBIOSSettings", BeNumerically("==", 2)),
-				HaveField("Status.InProgressBIOSSettings", BeNumerically("==", 0)),
-				HaveField("Status.CompletedBIOSSettings", BeNumerically("==", 2)),
-				HaveField("Status.FailedBIOSSettings", BeNumerically("==", 0)),
-			))
-
-			By("Deleting the resource")
-			Expect(k8sClient.Delete(ctx, biosSettingsSet)).To(Succeed())
-		})
-
-		It("should successfully reconcile the resource when server are deleted/created", func(ctx SpecContext) {
-			By("Create resource")
-			biosSettingsSet := &metalv1alpha1.BIOSSettingsSet{
-				ObjectMeta: metav1.ObjectMeta{
-					GenerateName: "test-biossettings-set-",
-					Namespace:    ns.Name,
-				},
-				// settings mocked at
-				// metal-operator/bmc/mock/server/data/Registries/BiosAttributeRegistry.v1_0_0.json
-				Spec: metalv1alpha1.BIOSSettingsSetSpec{
-					BIOSSettingsTemplate: metalv1alpha1.BIOSSettingsTemplate{
-						Version:                 defaultMockUpServerBiosVersion,
-						ServerMaintenancePolicy: metalv1alpha1.ServerMaintenancePolicyEnforced,
-						SettingsFlow: []metalv1alpha1.SettingsFlowItem{
-							{Settings: map[string]string{"AdminPhone": "foo-bar"}, Priority: 10, Name: "foo-bar"},
-						},
-					},
-					ServerSelector: metav1.LabelSelector{
-						MatchLabels: map[string]string{
-							"metal.ironcore.dev/Manufacturer": "bar",
-						},
-=======
 	It("Should successfully reconcile the resource", func(ctx SpecContext) {
 		By("Reconciling the created resource")
 		biosSettingsSet := &metalv1alpha1.BIOSSettingsSet{
@@ -298,18 +133,19 @@
 				GenerateName: "test-biossettings-set-",
 				Namespace:    ns.Name,
 			},
+			// settings mocked at
+			// metal-operator/bmc/mock/server/data/Registries/BiosAttributeRegistry.v1_0_0.json
 			Spec: metalv1alpha1.BIOSSettingsSetSpec{
 				BIOSSettingsTemplate: metalv1alpha1.BIOSSettingsTemplate{
 					Version:                 defaultMockUpServerBiosVersion,
 					ServerMaintenancePolicy: metalv1alpha1.ServerMaintenancePolicyEnforced,
 					SettingsFlow: []metalv1alpha1.SettingsFlowItem{
-						{Settings: map[string]string{"fooreboot": "144"}, Priority: 1, Name: "one"},
+						{Settings: map[string]string{"ProcCores": "2"}, Priority: 1, Name: "one"},
 					},
 				},
 				ServerSelector: metav1.LabelSelector{
 					MatchLabels: map[string]string{
 						"metal.ironcore.dev/Manufacturer": "bar",
->>>>>>> fe4f2153
 					},
 				},
 			},
@@ -385,12 +221,14 @@
 				GenerateName: "test-biossettings-set-",
 				Namespace:    ns.Name,
 			},
+			// settings mocked at
+			// metal-operator/bmc/mock/server/data/Registries/BiosAttributeRegistry.v1_0_0.json
 			Spec: metalv1alpha1.BIOSSettingsSetSpec{
 				BIOSSettingsTemplate: metalv1alpha1.BIOSSettingsTemplate{
 					Version:                 defaultMockUpServerBiosVersion,
 					ServerMaintenancePolicy: metalv1alpha1.ServerMaintenancePolicyEnforced,
 					SettingsFlow: []metalv1alpha1.SettingsFlowItem{
-						{Settings: map[string]string{"abc": "foo-bar"}, Priority: 10, Name: "foo-bar"},
+						{Settings: map[string]string{"AdminPhone": "foo-bar"}, Priority: 10, Name: "foo-bar"},
 					},
 				},
 				ServerSelector: metav1.LabelSelector{
