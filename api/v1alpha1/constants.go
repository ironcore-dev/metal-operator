--- conflicted
+++ resolved
@@ -19,27 +19,11 @@
 	// OperationAnnotation indicates operation should be performed outside the current spec definition flow.
 	// This annotation performs Operation on the Server.
 	OperationAnnotation = "metal.ironcore.dev/operation"
-
 	// OperationAnnotationIgnore skips the reconciliation of a resource if OperationAnnotation is set to this.
 	OperationAnnotationIgnore = "ignore-reconciliation"
-
 	// OperationAnnotationIgnorePropagated skips the reconciliation of a resource's Child if OperationAnnotation is set to this.
 	OperationAnnotationIgnorePropagated = "ignore-reconciliation-propagated"
-
 	// OperationAnnotationIgnoreChild skips the reconciliation of a resource's Child if OperationAnnotation is set to this.
-<<<<<<< HEAD
-	OperationAnnotationIgnoreChild = "ignore-child"
-	// OperationAnnotationIgnoreChildAndSelf skips the reconciliation of a resource's Child if OperationAnnotation is set to this.
-	OperationAnnotationIgnoreChildAndSelf = "ignore-child-and-self"
-	// OperationAnnotationRetry restarts the reconciliation of a resource from failed state -> initial state.
-	OperationAnnotationRetry = "retry"
-	// InstanceTypeAnnotation is used to specify the type of Server.
-	InstanceTypeAnnotation = "metal.ironcore.dev/instance-type"
-	// OperationAnnotationRotateCredentials is used to indicate that credentials should be rotated.
-	OperationAnnotationRotateCredentials = "rotate-credentials"
-	// ForceUpdateAnnotation is used to indicate that the spec should be forcefully updated.
-	ForceUpdateAnnotation = "metal.ironcore.dev/force-update-resource"
-=======
 	OperationAnnotationIgnoreChild = "ignore-child-reconciliation"
 	// OperationAnnotationIgnoreChildAndSelf skips the reconciliation of a resource's Child ans self if OperationAnnotation is set to this.
 	OperationAnnotationIgnoreChildAndSelf = "ignore-child-and-self-reconciliation"
@@ -47,36 +31,31 @@
 	OperationAnnotationRetryChild = "retry-child-reconciliation"
 	// OperationAnnotationRetryChildAndSelf restarts the reconciliation of a resource's Child ans self if OperationAnnotation is set to this, from failed state -> initial state..
 	OperationAnnotationRetryChildAndSelf = "retry-child-and-self-reconciliation"
-
 	// AnnotationInstanceType is used to specify the type of Server.
 	AnnotationInstanceType = "metal.ironcore.dev/instance-type"
-
->>>>>>> a3c4378d
 	// OperationAnnotationForceUpdateOrDeleteInProgress allows update/Delete of a resource even if it is in progress.
 	OperationAnnotationForceUpdateOrDeleteInProgress = "allow-in-progress-delete"
 	// OperationAnnotationForceUpdateInProgress allows update of a resource even if it is in progress.
 	OperationAnnotationForceUpdateInProgress = "allow-in-progress-update"
-
 	// OperationAnnotationRetryFailed restarts the reconciliation of a resource from failed state -> initial state.
 	OperationAnnotationRetryFailed = "retry-failed-state-resource"
-
 	// OperationAnnotationRetryFailedPropagated restarts the reconciliation of a resource's child from failed state -> initial state.
 	OperationAnnotationRetryFailedPropagated = "retry-failed-state-resource-propagated"
 )
 
 const (
-	// GracefulShutdownServerPower indicates to gracefully restart the baremetal server power.
+	// GracefulRestartServerPower indicates to gracefully restart the baremetal server power.
 	GracefulRestartServerPower = "graceful-restart-server"
 	// HardRestartServerPower indicates to hard restart the baremetal server power.
 	HardRestartServerPower = "hard-restart-server"
-	// PowerOffServerPower indicates to power cycle the baremetal server.
+	// PowerCycleServerPower indicates to power cycle the baremetal server.
 	PowerCycleServerPower = "power-cycle-server"
 	// ForceOffServerPower indicates to force powerOff the baremetal server power.
 	ForceOffServerPower = "force-off-server"
 	// ForceOnServerPower indicates to force powerOn the baremetal server power.
 	ForceOnServerPower = "force-on-server"
 
-	// GracefulShutdownBMC indicates to gracefully restart the baremetal server's BMC's power.
+	// GracefulRestartBMC indicates to gracefully restart the baremetal server's BMC's power.
 	GracefulRestartBMC = "graceful-restart-bmc"
 )
 
